--- conflicted
+++ resolved
@@ -20,10 +20,7 @@
 === extract metric values ===
 
 === check values ===
-<<<<<<< HEAD
-=======
 active_slabs is in range
->>>>>>> 2293db92
 bytes is in range
 bytes_read is in range
 bytes_written is in range
@@ -38,6 +35,7 @@
 pid is in range
 total_connections is in range
 total_items is in range
+total_malloced is in range
 uptime is in range
 
 === remove memcache agent ===
