--- conflicted
+++ resolved
@@ -144,15 +144,10 @@
 pmdumplog -zhide $OUT 2>&1 > $DUMP2
 
 # Make sure the item labels have been reassociated
-<<<<<<< HEAD
 echo "Input archive:" | tee -a $seq.full
 _pick2 <$DUMP1 2>&1
 echo "Output archive:" | tee -a $seq.full
 _pick2 <$DUMP2 2>&1
-=======
-echo "Running diff $DUMP1 $DUMP2" | _filter | tee -a $seq.full
-diff $DUMP1 $DUMP2 2>&1 | _filter | tee -a $seq.full
->>>>>>> 5731dd19
 
 # Now try reassociating to a new domain
 echo
