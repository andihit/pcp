QA output created by 079
<<<<<<< HEAD
=======
Dump hostname & TZ ...
0000000   m   o   o   m   b   a  \0  \0  \0  \0  \0  \0  \0  \0  \0  \0
0000020  \0  \0  \0  \0  \0  \0  \0  \0  \0  \0  \0  \0  \0  \0  \0  \0
*
0000100   E   S   T   -   1   1   E   S   T   -   1   0   ,   8   7   /
0000120   2   :   0   0   ,   3   0   4   /   3   :   0   0  \0  \0  \0
0000140  \0  \0  \0  \0  \0  \0  \0  \0
0000150
>>>>>>> d2e92f3f

Local time, TZ=EST-10
pmclient: pmFetch: End of PCP archive log
Archive: src/moomba.client, Host: moomba, 4 cpu(s), Fri Oct  8 14:20:56 1999
  CPU  Busy    Busy  Free Mem   Disk     Load Average
 Util   CPU    Util  (Mbytes)   IOPS    1 Min  15 Min
 0.01     3    0.01    53.312      0     0.02    0.00
 0.01     3    0.02    53.609      5     0.02    0.00
 0.01     3    0.01    53.609      1     0.02    0.00
 0.00     1    0.01    53.609      1     0.01    0.00
 0.01     3    0.01    53.609      2     0.01    0.00
 0.00     1    0.00    53.594      0     0.01    0.00
 0.09     1    0.26    53.250      3     0.01    0.00
 0.00     3    0.01    53.250      2     0.01    0.00

-Z UTC
pmclient: pmFetch: End of PCP archive log
Note: timezone set to "TZ=UTC"

Archive: src/moomba.client, Host: moomba, 4 cpu(s), Fri Oct  8 04:20:56 1999
  CPU  Busy    Busy  Free Mem   Disk     Load Average
 Util   CPU    Util  (Mbytes)   IOPS    1 Min  15 Min
 0.01     3    0.01    53.312      0     0.02    0.00
 0.01     3    0.02    53.609      5     0.02    0.00
 0.01     3    0.01    53.609      1     0.02    0.00
 0.00     1    0.01    53.609      1     0.01    0.00
 0.01     3    0.01    53.609      2     0.01    0.00
 0.00     1    0.00    53.594      0     0.01    0.00
 0.09     1    0.26    53.250      3     0.01    0.00
 0.00     3    0.01    53.250      2     0.01    0.00

-Z PDT8
pmclient: pmFetch: End of PCP archive log
Note: timezone set to "TZ=PDT8"

Archive: src/moomba.client, Host: moomba, 4 cpu(s), Thu Oct  7 20:20:56 1999
  CPU  Busy    Busy  Free Mem   Disk     Load Average
 Util   CPU    Util  (Mbytes)   IOPS    1 Min  15 Min
 0.01     3    0.01    53.312      0     0.02    0.00
 0.01     3    0.02    53.609      5     0.02    0.00
 0.01     3    0.01    53.609      1     0.02    0.00
 0.00     1    0.01    53.609      1     0.01    0.00
 0.01     3    0.01    53.609      2     0.01    0.00
 0.00     1    0.00    53.594      0     0.01    0.00
 0.09     1    0.26    53.250      3     0.01    0.00
 0.00     3    0.01    53.250      2     0.01    0.00

local time at collection host
pmclient: pmFetch: End of PCP archive log
Note: timezone set to local timezone of host "moomba" from archive

Archive: src/moomba.client, Host: moomba, 4 cpu(s), Fri Oct  8 14:20:56 1999
  CPU  Busy    Busy  Free Mem   Disk     Load Average
 Util   CPU    Util  (Mbytes)   IOPS    1 Min  15 Min
 0.01     3    0.01    53.312      0     0.02    0.00
 0.01     3    0.02    53.609      5     0.02    0.00
 0.01     3    0.01    53.609      1     0.02    0.00
 0.00     1    0.01    53.609      1     0.01    0.00
 0.01     3    0.01    53.609      2     0.01    0.00
 0.00     1    0.00    53.594      0     0.01    0.00
 0.09     1    0.26    53.250      3     0.01    0.00
 0.00     3    0.01    53.250      2     0.01    0.00

and again, but skip 15 seconds
pmclient: pmFetch: End of PCP archive log
Note: timezone set to local timezone of host "moomba" from archive

Archive: src/moomba.client, Host: moomba, 4 cpu(s), Fri Oct  8 14:21:11 1999
  CPU  Busy    Busy  Free Mem   Disk     Load Average
 Util   CPU    Util  (Mbytes)   IOPS    1 Min  15 Min
 0.00     1    0.01    53.609      1     0.01    0.00
 0.01     3    0.01    53.609      2     0.01    0.00
 0.00     1    0.00    53.594      0     0.01    0.00
 0.09     1    0.26    53.250      3     0.01    0.00
 0.00     3    0.01    53.250      2     0.01    0.00<|MERGE_RESOLUTION|>--- conflicted
+++ resolved
@@ -1,6 +1,4 @@
 QA output created by 079
-<<<<<<< HEAD
-=======
 Dump hostname & TZ ...
 0000000   m   o   o   m   b   a  \0  \0  \0  \0  \0  \0  \0  \0  \0  \0
 0000020  \0  \0  \0  \0  \0  \0  \0  \0  \0  \0  \0  \0  \0  \0  \0  \0
@@ -9,7 +7,6 @@
 0000120   2   :   0   0   ,   3   0   4   /   3   :   0   0  \0  \0  \0
 0000140  \0  \0  \0  \0  \0  \0  \0  \0
 0000150
->>>>>>> d2e92f3f
 
 Local time, TZ=EST-10
 pmclient: pmFetch: End of PCP archive log
