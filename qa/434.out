QA output created by 434
pmval: Cannot connect to PMCD on host "no.such.host": No route to host
no.such.host - exit status 1
pmval: Cannot open archive "no.such.archive": No such file or directory
no.such.archive - exit status 1

pmval: pmLookupName(no.such.metric): Unknown metric name
no.such.metric - exit status 1

pmval: instance no.such.instance not available
no.such.instance - exit status 1
Error: no metricname specified

Usage: pmval [options] metricname

Options:
  -A align      align sample times on natural boundaries
  -a archive    metrics source is a PCP log archive (interpolate values)
  -d            delay, pause between updates for archive replay
  -f N          fixed precision output format with N digits to the
                right of the decimal point
  -g            start in GUI mode with new time control
  -h host       metrics source is PMCD on host
  -i instance   metric instance or list of instances - elements in an
                instance list are separated by commas or whitespace
  -K spec       optional additional PMDA spec for local connection
                spec is of the form op,domain,dso-path,init-routine
  -n pmnsfile   use an alternative PMNS
  -O offset     initial offset into the time window
  -p port       port number for connection to existing time control
  -r            output raw counter values
  -S starttime  start of the time window
  -s samples    terminate after this many samples
  -T endtime    end of the time window
  -t interval   sample interval [default 1 second]
  -U archive    metrics source is a PCP log archive (do not interpolate
                and -t option ignored)
  -w width      set the width of each column of output
  -Z timezone   set reporting timezone
  -z            set reporting timezone to local time of metrics source
usage - exit status 1

metric:    sample.seconds
<<<<<<< HEAD
host:      local:
=======
HOST
>>>>>>> 7d6f96ee
semantics: cumulative counter (converting to rate)
units:     sec (converting to time utilization)
samples:   0
counter -s 0 - exit status 0

metric:    sample.seconds
<<<<<<< HEAD
host:      local:
=======
HOST
>>>>>>> 7d6f96ee
semantics: cumulative counter (converting to rate)
units:     sec (converting to time utilization)
samples:   1
NUMBER
counter -s 1 - exit status 0

metric:    sample.seconds
<<<<<<< HEAD
host:      local:
=======
HOST
>>>>>>> 7d6f96ee
semantics: cumulative counter (converting to rate)
units:     sec (converting to time utilization)
samples:   2
interval:  0.10 sec
NUMBER
NUMBER
counter -s 2 - exit status 0

metric:    sample.seconds
<<<<<<< HEAD
host:      local:
=======
HOST
>>>>>>> 7d6f96ee
semantics: cumulative counter
units:     sec
samples:   0
counter -r -s 0 - exit status 0

metric:    sample.seconds
<<<<<<< HEAD
host:      local:
=======
HOST
>>>>>>> 7d6f96ee
semantics: cumulative counter
units:     sec
samples:   1
NUMBER
counter -r -s 1 - exit status 0

metric:    sample.seconds
<<<<<<< HEAD
host:      local:
=======
HOST
>>>>>>> 7d6f96ee
semantics: cumulative counter
units:     sec
samples:   2
interval:  0.10 sec
NUMBER
NUMBER
counter -r -s 2 - exit status 0

metric:    sample.long.ten
<<<<<<< HEAD
host:      local:
=======
HOST
>>>>>>> 7d6f96ee
semantics: instantaneous value
units:     none
samples:   0
instantaneuos -s 0 - exit status 0

metric:    sample.long.ten
<<<<<<< HEAD
host:      local:
=======
HOST
>>>>>>> 7d6f96ee
semantics: instantaneous value
units:     none
samples:   1
NUMBER
instantaneuos -s 1 - exit status 0

metric:    sample.long.ten
<<<<<<< HEAD
host:      local:
=======
HOST
>>>>>>> 7d6f96ee
semantics: instantaneous value
units:     none
samples:   2
interval:  0.10 sec
NUMBER
NUMBER
instantaneuos -s 2 - exit status 0<|MERGE_RESOLUTION|>--- conflicted
+++ resolved
@@ -41,22 +41,14 @@
 usage - exit status 1
 
 metric:    sample.seconds
-<<<<<<< HEAD
-host:      local:
-=======
 HOST
->>>>>>> 7d6f96ee
 semantics: cumulative counter (converting to rate)
 units:     sec (converting to time utilization)
 samples:   0
 counter -s 0 - exit status 0
 
 metric:    sample.seconds
-<<<<<<< HEAD
-host:      local:
-=======
 HOST
->>>>>>> 7d6f96ee
 semantics: cumulative counter (converting to rate)
 units:     sec (converting to time utilization)
 samples:   1
@@ -64,11 +56,7 @@
 counter -s 1 - exit status 0
 
 metric:    sample.seconds
-<<<<<<< HEAD
-host:      local:
-=======
 HOST
->>>>>>> 7d6f96ee
 semantics: cumulative counter (converting to rate)
 units:     sec (converting to time utilization)
 samples:   2
@@ -78,22 +66,14 @@
 counter -s 2 - exit status 0
 
 metric:    sample.seconds
-<<<<<<< HEAD
-host:      local:
-=======
 HOST
->>>>>>> 7d6f96ee
 semantics: cumulative counter
 units:     sec
 samples:   0
 counter -r -s 0 - exit status 0
 
 metric:    sample.seconds
-<<<<<<< HEAD
-host:      local:
-=======
 HOST
->>>>>>> 7d6f96ee
 semantics: cumulative counter
 units:     sec
 samples:   1
@@ -101,11 +81,7 @@
 counter -r -s 1 - exit status 0
 
 metric:    sample.seconds
-<<<<<<< HEAD
-host:      local:
-=======
 HOST
->>>>>>> 7d6f96ee
 semantics: cumulative counter
 units:     sec
 samples:   2
@@ -115,22 +91,14 @@
 counter -r -s 2 - exit status 0
 
 metric:    sample.long.ten
-<<<<<<< HEAD
-host:      local:
-=======
 HOST
->>>>>>> 7d6f96ee
 semantics: instantaneous value
 units:     none
 samples:   0
 instantaneuos -s 0 - exit status 0
 
 metric:    sample.long.ten
-<<<<<<< HEAD
-host:      local:
-=======
 HOST
->>>>>>> 7d6f96ee
 semantics: instantaneous value
 units:     none
 samples:   1
@@ -138,11 +106,7 @@
 instantaneuos -s 1 - exit status 0
 
 metric:    sample.long.ten
-<<<<<<< HEAD
-host:      local:
-=======
 HOST
->>>>>>> 7d6f96ee
 semantics: instantaneous value
 units:     none
 samples:   2
