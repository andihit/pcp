#
# Common shell routines for testing pmdabcc
#
# Copyright (c) 2018 Andreas Gerstmayr.
# Copyright (c) 2019 Red Hat.
#

# get standard environment, filters and checks
. ./common.python

_pmdabcc_check()
{
    $python -c "from pcp import pmda" >/dev/null 2>&1
    [ $? -eq 0 ] || _notrun "python pcp pmda module not installed"

    $python -c "import bcc" >/dev/null 2>&1
    [ $? -eq 0 ] || _notrun "python bcc module not installed"

    # python BCC module doesn't have a __version__ attribute,
    # therefore check for the DEBUG_BPF_REGISTER_STATE attribute
    # (added in version 0.5.0)
    # TODO: update once __version__ attribute is available
    $python -c "from bcc import DEBUG_BPF_REGISTER_STATE" >/dev/null 2>&1
    [ $? -eq 0 ] || _notrun "python bcc module 0.5.0+ is required"

    [ -f $PCP_PMDAS_DIR/bcc/pmdabcc.python ] || _notrun "bcc PMDA not installed"
}

_pmdabcc_require_kernel_version()
{
    uname -r | awk -F. -v major=$1 -v minor=$2 '$1 < major || ($1 == major && $2 < minor) {exit 1}' || \
    _notrun "this test requires kernel $1.$2+"
}

_pmdabcc_install_filter()
{
    # ignore warnings because PMDA might not be ready yet
    # and therefore it has no values
    sed \
    -e "s/.*pmdabcc.* Info/Info/g" \
    -e "s/Tracing PID.*/Tracing PID./g" \
    -e "s/[0-9]\+ warnings, //" \
    -e "s/[0-9]\+ metrics and [0-9]\+ values/X metrics and X values/g" \
    #end
}

_pmdabcc_install()
{
    cat > $tmp.config

    # start from known starting points
    cd $PCP_PMDAS_DIR/bcc
    $sudo ./Remove >/dev/null 2>&1

    echo "pmdabcc config:" >> $here/$seq.full
    cat $tmp.config >> $here/$seq.full

    [ -f $PCP_PMDAS_DIR/bcc/bcc.conf ] && \
    $sudo cp $PCP_PMDAS_DIR/bcc/bcc.conf $PCP_PMDAS_DIR/bcc/bcc.conf.$seq
    $sudo cp $tmp.config $PCP_PMDAS_DIR/bcc/bcc.conf

    echo
    echo "=== bcc agent installation ==="
    $sudo ./Install </dev/null >$tmp.out 2>&1
    cat $tmp.out | _filter_pmda_install | _pmdabcc_install_filter

    echo
}

_pmdabcc_wait_for_metric()
{
    # Wait for the PMDA to compile the bcc modules and become ready, 60s max
    _canwait=60
    i=0
    while [ $i -lt $_canwait ]
    do
	grep -q 'Ready to process requests' $PCP_LOG_DIR/pmcd/bcc.log && break
	sleep 1
	i=`expr $i + 1`
    done
    sed -n '/Error:/,$p' $PCP_LOG_DIR/pmcd/bcc.log
    if [ $i -eq $_canwait ]; then
        echo PMDA was not ready in $_canwait seconds, test failed
        return 1
    fi
    echo "=== _pmdabcc_wait_for_metric: after $i secs, metrics should be available ===" >>$here/$seq.full
    # "should" be available, but now wait up to 20 seconds for values
    # to be seen ...
    #
    _canwait=20
    i=1
    while [ $i -le $_canwait ]
    do
	touch $tmp.ok
	pmprobe bcc \
	| while read metric numval foo
	do
	    if [ "$numval" -eq -12389 ]
	    then
		# PM_ERR_AGAIN ... this is expected (apparently)
		#
		:
	    elif [ "$numval" -lt 0 ]
	    then
		rm -f $tmp.ok
		if [ $i -eq $_canwait ]
		then
		    # still bad on last iteration ... report
		    #
		    echo "_pmdabcc_wait_for_metric: Botch: bcc PMDA ready but metric $metric returns numval $numval (`pmerr $numval`)"
		fi
	    fi
	done
	if [ -f $tmp.ok ]
	then
	    # goodness
	    #
	    echo "=== _pmdabcc_wait_for_metric: after another $i secs, values are available ===" >>$here/$seq.full
	    pminfo -f bcc >>$here/$seq.full
	    return 0
	fi
	sleep 1
	i=`expr $i + 1`
    done

    # badness ...
    #
    pminfo -f bcc
    echo "Here's the PMDA log ..."
    cat $PCP_LOG_DIR/pmcd/bcc.log

    return 0
}

_pmdabcc_wait_for_value()
{
    value_regex=${2:-'.*'}

    sed -n '/Error:/,$p' $PCP_LOG_DIR/pmcd/bcc.log
    for i in `seq 1 30`; do pminfo -f $1 | grep -q 'inst .* value '$value_regex && break; sleep 1; done
    if [ $i -ge 30 ]; then
        echo Could not get a single value, test failed
        exit
    fi
}

_pmdabcc_remove()
{
    cd $PCP_PMDAS_DIR/bcc

    echo
    echo "=== remove bcc agent ==="
    $sudo ./Remove >$tmp.out 2>&1
    _filter_pmda_remove <$tmp.out
}

_pmdabcc_cleanup()
{
    cat $PCP_LOG_DIR/pmcd/bcc.log >> $here/$seq.full
    if [ -f $PCP_PMDAS_DIR/bcc/bcc.conf.$seq ]; then
        $sudo cp $PCP_PMDAS_DIR/bcc/bcc.conf.$seq $PCP_PMDAS_DIR/bcc/bcc.conf
        $sudo rm $PCP_PMDAS_DIR/bcc/bcc.conf.$seq
    else
        $sudo rm -f $PCP_PMDAS_DIR/bcc/bcc.conf
    fi
    # note: _restore_auto_restart pmcd done in _cleanup_pmda()
    _cleanup_pmda bcc
}

_java_check()
{
    machine=`uname -m`
    case "$machine"
    in
        x86_64)
            java_machine=amd64
            ;;
        *)
            java_machine="$machine"
            ;;
    esac

    java_version=`java -version 2>&1 | awk '/version/ { print $3 }'`
    java_version=`echo $java_version | tr -d '"' | sed -e 's,_.*,,'`
    java_major=`echo $java_version   | sed -e 's,\..*,,g'`

    jvm_path=""
    for path in \
	/etc/alternatives/jre/lib/server \
	/etc/alternatives/jre/lib/$java_machine/server \
	/usr/lib/jvm/java-${java_major}-openjdk-${java_machine}/lib/server \
	/usr/lib/jvm/java-${java_version}-openjdk/jre/lib/${java_machine}/server \
	/usr/lib/jvm/java-${java_major}-openjdk-${java_machine}/jre/lib/${java_machine}/server
    do
        [ -f "$path/libjvm.$DSO_SUFFIX" ] && jvm_path="$path/libjvm.$DSO_SUFFIX"
    done

    [ -z "$jvm_path" ] && _notrun "libjvm.$DSO_SUFFIX not found"

    for tplistcmd in /usr/share/bcc/tools/tplist tplist-bpfcc tplist
    do
        which $tplistcmd >/dev/null 2>&1 && \
<<<<<<< HEAD
            probes=$($tplistcmd -l $java_path 2>/dev/null | grep thread__start)
        echo "tplistcmd=$tplistcmd java_path=$java_path probes=$probes"
	[ -n "$probes" ] && return 0
=======
            probes=$($tplistcmd -l $jvm_path 2>/dev/null | grep thread__start)
        [ -n "$probes" ] && return 0
>>>>>>> 91f89558
    done
    _notrun "No Java USDT probes available"
}

_python_probe_check()
{
    $python -c 'import time;time.sleep(5)' > /dev/null 2>&1 &
    pypid=$!
    probes=
    for tplistcmd in /usr/share/bcc/tools/tplist tplist-bpfcc tplist
    do
        which $tplistcmd >/dev/null 2>&1 && \
            probes=$($tplistcmd -p $pypid 2>/dev/null | grep function__entry)
        [ -n "$probes" ] && return 0
    done
    _notrun "No Python USDT probes available"
}

_mount_filesystem()
{
    fs=$1
    image=$tmp.loop.$fs.img
    mountpoint=$tmp.mount.$fs

    truncate -s 30M $image
    echo y | mkfs.$fs $image > /dev/null 2>&1
    mkdir -p $mountpoint
    $sudo mount -t $fs $image $mountpoint
    $sudo chown $(id -u):$(id -g) $mountpoint
}

_unmount_filesystem()
{
    fs=$1
    mountpoint=$tmp.mount.$fs

    $sudo umount $mountpoint
    rm -r $mountpoint
}

_value_filter_any()
{
    awk '/value .+/ {print "OK"; exit}'
}

_value_filter_nonzero()
{
    awk '/value [1-9]\d*/ {print "OK"; exit}'
}

_value_filter_exact()
{
    grep "value $1" > /dev/null && echo OK
}

# openSUSE 15.0 bcc-0.5.0-lp150.9.2 is carrying a patch to backport bcc
# upstream commit c0ca99a2 but not a subsequent fix made in upstream
# commit d1a83c1b so bcc on openSUSE 15.0 is broken on this regard.
_bcc_check_ArgString()
{
    if [ -f /etc/os-release ]
    then
	if grep 'openSUSE Leap' /etc/os-release >/dev/null
	then
	    case "`rpm -q libbcc0`"
	    in
		libbcc0-0.5.0-lp150.9.2*)
		    # BAD
		    return 1
	    esac
	fi
    fi
    
    # OK
    return 0
}<|MERGE_RESOLUTION|>--- conflicted
+++ resolved
@@ -200,14 +200,8 @@
     for tplistcmd in /usr/share/bcc/tools/tplist tplist-bpfcc tplist
     do
         which $tplistcmd >/dev/null 2>&1 && \
-<<<<<<< HEAD
-            probes=$($tplistcmd -l $java_path 2>/dev/null | grep thread__start)
-        echo "tplistcmd=$tplistcmd java_path=$java_path probes=$probes"
-	[ -n "$probes" ] && return 0
-=======
             probes=$($tplistcmd -l $jvm_path 2>/dev/null | grep thread__start)
         [ -n "$probes" ] && return 0
->>>>>>> 91f89558
     done
     _notrun "No Java USDT probes available"
 }
