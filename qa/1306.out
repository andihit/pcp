QA output created by 1306
Waiting for pmcd to terminate ...

=== prometheus agent installation ===

=== URL configuration file contains
file://QA_DIR/prometheus/samples/labelfiltering.txt

# Filter to remove the "uninteresting" label
FILTER: EXCLUDE LABEL uninteresting

# Filter to remove all labels in metric2, thus it becomes singular
FILTER: EXCLUDE LABEL removeme

# Filter to exclude label "def" hence metric3 has duplicate instances
FILTER: EXCLUDE LABEL def

#
# *** NOTE: optional labels are not implemented yet
# Filter to flag some_optional_label as optional in metric4
# (an optional label is not present in instance name, but still included as a label for the metric)
# FILTER: OPTIONAL LABEL some_optional_label

# implicit final rule includes all labels not matching anything above
# (this implicit rule is listed here just for testing purposes)
FILTER: INCLUDE .*


=== pminfo listing. Note some labels in the pminfo listing have been removed, see _filter

prometheus.labelfiltering.metric1
    labels {"agent":"prometheus","source":"labelfiltering"}
    inst [0 or "0 foo:abc"] value 1
<<<<<<< HEAD
    inst [0 or "0 foo:abc"] labels {"agent":"prometheus","foo":"abc","instname":"foo:abc","source":"labelfiltering"}
=======
    inst [0 or "0 foo:abc"] labels {"agent":"prometheus","foo":"abc","instname":"0 foo:abc","source":"labelfiltering"}
>>>>>>> 08d66e8b

prometheus.labelfiltering.metric2
    labels {"agent":"prometheus","source":"labelfiltering"}
    value 8

prometheus.labelfiltering.metric3
    labels {"agent":"prometheus","source":"labelfiltering"}
    inst [0 or "0 abc:0"] value 458
<<<<<<< HEAD
    inst [0 or "0 abc:0"] labels {"abc":"0","agent":"prometheus","instname":"abc:0","source":"labelfiltering"}
=======
    inst [0 or "0 abc:0"] labels {"abc":"0","agent":"prometheus","instname":"0 abc:0","source":"labelfiltering"}
>>>>>>> 08d66e8b

prometheus.labelfiltering.metric4
    labels {"agent":"prometheus","source":"labelfiltering"}
    inst [0 or "0 someoptionallabel:not in instance name xyz:0"] value 456
<<<<<<< HEAD
    inst [0 or "0 someoptionallabel:not in instance name xyz:0"] labels {"agent":"prometheus","instname":"someoptionallabel:not in instance name xyz:0","someoptionallabel":"not in instance name","source":"labelfiltering","xyz":"0"}
=======
    inst [0 or "0 someoptionallabel:not in instance name xyz:0"] labels {"agent":"prometheus","instname":"0 someoptionallabel:not in instance name xyz:0","someoptionallabel":"not in instance name","source":"labelfiltering","xyz":"0"}
>>>>>>> 08d66e8b

prometheus.labelfiltering.singular_metric
    labels {"agent":"prometheus","source":"labelfiltering"}
    value 9
== Note: check 1306.full for details

=== remove prometheus agent ===
Culling the Performance Metrics Name Space ...
prometheus ... done
Updating the PMCD control file, and notifying PMCD ...
[...removing files...]
Check prometheus metrics have gone away ... OK<|MERGE_RESOLUTION|>--- conflicted
+++ resolved
@@ -31,11 +31,7 @@
 prometheus.labelfiltering.metric1
     labels {"agent":"prometheus","source":"labelfiltering"}
     inst [0 or "0 foo:abc"] value 1
-<<<<<<< HEAD
-    inst [0 or "0 foo:abc"] labels {"agent":"prometheus","foo":"abc","instname":"foo:abc","source":"labelfiltering"}
-=======
     inst [0 or "0 foo:abc"] labels {"agent":"prometheus","foo":"abc","instname":"0 foo:abc","source":"labelfiltering"}
->>>>>>> 08d66e8b
 
 prometheus.labelfiltering.metric2
     labels {"agent":"prometheus","source":"labelfiltering"}
@@ -44,20 +40,12 @@
 prometheus.labelfiltering.metric3
     labels {"agent":"prometheus","source":"labelfiltering"}
     inst [0 or "0 abc:0"] value 458
-<<<<<<< HEAD
-    inst [0 or "0 abc:0"] labels {"abc":"0","agent":"prometheus","instname":"abc:0","source":"labelfiltering"}
-=======
     inst [0 or "0 abc:0"] labels {"abc":"0","agent":"prometheus","instname":"0 abc:0","source":"labelfiltering"}
->>>>>>> 08d66e8b
 
 prometheus.labelfiltering.metric4
     labels {"agent":"prometheus","source":"labelfiltering"}
     inst [0 or "0 someoptionallabel:not in instance name xyz:0"] value 456
-<<<<<<< HEAD
-    inst [0 or "0 someoptionallabel:not in instance name xyz:0"] labels {"agent":"prometheus","instname":"someoptionallabel:not in instance name xyz:0","someoptionallabel":"not in instance name","source":"labelfiltering","xyz":"0"}
-=======
     inst [0 or "0 someoptionallabel:not in instance name xyz:0"] labels {"agent":"prometheus","instname":"0 someoptionallabel:not in instance name xyz:0","someoptionallabel":"not in instance name","source":"labelfiltering","xyz":"0"}
->>>>>>> 08d66e8b
 
 prometheus.labelfiltering.singular_metric
     labels {"agent":"prometheus","source":"labelfiltering"}
