--- conflicted
+++ resolved
@@ -11,13 +11,8 @@
 SCRIPTS = mk.diff.sh mk.gap.sh mk.mysql.sh mk.schizo.sh mk.foo+.sh \
 	  mk.dynmetric.sh mk.instant.sh \
 	  mkbadlen mkbadti mkbadlabel mkbadlog
-<<<<<<< HEAD
-CONFIGS = config.verify config.shping
+CONFIGS = config.verify config.shping YWhcCi.toium.config
 OTHERS = ds390-access.gz collectl-qa
-=======
-CONFIGS = config.verify config.shping YWhcCi.toium.config
-OTHERS = GNUmakefile.install ds390-access.gz collectl-qa
->>>>>>> d7e1b37c
 
 default default_pcp setup:
 
