--- conflicted
+++ resolved
@@ -14,11 +14,7 @@
 TESTS	= $(shell sed -n -e '/^[0-9]/s/:retired//' -e '/^[0-9]/s/:reserved//' -e '/^[0-9]/s/[        ].*//' -e '/^[0-9]/p' <group)
 
 SUBDIRS = src pmdas cisco gluster pconf sadist collectl secure nfsclient \
-<<<<<<< HEAD
-	  archives views qt linux perfevent unbound cifs lustre
-=======
-	  archives views qt linux perfevent unbound cifs gpfs
->>>>>>> f5b4cd27
+	  archives views qt linux perfevent unbound cifs lustre gpfs
 LCONFIG = localconfig
 
 # No implicit rules here, thank you
