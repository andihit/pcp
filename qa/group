--- conflicted
+++ resolved
@@ -1457,13 +1457,9 @@
 1121 pmda.linux local
 1122 pmie local
 1123 pmchart local
-<<<<<<< HEAD
+1124 pmda.bcc local
 1125 archive multi-archive collectl decompress-xz local pmlogextract pcp python
-=======
-1124 pmda.bcc local
-1125 archive multi-archive collectl decompress-xz local pmlogextract
 1126 pmda.bcc local
->>>>>>> 442958f4
 1128 pmie local
 1129 derive local
 1130 pcp2elasticsearch python pcp2xxx local BAD @bozo @bozo-vm @vm27
