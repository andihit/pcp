# QA groups control
#
# define groups
# do not start group name with a digit
#

# separate groups by distribution
oss
sgi

# catch-all
other

# sanity check ... quick coverage of much functionality
# expectation is to run in 3-5 minutes, and must pass 100%
# in the sense of no failure; _notrun is OK.
# NOTE: used by testing orgs beyond developers, must pass!
sanity

# local check ... runs on localhost alone, no remotes used
# NOTE: used by testing orgs beyond developers, do not add
# tests here that are known to fail - goal is for 100% pass
# rate, but due to test volume and chaos theory, some tests
# do fail sometimes, on some platforms, during a full moon.
local

# packaging verification ... suitable for standalone use,
# particularly immediately after installation to check.
verify

# flaky checks ... known to have intermittent races/hangs.
# NOTE: some threading race conditions (possibly in tests),
# prevent 100% pass rate being achieved here.  Goal is to
# get this group devoid of any tests.
flakey

# specific apps
#
# pmcd app and control infrastructure
pmcd
# pmcd proxy
pmproxy
# pmdumptext app
pmdumptext
# pmdumplog app
pmdumplog
# pmlogger app (not control scripts)
pmlogger
# pmie app, sample rules and friends
pmie
# dbpmda app
dbpmda
# pmlc app and pmlc-pmlogger IPC
pmlc
# pmfind app
pmfind
# folio handling (mkaf and pmafm), also record mode
folio
# pmval app
pmval
# pmkstat app
pmkstat
# pmstat app
pmstat
# pmem app
pmem
# pminfo app
pminfo
# pmprobe app
pmprobe
# diskstat
diskstat
# pmpost
pmpost
# pmdate
pmdate

# general PDU encode/decode
pdu

# PMNS related functions/programs
pmns

# PCP version compatability
compat

# generic libpcp services (not pdu, not context, not archive)
libpcp

# fetch-specific, optfetch, groupfetch
fetch

# archive support in libpcp, includes interp.c
archive

# cron.*, pm*log* apps (except pmlogger)
logutil

# NSS, SASL, other authentication
secure

# log extraction app
pmlogextract
# log reduction app
pmlogreduce
# log summary app
pmlogsummary
# pmlogger configuration tool
pmlogconf

# general context manipulations, includes profile cacheing
context

# indom specific services
indom

# PM_CONTEXT_LOCAL
context_local

# PCP on different platforms
interop

# memory leaks, assorted
mem_leak

# general pmdas, but includes libpcp_pmda
pmda

# pmda installation scripts and procedures
pmda.install

# Assorted PMDAs
pmda.apache
pmda.cisco
pmda.environ
pmda.gfs2
pmda.hotproc
pmda.kvm
pmda.logger
pmda.mailq
pmda.mmv
pmda.mpi
pmda.news
pmda.pmcd
pmda.proc
pmda.rsyslog
pmda.sample
pmda.sendmail
pmda.shping
pmda.simple
pmda.summary
pmda.systemd
pmda.trivial
pmda.txmon
pmda.weblog
pmda.xfs

# tools which use PCP_COUNTER_WRAP 
wrap

# pmstore command and pmStore() libpcp routine
pmstore

# trace library and PMDA
trace

# libirixpmda
libirixpmda

# Linux platform PMDA
pmda.linux

# libpcp_dev
libpcp_dev

# libpcp_import - pmi* routines for log importing
libpcp_import

# pmsocks
pmsocks

# newhelp, chkhelp and associated library support
help

# pmgadgets
pmgadgets

# tests that use purify
purify

# tests that use valgrind
valgrind

# pmcd_wait - wait for pmcd to be ready for connections
pmcd_wait

# pmimport and plugins
pmimport

# pmieconf - app, pconf and lconf
pmieconf

# os testing - eagan
ostest

# mpi stuff
mpi

# mpi library
libpcp_mpi

# mpi read library
libpcp_mpiread

# dmf stuff
dmf

# derived metrics
derive

# event records and pmevent
event

# multi-threading and thread-safe exercises
threads

# perl bits
perl

# python modules and client tools
python

# fault injection (in libpcp)
fault

# log rewriting app
pmlogrewrite

# log checking
pmlogcheck

# Python
pcp.py

# Uses avahi
avahi

# test-group association ... one line per test
# add :retired as a tag immediately after the test number to keep the
# test number allocated, but prevent the test from being run

# ... use sort -n from here on down to tidy up this mess
#
000 other pmcd local ostest oss
001 pdu local ostest oss sanity
002 pdu pmcd local ostest oss sanity
003 pdu pmcd mem_leak local ostest oss
004 context local ostest oss sanity
005 context archive local ostest oss sanity
006 libpcp local ostest oss
007 fetch local ostest oss sanity
008 pmda libirixpmda ostest local oss
009 pmda libirixpmda local ostest oss
010 libpcp local ostest oss sanity
011 mem_leak local ostest oss
012 archive local oss
013 archive pmdumplog local ostest oss
014 archive local ostest oss pmdumplog
015 pdu local ostest oss pmstore
016 archive indom local ostest oss pmdumplog
017 context local ostest oss
018 pmcd local ostest oss
019 context_local local ostest oss
020 context_local local ostest oss
021 other local ostest oss
022 context_local pmda pmda.proc local ostest oss
023 pmcd local pmprobe ostest oss
024 context context_local ostest remote oss
025 context pmlc local ostest oss
026 other help local ostest oss sanity libpcp
027 libpcp local ostest oss sanity
028 pmns local ostest oss
029 pmns local ostest oss pmdumplog
030 pdu pmcd pmda context_local local ostest oss pmstore
031 pmns local oss sanity
032 pmlc local ostest oss
033 libirixpmda local ostest oss
034 pmlogger archive local ostest oss sanity pmdumplog
037 archive local ostest oss
038 pmlogger local oss pmdumplog
039 pmlogger archive local ostest oss pmdumplog
040 pmlogger mem_leak local ostest oss
041 pmcd local ostest oss
043 libpcp fetch pmlc local ostest oss pmstore
044 fetch pmval local ostest oss
045 libpcp pmda local ostest oss pmstore
046 archive pmlogger pmdumplog local ostest oss
048 archive local ostest oss sanity
049 archive local ostest oss
050 archive local ostest oss
051 pmcd ostest remote oss
052 pmns local ostest oss
053 other local pmprobe ostest oss
054 pmlogger archive ostest remote oss pmdumplog
055 pmie ostest remote oss sanity
057 pmns local ostest oss
058 pmval local ostest oss
059 archive local ostest oss sanity pmdumplog
060 archive context local ostest oss
061 pmlogger pmlc local ostest oss pmdumplog
062 pmcd local ostest oss
063 fetch local ostest oss
065 libpcp local ostest oss pmstore
066 pmcd ostest remote oss
067 pmcd local ostest oss
068 context pmlc local ostest oss sanity
069 pmcd pmval remote oss
070 other ostest remote oss
071 context_local local ostest oss
072 pmlogger ostest remote oss pmdumplog
074 pmda pmda.cisco pmda.pmcd local ostest oss sanity
075 pmval pmstore ostest remote oss
076 pmda.pmcd local ostest oss
077 libpcp ostest remote oss
078 pmdumplog local ostest oss
079 libpcp archive local ostest oss
080 libpcp pmval local oss sanity
081 indom archive pmns remote oss pmdumplog
082 pmns local ostest oss
083 pmlc pmlogger compat remote oss
084 other local ostest oss
085 pmlogger local ostest oss sanity
086 libpcp ostest remote oss
087 archive local ostest oss sanity
088 archive #500237 pmval local ostest oss
089 archive pmval local ostest oss
090 archive local ostest oss
091 archive local ostest oss sanity
092 archive local ostest oss
093 archive local ostest oss
094 pmval archive local ostest oss
095 archive local ostest oss
096 pmda.proc local oss
097 archive local ostest oss
098 pmlc pmlogger other local oss pmdumplog
099 pmlc local oss
100 pmlc pmlogger local oss pmdumplog
101 pmlc pmlogger remote oss pmdumplog
102 pmlc local oss
103 pmlc pmlogger local oss pmdumplog
104 pmlc pmlogger local oss pmdumplog
105 pmlc pmlogger local oss pmdumplog
106 pmlc pmlogger local oss pmdumplog
107 pmlc pmlogger local oss sanity
108 pmda.cisco pmda.sample local oss
109 other local pmprobe oss
110 pmda.simple pmda.proc local pmda.install oss
111 pmda.proc pmval local oss
112 pmns local oss sanity
113 libirixpmda local oss
114 pmda.linux local oss
115 pmie remote oss
116 other pmie pmval remote pmlc oss
117 libirixpmda local oss
118 pmie local oss
119 logutil local #877570 oss
120 libirixpmda local oss
121 pmlogconf #893249 local oss
122 trace local #893884 remote oss
123 libpcp local oss
124 pmie local #870661 oss
125 pmval archive
126:retired pmda.linux local oss
127 pmlogreduce local oss sanity pmdumplog
128 libirixpmda pminfo local oss
129 pmlogreduce local oss pmval
130 libirixpmda local oss
131 libpcp remote oss
132 pmlogger local oss
133 pmlc pmlogger local oss pmdumplog
134 pmlc pmlogger local oss pmdumplog
135 pmlc archive local oss pmdumplog
136 pmlogger local oss pmdumplog
137 dbpmda local pmda.simple oss sanity
138 pmns local oss
139 pmlc local oss
140 pmns local oss
141 archive context local oss
142 pmlogreduce local oss
143 pmns local oss
144 pmlogreduce local oss pmval
145 pmns local oss
146 pmns libpcp local oss sanity
147 dbpmda local oss
148 libirixpmda local oss
149 libirixpmda local oss
150 pmlogreduce local oss pmval
151 logutil local oss pmlogextract
152 pmda.pmcd pmval local oss
153 folio local oss sanity
154 pmda.cisco help local oss sanity
155 pmcd pmstore pmda.sample local oss sanity
156 pmda.sample pmda.proc local pmcd_wait pmda.install oss
157 pmlogger local oss
158 pmval pmie local oss
159 pmda.cisco pmda.proc remote pmda.install oss
160 libpcp local oss
161 pmlogger local oss
162 pmda pmda.proc local pmda.shping pmda.install oss
163 archive local oss
164 diskstat local oss pmval pmdumplog
165 pmval local oss
166 pmlogreduce local oss pmval pmdumplog archive
167 pmda.pmcd pmval local oss
168 pmlogextract #933456 local oss pmstore
169 pmcd local oss
170 other local oss
171 archive local oss pmdumplog
172 pmcd pmlc local oss
173 archive local oss pmdumplog
174 dbpmda local oss
175 pmval local oss
176 libpcp pmval local oss
177 archive pmval local oss pmdumplog
178 logutil pmval local pmlogextract oss sanity pmdumplog
179 pmval pmlc local oss pmdumplog
180 archive pmval local oss
181 pmval archive pmval local oss
182 pmlc pmlogger local oss
183 logutil local oss
184 logutil remote folio oss sanity pmdumplog
185 logutil local folio oss
186 logutil local pmlogextract oss
187 pmcd pmlogger #327288 remote oss pmstore
188 libpcp local oss
189 pmie local oss
190 libpcp local oss
191 pmie local oss
192 pdu local oss
193 libpcp pmcd #935490 local oss pdu
194 libpcp pmcd #935490 local oss
195 archive local oss pmdumplog
196 pmcd remote oss
197 context local oss
198 pmda context #934332 local oss
199 pmda.trivial pmda.proc local pmda.install oss
200 context local oss
201 pmda local oss sanity
202 logutil pmval local pmlogextract oss pmdumplog
203 logutil archive pmval local pmlogextract oss pmdumplog
204 pmlogger local oss pmdumplog
205 pdu local oss
206 archive pmval local oss
207 pmns local oss sanity
208 pmns local oss sanity
209 pmval local oss
210 pmns local oss pmval pmie sanity pmdumplog
211 pmns local oss pmval pmie pmdumplog
212 pmda pmda.cisco local oss
213 dbpmda pmns local oss pmda.sample pmda.mmv
214 pmlogextract local oss pmdumplog
215 other pmsocks pmval remote oss
216 pmda.linux local oss
217 folio local oss
218 archive logutil local pmlogextract oss pmdumplog
219 other local oss
220 pmlogger local oss
221 pmlogger local oss
222 other local oss
223 pmns local oss
224 pmcd local oss
225 derive local oss
226 dbpmda local oss
227 folio local oss
228 pmie local oss
229 pmie local oss
230 pmlogger pmlc local oss
231 pmie #421411 local oss
232 libpcp local oss sanity
233 context_local local oss
234 logutil local pmdumplog pmlogsummary pmlogextract oss sanity
235 pmns local oss
236 pmns local oss
237 pmns local oss
238 pmns local oss
239 pmns local oss
240 pmns local oss
241 pmda.mmv local oss pmval perl
242 pmlogger local oss
243 pmcd local pmprobe oss
244 pmcd local pmprobe oss
245 pmns local oss
246 derive local oss
247 derive local oss
248 pmlogger local oss pmdumplog
249 derive local oss sanity
250 pmns local oss
251 archive pmval local oss
252 pmlogger local oss pmdumplog
253 derive local oss
254 libpcp pmns local oss
255 compat pmda #508731 #509091 pmda.proc help pmda.install local pmda.simple oss
256 derive pmns local oss sanity
257 libpcp pmns compat remote oss
258 trace local pmda.install oss
259 derive pmval local oss
260 derive pmie local oss
261 logutil pmdumplog pmval local pmlogextract oss
262 context_local pmie pmsocks remote pmstat oss
263 derive local oss sanity
264 pmns local oss
265 libpcp local oss
266 logutil #466346 patch2140 patch2141 local pmlogextract oss pmdumplog
267 pmlogger local oss
268 interop local oss
269 wrap pmval pmkstat local oss
270 pmlogextract logutil local oss pmdumplog
271 archive local oss pmdumplog
272 pmcd pmval pmprobe remote oss
273 libpcp local oss
274 pmda help local pmda.install oss dbpmda
275 derive local oss
276 pmie pmval indom local oss
277 libpcp pdu interop local oss
278 other help local oss sanity
279 pmcd local oss
280 pmlogger logutil local folio oss
281 archive mem_leak #504616 local oss
282 pmcd local pmprobe logutil oss
283 context pmcd local oss
284:retired  pdu local purify oss
285 dbpmda local oss
286 pmda.linux local oss
287 pmlogreduce local oss pmval
288 archive local oss
289 libpcp fetch archive #505498 local oss
290:retired  pmns local purify oss
291 logutil local pmlogextract oss pmdumplog
292 pmlogextract logutil pmval local oss
293 pmstat #939275 local oss
294 pmproxy local oss pmval pmie
295 pmproxy local oss pmval
296 pmcd local oss
297 pmproxy local oss
298 pmie local oss
299 libpcp local oss sanity
300 pmcd local oss
301 pmda pmcd pmlogger local oss
302 pmlogextract logutil local oss pmdumplog
303 logutil local pmlogextract oss pmdumplog
304 pmlogger local oss
305 pmgadgets local oss
306 other local oss
307 pmlc #936084 local oss
308 pmlc pmlogger #452417 remote oss pmdumplog pmda.proc
309 libpcp pmcd pmda.linux pmda.simple local oss
310 pmie local oss
311 archive compat pmlogger #509592 pminfo local oss pmstore pmdumplog
312 pmie local oss
313 pmval archive local oss pmdumplog
314 pmie local oss
315 pmie local oss
316 libpcp local oss
317 logutil pmlogsummary local oss
318 pmie local oss
319 pmie local oss
320 local folio oss
321 pmie local oss
322 pmlc pmlogger remote oss
323 pmda.shping pmda.proc local pmda.install oss
324 pmda.txmon pmda.proc local pmda.install oss
325 libpcp local oss
326 pmlogger pmval libpcp pmcd local pmda.install folio oss pmdumplog
327 archive oss local pmdumplog
328 logutil local pmlogextract oss pmdumplog
329:retired  archive mem_leak local purify oss
330:retired  archive mem_leak local purify oss
331:retired  archive mem_leak local purify oss
332:retired  archive mem_leak local purify oss
333:retired  archive mem_leak local purify oss
334 derive local oss
335 derive local oss
336 trace local pmda.install oss
337 pmlogextract local oss pmval pmdumplog
338 logutil pmlogextract local oss sanity
339 pmie local oss
340 pmcd remote oss
341 pmda local oss
342 other remote oss
343 pmlogreduce local oss pmdumplog
344 context_local local oss
345 pmns derive local oss sanity
346 pmda.mailq local pmda.install oss
347 pmda.news local pmda.install oss perl
348 pmda.kvm local pmda.install oss
349 pmda.summary local pmda.install oss
350 pmda.simple pmda local oss
351 derive local oss
352 derive pmlogger local oss pmdumplog
353 pmsocks remote oss
354 folio local oss sanity
355 trace local pmda.install oss
356 derive local oss
357 other local oss
358 pmie local oss pmstore
359 pmcd pminfo sanity local oss
360 pmie remote oss
361 pmda.linux local oss
362 pmlogconf local oss
363 logutil local oss
364 pmlogconf local oss
365 pmcd remote oss
366 pmlogconf local oss
367 pdu local trace oss
368 pmlogconf local oss
369 pmimport local oss sanity pmdumplog perl
370 pmimport local oss derive pmdumplog perl
371 pmimport local oss pmdumplog perl libpcp_pmi
372 pmimport local oss pmdumplog perl
373 pmimport local oss perl
374 pmlc pmlogger remote oss
375 pmlc pmlogger remote oss
376 trace local pmda.install oss
377 other local oss
378 pmie local oss
379 pmda.cisco local oss
380 libpcp pmda pmda.sample local oss
381 logutil pmlc remote oss
382 dbpmda pmda pmda.sample local oss
383 pmda.cisco local flakey oss
384 pmda.pmcd local oss
385 libpcp pmda.sample pminfo pmprobe local oss event sanity
386 pdu mem_leak valgrind local oss
387 pmns mem_leak valgrind local oss
388 archive mem_leak valgrind local oss
389 pmlogger local oss
390 pmda.proc local pmval oss
391 archive mem_leak valgrind local oss
392 pmns local oss
393 archive mem_leak valgrind local oss
394 archive mem_leak valgrind local oss flakey
395 archive mem_leak valgrind local oss
396 pmval local oss
397 dbpmda libpcp local oss pdu event sanity
398 pmcd local oss
399 pmie local oss
400 pminfo mem_leak valgrind context_local libpcp local oss event
401 libpcp pminfo local oss event sanity
402 archive local pmprobe oss
403 pmprobe pminfo pmval #541380 local oss sanity
404 libpcp local oss event sanity
405 libpcp mem_leak valgrind local oss event
406 libpcp local oss event
407 derive local oss event sanity
408 pmda local #627395 help oss
409 libpcp pminfo local oss event
410 pmdumplog local oss event
411 pmda.simple local pmda.install oss
412 wrap archive libpcp pmval local oss pmdumplog
413 pmie local oss event
414 libpcp_dev local oss
415 pmval pmstore local oss event
416 pmda.news dbpmda local oss sanity perl
417 archive local oss pmdumplog
418 pmdumplog local oss
419 pmdumplog local oss
420 folio local oss pmdumplog
421 trace local pmda.install oss
422 libpcp local oss pmstore
423 libpcp local oss
424 logutil local pmlogsummary oss
425 wrap logutil local pmlogsummary oss pmdumplog
426 trace local oss
427 pmcd #564017 local oss
428 archive local pmval oss pmstore
429 pmns local oss
430 logutil local #553276 #568199 folio oss
431 derive local oss
432 pmlogreduce local oss
433 pmie local #573184 oss
434 pmval local oss
435 archive local oss sanity pmdumplog
436 archive local oss sanity pmdumplog
437 archive local oss sanity
438 archive local oss pmdumplog
439 pmlc local oss
440 pmlogger local oss pmdumplog
441 pmlogger local oss
442 pmlogextract local oss
443 event local oss
444 event local oss
445 trace local oss
446 trace local oss
447 event local oss
448 libpcp local oss
449 threads local flakey oss
450 pmlogextract local #584487 pmval oss
451 threads local oss
452 pmda.linux local oss
453 perl local oss sanity
454 pmcd local oss
455 pmda.rsyslog local flakey pmda.install oss
456 logutil local #591459 folio oss pmlogextract
457 pmda.logger pmda.install event local oss
458 pmda.logger pmda.install event local oss
459 pmlogreduce local oss valgrind
460 pmlogextract local #598265 oss pmdumplog
461 pmda.logger pmda.install event local oss
462 pmcd_wait local #589006 #581025 oss
463 pmns local oss
464 pmns local oss
465 pmdumplog local #625913 folio oss
466 pmlogger local #625913 oss
467 pmns pmdumptext local oss
468 pmns pmdumptext local oss
469 help local #626853 oss
470 threads local oss
471 pmda local #621699 oss
472 threads local oss
473 threads local oss
474 threads local oss
475 threads local oss
476 fault local oss
477 event fault local oss
478 fault local oss
479 archive pmdumplog local oss
480 archive fault local oss
481 pmlogrewrite local oss
482 pmlogsummary local oss pmdumplog
483 pmlogrewrite local oss pmdumplog
484 pmlogrewrite local oss pmdumplog
485 pmlogrewrite local oss pmdumplog
486 pmlogrewrite local oss pmdumplog
487 pmlogrewrite pmdumplog local oss
488 pmlogrewrite pmdumplog local oss
489 pmda local oss
490 pmlogrewrite mem_leak valgrind local oss
491 pmda local oss
492 pmlogrewrite local oss
493 pmlogrewrite local oss
494 pmlogrewrite pmdumplog local oss
495 pmlogrewrite pmval local oss pmlogextract
496 pmlogrewrite pmdumplog local oss
497 pmlogconf local oss
498 event pmda local oss
499 pmlogrewrite local oss
500 logutil local #636417 folio oss
501 pmie remote oss
502 pmlogrewrite local oss
503 logutil pmlogrewrite local oss pmlogextract
504 pmie remote pmsocks oss
505 pmlogrewrite local oss
506 pmlogrewrite local oss
507 other local oss
508 archive pmlogreduce pmlogextract local oss
509 derive pmns local oss
510 pmlogger local oss
511 pmimport pmdumplog pmlogsummary perl local oss
512 threads pminfo pmlogger pmlogextract pmdumplog dbpmda local oss fault
513 libpcp pdu local oss
514 pmie local oss
515 pmie local oss
516 pmie local oss
517 other local oss
518 other local oss flakey
519 pmie remote oss
520 pmie local oss
521 pmie local oss
522 pmcd local oss
523 pmie local oss
524 libpcp pmlogger local oss
525 pmda.summary pmie local oss
526 pmimport local oss valgrind
527 libpcp_import perl local oss
528 pmimport pmdumplog perl local oss
529 pmie local oss
530 logutil local pmlogextract local oss
531 dbpmda local pmda.sample oss
532 logutil pmlogextract local oss
533 dbpmda local pmda.sample oss
534 pmie local oss
535 pmie local pmprobe oss
536 pmimport local oss
537 pmimport perl local oss
538 pmie local oss pmstore
539 pmpost local oss flakey
540 pmda.linux local pminfo oss
541 pmie #535080 local pmprobe oss
542 pmdate #666344 local oss
543 logutil remote oss pmlogextract
544 pmimport local oss
545 pmsocks local oss
546 pmcd local oss
547 libpcp pmcd local oss
548 pmie local oss sanity
549 pmie local oss
550 libpcp pmcd local oss
551 libpcp pmcd local oss
552 libpcp local oss
553 dbpmda python pmda.gluster local oss
554 pmie local oss
555 pmie local oss
556 pmie local oss
557 pmie local oss
558 pmie local oss
559 pmlogsummary local oss
560 pmda.simple local pmda.install oss
564 logutil local oss pmlogextract
565 pmda.sendmail local pmda.install oss
566 pmlogcheck local oss
569 pmprobe #679693 local oss sanity
570 pmns #690735 local oss
571 pmlogger local oss pmdumplog
572 pmcd pmda local pmda.install oss pmda.sample pmda.simple pmda.trivial
574 libpcp pmns compat local oss sanity
575 pmie local oss
578 pmcd local pmda.install oss pmval
580 indom local ostest oss
581 pmie local oss
583 pmie #698718 remote oss
584:retired libpcp pmie local #698774 oss purify
587 pmcd #754795 local pmda.install oss pmda.trivial
589 remote oss
592 pmda.sample local oss
593 pmlogger #779495 local oss pmstore
594 pmda.sample #779246 #782029 local oss
597 pmda.shping pmda.proc pmda.install local oss
599 pmie local oss
600 libpcp local oss
601 trace pmda.install local oss
602 trace pmda.install local oss
603 trace pmda.install remote oss
605 trace local oss
614 pmns local oss
617 dbpmda help local oss
622 pmie remote oss
628 pmda local pmda.simple oss
633 pmlogger local oss
634 libirixpmda local pmval oss
635 pmda.linux libirixpmda remote oss
636 libpcp local oss
638 pmns local oss
639 pmns local oss
640 pmpost local oss
642 pmda.trivial pmns local oss pmda.simple pmda.sample pmda.sendmail trace
643 pmda.trivial pmns local oss
644 pmns local oss
645 pmlogger local oss
646 pmda.mmv local oss sanity
647 pmda.mmv local oss
648 pmda.mmv local oss
649 pmda.mmv local oss
650 pmlogger local oss pmdumplog
651 pmproxy local oss
652 pmda.systemd event flakey oss
653 libpcp local oss
654 pmda.gfs2 local oss
655 pmda.gfs2 local oss
660 pmwebapi local oss
703 pmda.weblog local oss
704 pmda.mmv python mmv local oss
705 libpcp local oss
706 libpcp local oss
707 python libpcp local oss
708 python pmimport local oss
709 python local oss
710 python pmimport local oss
711 pmimport pmdumplog pmlogsummary perl local oss
712 context libpcp pmcd secure local oss
713 context libpcp pmproxy secure local oss
714 context libpcp pmcd secure local oss
715 pmda.simple perl oss
716 dbpmda pmda.simple perl oss
717 pmda.simple python oss
718 dbpmda pmda.simple python oss
719 libpcp local oss
720 libpcp local oss
721 dbpmda local oss
722 python local oss
723 pmda.proc local oss
724 pmfind local oss
725 pmda.jbd2 local oss
726 pmlogger pmdumplog local oss
733 pmie pmval pmdumplog local oss
735 pmda.proc local oss
736 pmlogrewrite local oss
737 python local oss
740 pmda.sample pmstore secure local oss
748 pmlogrewrite pmda.mysql local oss
749 pmcd local oss
750 pmda.rpm local oss
<<<<<<< HEAD
752 libpcp local oss
=======
755 pmda.apache pmda.install local oss
>>>>>>> 6ec1d4a0
768 pmlogextract local oss
775 sanity pmfind local oss
783 pmda.rpm local oss
815 pmie local oss
823 pmda.sample pmstore secure local oss
827 pmlogrewrite pmda.linux local oss
831 pmda.sample pmstore secure local oss
832 pmda.sample pmstore secure local oss
840 avahi local oss
844 pmda.linux local oss
861 pmcd pmda.pmcd local oss
875 libpcp local oss
876 pmda.xfs local oss
943 pmprobe pmda.proc local oss
944 pmcd secure local oss
945 pmlogrewrite pmda.xfs local oss
946 pmfind avahi local oss
962 archive local oss
994 other verify oss
1044 pmie local pmieconf sgi sanity
1045 pmie local pmieconf sgi
1046 pmie local pmieconf sgi
1047 pmie local pmieconf sgi
1049 pmie pmieconf local sgi
1050 pmieconf local sgi
1051 pmieconf #696008 local sgi
1108 logutil local folio sgi pmlogextract<|MERGE_RESOLUTION|>--- conflicted
+++ resolved
@@ -889,11 +889,8 @@
 748 pmlogrewrite pmda.mysql local oss
 749 pmcd local oss
 750 pmda.rpm local oss
-<<<<<<< HEAD
 752 libpcp local oss
-=======
 755 pmda.apache pmda.install local oss
->>>>>>> 6ec1d4a0
 768 pmlogextract local oss
 775 sanity pmfind local oss
 783 pmda.rpm local oss
