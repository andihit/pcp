--- conflicted
+++ resolved
@@ -821,13 +821,10 @@
 716 dbpmda pmda.simple perl oss
 717 pmda.simple python oss
 718 dbpmda pmda.simple python oss
-<<<<<<< HEAD
 719 libpcp local oss
 720 libpcp local oss
 721 dbpmda local oss
-=======
 722 python local oss
->>>>>>> 7403b51b
 1044 pmie local pmieconf sgi sanity
 1045 pmie local pmieconf sgi
 1046 pmie local pmieconf sgi
