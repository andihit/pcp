--- conflicted
+++ resolved
@@ -1105,15 +1105,12 @@
 863 python local
 864 pcp python local
 865 pmda local
-866 fault libpcp  local
-<<<<<<< HEAD
+866 fault libpcp local
 867 pmwebapi libpcp_web local
-=======
-867 pmie local
->>>>>>> 498e4be6
 868 pmda.install local
 869 pmda.linux local
 870 pmlogcheck local
+871 pmie local
 872 pmda.linux local
 873 pmda.linux local
 874 valgrind pmval libpcp local
