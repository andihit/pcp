--- conflicted
+++ resolved
@@ -36,13 +36,9 @@
 # Total Used Free Buff Cached Slab Mapped Anon Commit Locked Inact Total Used Free In Out Fault MajFt In Out
 9M 9M 9M 9M 9M 9M 9M 9M 9M 9M 9M 9M 9M 9M 9 9 9 9 9 9
 9M 9M 9M 9M 9M 9M 9M 9M 9M 9M 9M 9M 9M 9M 9 9 9 9 9 9
-<<<<<<< HEAD
-#<--------CPU--------><----------Disks-----------><----------Network---------->
-=======
 -sN network interface names are okay
 -sD disk names are okay
 #<--------CPU--------> <----------Disks-----------> <----------Network--------->
->>>>>>> cf157c7f
 #cpu sys inter ctxsw KBRead Reads KBWrit Writes KBIn PktIn KBOut PktOut
 9 9 9 9 9 9 9 9 9 9 9 9
 9 9 9 9 9 9 9 9 9 9 9 9
