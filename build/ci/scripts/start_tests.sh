--- conflicted
+++ resolved
@@ -26,11 +26,7 @@
 cat << EOF > "${tests_junit_file}"
 <?xml version="1.0" encoding="UTF-8"?>
 <testsuites>
-<<<<<<< HEAD
-  <testsuite name="tests" hostname="${AZ_VMSS}">
-=======
   <testsuite name="tests" hostname="${CI_HOST}">
->>>>>>> f60277a1
     $(cat "${tests_results_dir}"/*/stderr)
   </testsuite>
 </testsuites>
