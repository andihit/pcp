Summary: System-level performance monitoring and performance management
Name: pcp
<<<<<<< HEAD
Version: 3.7.1
%define buildversion 2
=======
Version: 3.7.2
%define buildversion 1
>>>>>>> 0b9dedfa

Release: %{buildversion}%{?dist}
License: GPLv2
URL: http://oss.sgi.com/projects/pcp
Group: Applications/System
Source0: pcp-%{version}.src.tar.gz

BuildRoot: %{_tmppath}/%{name}-%{version}-%{release}-root-%(%{__id_u} -n)
BuildRequires: procps autoconf bison flex
BuildRequires: python-devel
BuildRequires: ncurses-devel
BuildRequires: readline-devel
BuildRequires: perl(ExtUtils::MakeMaker)
BuildRequires: initscripts man /bin/hostname
%if 0%{?fedora} >= 18 || 0%{?rhel} >= 7
BuildRequires: systemd-devel
%endif
 
Requires: bash gawk sed grep fileutils findutils initscripts perl
Requires: python python-ctypes

Requires: pcp-libs = %{version}-%{release}
Requires: python-pcp = %{version}-%{release}
Requires: perl-PCP-PMDA = %{version}-%{release}

%define _confdir  %{_sysconfdir}/pcp
%define _initddir %{_sysconfdir}/rc.d/init.d
%define _logsdir  %{_localstatedir}/log/pcp
%define _pmnsdir  %{_localstatedir}/lib/pcp/pmns
%define _tempsdir %{_localstatedir}/lib/pcp/tmp
%define _pmdasdir %{_localstatedir}/lib/pcp/pmdas
%define _testsdir %{_localstatedir}/lib/pcp/testsuite

%description
Performance Co-Pilot (PCP) provides a framework and services to support
system-level performance monitoring and performance management. 

The PCP open source release provides a unifying abstraction for all of
the interesting performance data in a system, and allows client
applications to easily retrieve and process any subset of that data. 

#
# pcp-libs
#
%package libs
License: LGPLv2
Group: Development/Libraries
Summary: Performance Co-Pilot run-time libraries
URL: http://oss.sgi.com/projects/pcp/

%description libs
Performance Co-Pilot (PCP) run-time libraries

#
# pcp-libs-devel
#
%package libs-devel
License: GPLv2
Group: Development/Libraries
Summary: Performance Co-Pilot (PCP) development headers and documentation
URL: http://oss.sgi.com/projects/pcp/

Requires: pcp-libs = %{version}-%{release}

%description libs-devel
Performance Co-Pilot (PCP) headers, documentation and tools for development.

#
# pcp-testsuite
#
%package testsuite
License: GPLv2
Group: Development/Libraries
Summary: Performance Co-Pilot (PCP) test suite
URL: http://oss.sgi.com/projects/pcp/
Requires: pcp = %{version}-%{release}
Requires: pcp-libs-devel = %{version}-%{release}
# Requires: valgrind	# arch-specific

%description testsuite
Quality assurance test suite for Performance Co-Pilot (PCP).

#
# perl-PCP-PMDA. This is the PCP agent perl binding.
#
%package -n perl-PCP-PMDA
License: GPLv2
Group: Development/Libraries
Summary: Performance Co-Pilot (PCP) Perl bindings and documentation
URL: http://oss.sgi.com/projects/pcp/
Requires: pcp-libs = %{version}-%{release}

%description -n perl-PCP-PMDA
The PCP::PMDA Perl module contains the language bindings for
building Performance Metric Domain Agents (PMDAs) using Perl.
Each PMDA exports performance data for one specific domain, for
example the operating system kernel, Cisco routers, a database,
an application, etc.

#
# perl-PCP-MMV
#
%package -n perl-PCP-MMV
License: GPLv2
Group: Development/Libraries
Summary: Performance Co-Pilot (PCP) Perl bindings for PCP Memory Mapped Values
URL: http://oss.sgi.com/projects/pcp/
Requires: pcp >= %{version}-%{release}

%description -n perl-PCP-MMV
The PCP::MMV module contains the Perl language bindings for
building scripts instrumented with the Performance Co-Pilot
(PCP) Memory Mapped Value (MMV) mechanism.
This mechanism allows arbitrary values to be exported from an
instrumented script into the PCP infrastructure for monitoring
and analysis with pmchart, pmie, pmlogger and other PCP tools.

#
# perl-PCP-LogImport
#
%package -n perl-PCP-LogImport
License: GPLv2
Group: Development/Libraries
Summary: Performance Co-Pilot (PCP) Perl bindings for importing external data into PCP archives
URL: http://oss.sgi.com/projects/pcp/
Requires: pcp >= %{version}-%{release}

%description -n perl-PCP-LogImport
The PCP::LogImport module contains the Perl language bindings for
importing data in various 3rd party formats into PCP archives so
they can be replayed with standard PCP monitoring tools.

 #
# perl-PCP-LogSummary
#
%package -n perl-PCP-LogSummary
License: GPLv2
Group: Development/Libraries
Summary: Performance Co-Pilot (PCP) Perl bindings for post-processing output of pmlogsummary
URL: http://oss.sgi.com/projects/pcp/
Requires: pcp >= %{version}-%{release}

%description -n perl-PCP-LogSummary
The PCP::LogSummary module provides a Perl module for using the
statistical summary data produced by the Performance Co-Pilot
pmlogsummary utility.  This utility produces various averages,
minima, maxima, and other calculations based on the performance
data stored in a PCP archive.  The Perl interface is ideal for
exporting this data into third-party tools (e.g. spreadsheets).

#
# pcp-import-sar2pcp
#
%package import-sar2pcp
License: LGPLv2+
Group: Applications/System
Summary: Performance Co-Pilot tools for importing sar data into PCP archive logs
URL: http://oss.sgi.com/projects/pcp/
Requires: pcp-libs >= %{version}-%{release}
Requires: perl-PCP-LogImport >= %{version}-%{release}
Requires: sysstat

%description import-sar2pcp
Performance Co-Pilot (PCP) front-end tools for importing sar data
into standard PCP archive logs for replay with any PCP monitoring tool.

#
# pcp-import-iostat2pcp
#
%package import-iostat2pcp
License: LGPLv2+
Group: Applications/System
Summary: Performance Co-Pilot tools for importing iostat data into PCP archive logs
URL: http://oss.sgi.com/projects/pcp/
Requires: pcp-libs >= %{version}-%{release}
Requires: perl-PCP-LogImport >= %{version}-%{release}
Requires: sysstat

%description import-iostat2pcp
Performance Co-Pilot (PCP) front-end tools for importing iostat data
into standard PCP archive logs for replay with any PCP monitoring tool.

#
# pcp-import-mrtg2pcp
#
%package import-mrtg2pcp
License: LGPLv2+
Group: Applications/System
Summary: Performance Co-Pilot tools for importing MTRG data into PCP archive logs
URL: http://oss.sgi.com/projects/pcp/
Requires: pcp-libs >= %{version}-%{release}
Requires: perl-PCP-LogImport >= %{version}-%{release}

%description import-mrtg2pcp
Performance Co-Pilot (PCP) front-end tools for importing MTRG data
into standard PCP archive logs for replay with any PCP monitoring tool.

#
# python-pcp. This is the PCP library bindings for python.
#
%package -n python-pcp
License: GPLv2
Group: Development/Libraries
Summary: Performance Co-Pilot (PCP) Python bindings and documentation
URL: http://oss.sgi.com/projects/pcp/
Requires: pcp-libs = %{version}-%{release}

%description -n python-pcp
The python PCP module contains the language bindings for
building Performance Metric API (PMAPI) tools using Python.

%prep
%setup -q

%clean
rm -Rf $RPM_BUILD_ROOT

%build
autoconf
%configure --with-rcdir=%{_initddir} --with-tmpdir=%{_tempsdir}
make default_pcp

%install
rm -Rf $RPM_BUILD_ROOT
export DIST_ROOT=$RPM_BUILD_ROOT
make install_pcp

# Fix stuff we do/don't want to ship
rm -f $RPM_BUILD_ROOT/%{_libdir}/*.a
mkdir -p $RPM_BUILD_ROOT/%{_localstatedir}/run/pcp

# remove sheet2pcp until BZ 830923 and BZ 754678 are resolved.
rm -f $RPM_BUILD_ROOT/%{_bindir}/sheet2pcp $RPM_BUILD_ROOT/%{_mandir}/man1/sheet2pcp.1.gz

# default chkconfig off for Fedora and RHEL
for f in $RPM_BUILD_ROOT/%{_initddir}/{pcp,pmcd,pmlogger,pmie,pmproxy}; do
	sed -i -e '/^# chkconfig/s/:.*$/: - 95 05/' -e '/^# Default-Start:/s/:.*$/:/' $f
done

# list of PMDAs in the base pkg
ls -1 $RPM_BUILD_ROOT/%{_pmdasdir} | egrep -v 'simple|sample|trivial|txmon' |\
sed -e 's#^#'%{_pmdasdir}'\/#' >base_pmdas.list

# bin and man1 files except those split out into sub packages
ls -1 $RPM_BUILD_ROOT/%{_bindir} | grep -v '2pcp' |\
sed -e 's#^#'%{_bindir}'\/#' >base_binfiles.list
ls -1 $RPM_BUILD_ROOT/%{_mandir}/man1 | grep -v '2pcp' |\
sed -e 's#^#'%{_mandir}'\/man1\/#' >base_man1files.list

cat base_pmdas.list base_binfiles.list base_man1files.list > base_specialfiles.list

%pre testsuite
getent group pcpqa >/dev/null || groupadd -r pcpqa
getent passwd pcpqa >/dev/null || \
  useradd -c "PCP Quality Assurance" -g pcpqa -m -r -s /bin/bash pcpqa 2>/dev/null
exit 0

%post testsuite
chown -R pcpqa:pcpqa %{_testsdir} 2>/dev/null
exit 0

%pre
getent group pcp >/dev/null || groupadd -r pcp
getent passwd pcp >/dev/null || \
  useradd -c "Performance Co-Pilot" -g pcp -d %{_localstatedir}/lib/pcp -M -r -s /sbin/nologin pcp
PCP_SYSCONF_DIR=%{_confdir}
PCP_LOG_DIR=%{_logsdir}
# produce a script to run post-install to move configs to their new homes
save_configs_script()
{
    _new="$1"
    shift
    for _dir
    do
        [ "$_dir" = "$_new" ] && continue
        if [ -d "$_dir" ]
        then
            ( cd "$_dir" ; find . -type f -print ) | sed -e 's/^\.\///' \
            | while read _file
            do
                _want=true
                if [ -f "$_new/$_file" ]
                then
                    # file exists in both directories, pick the more
                    # recently modified one
                    _try=`find "$_dir/$_file" -newer "$_new/$_file" -print`
                    [ -n "$_try" ] || _want=false
                fi
                $_want && echo cp -p "$_dir/$_file" "$_new/$_file"
            done
        fi
    done
}
# migrate and clean configs if we have had a previous in-use installation
[ -d "$PCP_LOG_DIR" ] || exit 0	# no configuration file upgrades required
rm -f "$PCP_LOG_DIR/configs.sh"
for daemon in pmcd pmie pmlogger pmproxy
do
    save_configs_script >> "$PCP_LOG_DIR/configs.sh" "$PCP_SYSCONF_DIR/$daemon" \
        /var/lib/pcp/config/$daemon /etc/$daemon /etc/pcp/$daemon /etc/sysconfig/$daemon
done
exit 0

%preun
if [ "$1" -eq 0 ]
then
    #
    # Stop daemons before erasing the package
    #
    /sbin/service pmlogger stop >/dev/null 2>&1
    /sbin/service pmie stop >/dev/null 2>&1
    /sbin/service pmproxy stop >/dev/null 2>&1
    /sbin/service pmcd stop >/dev/null 2>&1

    /sbin/chkconfig --del pcp >/dev/null 2>&1
    /sbin/chkconfig --del pmcd >/dev/null 2>&1
    /sbin/chkconfig --del pmlogger >/dev/null 2>&1
    /sbin/chkconfig --del pmie >/dev/null 2>&1
    /sbin/chkconfig --del pmproxy >/dev/null 2>&1
fi

%post
PCP_LOG_DIR=%{_logsdir}
PCP_PMNS_DIR=%{_pmnsdir}
# restore saved configs, if any
test -s "$PCP_LOG_DIR/configs.sh" && source "$PCP_LOG_DIR/configs.sh"
rm -f $PCP_LOG_DIR/configs.sh

# migrate old to new temp dir locations (within the same filesystem)
migrate_tempdirs()
{
    _sub="$1"
    _new_tmp_dir=%{_tempsdir}
    _old_tmp_dir=%{_localstatedir}/tmp

    for d in "$_old_tmp_dir/$_sub" ; do
        test -d "$d" -a -k "$d" || continue
        cd "$d" || continue
        for f in * ; do
            [ "$f" != "*" ] || continue
            source="$d/$f"
            target="$_new_tmp_dir/$_sub/$f"
            [ "$source" != "$target" ] || continue
	    [ -f "$target" ] || mv -fu "$source" "$target"
        done
        cd && rmdir "$d" 2>/dev/null
    done
}
for daemon in mmv pmdabash pmie pmlogger
do
    migrate_tempdirs $daemon
done
chown -R pcp:pcp %{_logsdir}/pmcd 2>/dev/null
chown -R pcp:pcp %{_logsdir}/pmlogger 2>/dev/null
chown -R pcp:pcp %{_logsdir}/pmie 2>/dev/null
chown -R pcp:pcp %{_logsdir}/pmproxy 2>/dev/null
# we only need this manual Rebuild as long as pmcd is condstart below
[ -f "$PCP_PMNS_DIR/root" ] || ( cd "$PCP_PMNS_DIR" && ./Rebuild -sud )
/sbin/chkconfig --add pmcd >/dev/null 2>&1
/sbin/service pmcd condrestart
/sbin/chkconfig --add pmlogger >/dev/null 2>&1
/sbin/service pmlogger condrestart
/sbin/chkconfig --add pmie >/dev/null 2>&1
/sbin/service pmie condrestart
/sbin/chkconfig --add pmproxy >/dev/null 2>&1
/sbin/service pmproxy condrestart

%post libs -p /sbin/ldconfig
%postun libs -p /sbin/ldconfig

%files -f base_specialfiles.list
#
# Note: there are some headers (e.g. domain.h) and in a few cases some
# C source files that rpmlint complains about. These are not devel files,
# but rather they are (slightly obscure) PMDA config files.
#
%defattr(-,root,root)
%doc CHANGELOG COPYING INSTALL README VERSION.pcp pcp.lsm

%dir %{_pmdasdir}
%dir %{_datadir}/pcp
%dir %{_localstatedir}/run/pcp
%dir %{_localstatedir}/lib/pcp
%dir %{_localstatedir}/lib/pcp/config
%dir %{_tempsdir}
%attr(1777,root,root) %{_tempsdir}

%{_libexecdir}/pcp
%{_datadir}/pcp/lib
%{_logsdir}
%{_localstatedir}/lib/pcp/pmns
%{_initddir}/pcp
%{_initddir}/pmcd
%{_initddir}/pmlogger
%{_initddir}/pmie
%{_initddir}/pmproxy
%{_mandir}/man4/*
%config %{_sysconfdir}/bash_completion.d/pcp
%config %{_sysconfdir}/pcp.env
%{_sysconfdir}/pcp.sh
%{_sysconfdir}/pcp
%config(noreplace) %{_confdir}/pmcd/pmcd.conf
%config(noreplace) %{_confdir}/pmcd/pmcd.options
%config(noreplace) %{_confdir}/pmcd/rc.local
%config(noreplace) %{_confdir}/pmie/config.default
%config(noreplace) %{_confdir}/pmie/control
%config(noreplace) %{_confdir}/pmie/crontab
%config(noreplace) %{_confdir}/pmie/stomp
%config(noreplace) %{_confdir}/pmlogger/config.default
%config(noreplace) %{_confdir}/pmlogger/control
%config(noreplace) %{_confdir}/pmlogger/crontab
%config(noreplace) %{_confdir}/pmproxy/pmproxy.options
%{_localstatedir}/lib/pcp/config/*

%files libs
%defattr(-,root,root)

%dir %{_includedir}/pcp
%{_includedir}/pcp/builddefs
%{_includedir}/pcp/buildrules
%config %{_sysconfdir}/pcp.conf
%{_libdir}/libpcp.so.3
%{_libdir}/libpcp_gui.so.2
%{_libdir}/libpcp_mmv.so.1
%{_libdir}/libpcp_pmda.so.3
%{_libdir}/libpcp_trace.so.2
%{_libdir}/libpcp_import.so.1

%files libs-devel
%defattr(-,root,root)

%{_libdir}/libpcp.so
%{_libdir}/libpcp.so.2
%{_libdir}/libpcp_gui.so
%{_libdir}/libpcp_gui.so.1
%{_libdir}/libpcp_mmv.so
%{_libdir}/libpcp_pmda.so
%{_libdir}/libpcp_pmda.so.2
%{_libdir}/libpcp_trace.so
%{_libdir}/libpcp_import.so
%{_includedir}/pcp/*.h
%{_mandir}/man3/*.3.gz
%{_datadir}/pcp/demos
%{_datadir}/pcp/examples

# PMDAs that ship src and are not for production use
# straight out-of-the-box, for devel or QA use only.
%{_localstatedir}/lib/pcp/pmdas/simple
%{_localstatedir}/lib/pcp/pmdas/sample
%{_localstatedir}/lib/pcp/pmdas/trivial
%{_localstatedir}/lib/pcp/pmdas/txmon

%files testsuite
%defattr(-,pcpqa,pcpqa)
%{_testsdir}

%files import-sar2pcp
%defattr(-,root,root)
%{_bindir}/sar2pcp
%{_mandir}/man1/sar2pcp.1.gz

%files import-iostat2pcp
%defattr(-,root,root)
%{_bindir}/iostat2pcp
%{_mandir}/man1/iostat2pcp.1.gz

%files import-mrtg2pcp
%defattr(-,root,root)
%{_bindir}/mrtg2pcp
%{_mandir}/man1/mrtg2pcp.1.gz

%files -n perl-PCP-PMDA -f perl-pcp-pmda.list
%defattr(-,root,root)

%files -n perl-PCP-MMV -f perl-pcp-mmv.list
%defattr(-,root,root)

%files -n perl-PCP-LogImport -f perl-pcp-logimport.list
%defattr(-,root,root)

%files -n perl-PCP-LogSummary -f perl-pcp-logsummary.list
%defattr(-,root,root)

%files -n python-pcp -f python-pcp.list.rpm
%defattr(-,root,root)

%changelog
<<<<<<< HEAD
* Mon Mar 25 2013 Nathan Scott <nathans@redhat.com> - 3.7.1-2
- Run autoconf before configure for latest scripts (BZ 926315).
=======
* Fri Apr 19 2013 Nathan Scott <nathans@redhat.com> - 3.7.2-1
- Update to latest PCP sources.
- Ensure root namespace exists at the end of install (BZ 952977)
>>>>>>> 0b9dedfa

* Wed Mar 20 2013 Nathan Scott <nathans@redhat.com> - 3.7.1-1
- Update to latest PCP sources.
- Migrate all tempfiles correctly to the new tempdir hierarchy.

* Sun Mar 10 2013 Nathan Scott <nathans@redhat.com> - 3.7.0-1
- Update to latest PCP sources.
- Migrate all configuration files below the /etc/pcp hierarchy.

* Thu Feb 14 2013 Fedora Release Engineering <rel-eng@lists.fedoraproject.org> - 3.6.10-2.1
- Rebuilt for https://fedoraproject.org/wiki/Fedora_19_Mass_Rebuild

* Wed Nov 28 2012 Nathan Scott <nathans@redhat.com> - 3.6.10-2
- Ensure tmpfile directories created in %files section.
- Resolve tmpfile create/teardown race conditions.

* Mon Nov 19 2012 Nathan Scott <nathans@redhat.com> - 3.6.10-1
- Update to latest PCP sources.
- Resolve tmpfile security flaws: CVE-2012-5530
- Introduces new "pcp" user account for all daemons to use.

* Fri Oct 12 2012 Nathan Scott <nathans@redhat.com> - 3.6.9-1
- Update to latest PCP sources.
- Fix pmcd sigsegv in NUMA/CPU indom setup (BZ 858384)
- Fix sar2pcp uninitialised perl variable warning (BZ 859117)
- Fix pcp.py and pmcollectl with older python versions (BZ 852234)

* Fri Sep 14 2012 Nathan Scott <nathans@redhat.com> - 3.6.8-1
- Update to latest PCP sources.

* Wed Sep 05 2012 Nathan Scott <nathans@redhat.com> - 3.6.6-1.1
- Move configure step from prep to build section of spec (BZ 854128)

* Tue Aug 28 2012 Mark Goodwin <mgoodwin@redhat.com> - 3.6.6-1
- Update to latest PCP sources, see installed CHANGELOG for details.
- Introduces new python-pcp and pcp-testsuite sub-packages.

* Thu Aug 16 2012 Mark Goodwin <mgoodwin@redhat.com> - 3.6.5-1
- Update to latest PCP sources, see installed CHANGELOG for details.
- Fix security flaws: CVE-2012-3418 CVE-2012-3419 CVE-2012-3420 and CVE-2012-3421 (BZ 848629)

* Thu Jul 19 2012 Mark Goodwin <mgoodwin@redhat.com>
- pmcd and pmlogger services are not supposed to be enabled by default (BZ 840763) - 3.6.3-1.3

* Thu Jun 21 2012 Mark Goodwin <mgoodwin@redhat.com>
- remove pcp-import-sheet2pcp subpackage due to missing deps (BZ 830923) - 3.6.3-1.2

* Fri May 18 2012 Dan Hork <dan[at]danny.cz> - 3.6.3-1.1
- fix build on s390x

* Mon Apr 30 2012 Mark Goodwin - 3.6.3-1
- Update to latest PCP sources

* Thu Apr 26 2012 Mark Goodwin - 3.6.2-1
- Update to latest PCP sources

* Thu Apr 12 2012 Mark Goodwin - 3.6.1-1
- Update to latest PCP sources

* Thu Mar 22 2012 Mark Goodwin - 3.6.0-1
- use %configure macro for correct libdir logic
- update to latest PCP sources

* Thu Dec 15 2011 Mark Goodwin - 3.5.11-2
- patched configure.in for libdir=/usr/lib64 on ppc64

* Thu Dec 01 2011 Mark Goodwin - 3.5.11-1
- Update to latest PCP sources.

* Fri Nov 04 2011 Mark Goodwin - 3.5.10-1
- Update to latest PCP sources.

* Mon Oct 24 2011 Mark Goodwin - 3.5.9-1
- Update to latest PCP sources.

* Mon Aug 8 2011 Mark Goodwin - 3.5.8-1
- Update to latest PCP sources.

* Fri Aug 5 2011 Mark Goodwin - 3.5.7-1
- Update to latest PCP sources.

* Fri Jul 22 2011 Mark Goodwin - 3.5.6-1
- Update to latest PCP sources.

* Tue Jul 19 2011 Mark Goodwin - 3.5.5-1
- Update to latest PCP sources.

* Wed Feb 3 2011 Mark Goodwin - 3.5.0-1
- Update to latest PCP sources.

* Thu Sep 30 2010 Mark Goodwin - 3.4.0-1
- Update to latest PCP sources.

* Fri Jul 16 2010 Mark Goodwin - 3.3.3-1
- Update to latest PCP sources.

* Sat Jul 10 2010 Mark Goodwin - 3.3.2-1
- Update to latest PCP sources.

* Tue Jun 29 2010 Mark Goodwin - 3.3.1-1
- Update to latest PCP sources.

* Fri Jun 25 2010 Mark Goodwin - 3.3.0-1
- Update to latest PCP sources.

* Thu Mar 18 2010 Mark Goodwin - 3.1.2-1
- Update to latest PCP sources.

* Wed Jan 27 2010 Mark Goodwin - 3.1.0-1
- BuildRequires: initscripts for %{_vendor} == redhat.

* Thu Dec 10 2009 Mark Goodwin - 3.0.3-1
- BuildRequires: initscripts for FC12.

* Wed Dec 02 2009 Mark Goodwin - 3.0.2-1
- Added sysfs.kernel metrics, rebased to minor community release.

* Mon Oct 19 2009 Martin Hicks <mort@sgi.com> - 3.0.1-2
- Remove IB dependencies.  The Infiniband PMDA is being moved to
  a stand-alone package.
- Move cluster PMDA to a stand-alone package.

* Fri Oct 9 2009 Mark Goodwin <mgoodwin@redhat.com> - 3.0.0-9
- This is the initial import for Fedora
- See 3.0.0 details in CHANGELOG<|MERGE_RESOLUTION|>--- conflicted
+++ resolved
@@ -1,12 +1,7 @@
 Summary: System-level performance monitoring and performance management
 Name: pcp
-<<<<<<< HEAD
-Version: 3.7.1
-%define buildversion 2
-=======
 Version: 3.7.2
 %define buildversion 1
->>>>>>> 0b9dedfa
 
 Release: %{buildversion}%{?dist}
 License: GPLv2
@@ -494,14 +489,9 @@
 %defattr(-,root,root)
 
 %changelog
-<<<<<<< HEAD
-* Mon Mar 25 2013 Nathan Scott <nathans@redhat.com> - 3.7.1-2
-- Run autoconf before configure for latest scripts (BZ 926315).
-=======
 * Fri Apr 19 2013 Nathan Scott <nathans@redhat.com> - 3.7.2-1
 - Update to latest PCP sources.
 - Ensure root namespace exists at the end of install (BZ 952977)
->>>>>>> 0b9dedfa
 
 * Wed Mar 20 2013 Nathan Scott <nathans@redhat.com> - 3.7.1-1
 - Update to latest PCP sources.
