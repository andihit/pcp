Summary: System-level performance monitoring and performance management
Name: @package_name@
Version: @package_version@
Release: @package_release@@package_sgirelease@
License: GPLv2+ and LGPLv2.1+ and CC-BY
URL: http://www.pcp.io
Group: Applications/System
Source: @package_name@-@package_version@.src.tar.gz
BuildRoot: @build_root@ 
Distribution: @package_distribution@
%if 0%{?fedora} > 22 || 0%{?rhel} > 7
%global with_compat 0
%else
%global with_compat 1
%endif
BuildRequires: procps bison flex
BuildRequires: ncurses-devel
BuildRequires: readline-devel
%if "@enable_avahi@" == "true"
BuildRequires: avahi-devel
%endif
%if "@enable_secure@" == "true"
BuildRequires: nss-devel
BuildRequires: cyrus-sasl-devel
%endif
%if "@enable_probes@" == "true"
BuildRequires: systemtap-sdt-devel
%endif
%if "@enable_qt@" == "true"
%if "%{_vendor}" == "suse"
BuildRequires: qt-devel >= 4.4
%else
BuildRequires: qt4-devel >= 4.4
%endif
%endif
%if "%{_vendor}" == "redhat"
BuildRequires: initscripts man /bin/hostname
%endif
%if "@pmda_rpm@" == "true"
BuildRequires: rpm-devel
%endif
%if "@pmda_papi@" == "true"
BuildRequires: papi-devel
%endif
%if "@pmda_perfevent@" == "true"
BuildRequires: libpfm-devel >= 4
%endif
%if "@pmda_systemd@" == "true"
BuildRequires: systemd-devel
%endif
%if "@have_cairo@" == "true"
BuildRequires: cairo-devel
%endif
%if "@have_libmicrohttpd@" == "true"
BuildRequires: libmicrohttpd-devel
%endif

# prevent conflicting SGI package installation
Conflicts: pcp-pro < 2.2

# prevent conflicting binary and man page install for pcp(1)
Conflicts: librapi

# Utilities used indirectly e.g. by scripts we install
Requires: bash gawk sed grep fileutils findutils
%if "%{_vendor}" == "suse"
Requires: sysconfig
%global _rcdir /etc/init.d
%else
Requires: initscripts
%global _rcdir /etc/rc.d/init.d
%endif
%if "@enable_systemd@" == "true"
%global _configure_rcdir %{nil}
%else
%global _configure_rcdir --with-rcdir=%{_rcdir}
%endif
%global _tmpdir %{_localstatedir}/lib/pcp/tmp

# There is a problem here ... some distros are resisting adding more
# repackaged perl-Foo-Bar rpms, but the default find-requires script
# will turn all perl module we use into rpm package Requires clauses.
#
# The fix is to over-ride the default find-requires script and strip
# out the dodgey perl modules that don't have official rpms, based
# on the distro ... see the filter-requires script in this directory
#
# Recipe is a refinement of the one described at
# http://fedoraproject.org/wiki/PackagingDrafts/FilteringAutomaticDependencies#Disabling_dependency_auto-generation
#
# override the default automatic requires/provides generation
%define _use_internal_dependency_generator 0
# remember the real find-requires path (%%global avoids recursive %%define)
# macros below
%global __find_requires_save %{__find_requires}
# slip our filter into place
%define __find_requires %{_builddir}/%{?buildsubdir}/build/rpm/filter-requires -v %{_vendor} -f 0%{?fedora} -r 0%{?rhel} %{__find_requires_save}

<<<<<<< HEAD
Requires: pcp-libs = @package_version@
%if "@enable_python@" == "true"
Requires: python-pcp = @package_version@
Requires: python-jsonpointer
=======
%if %{with_compat}
Requires: pcp-compat
>>>>>>> 43a22fff
%endif
Requires: pcp-libs = @package_version@
Obsoletes: pcp-gui-debuginfo

%description
Performance Co-Pilot (PCP) provides a framework and services to support
system-level performance monitoring and performance management. 

The PCP open source release provides a unifying abstraction for all of
the interesting performance data in a system, and allows client
applications to easily retrieve and process any subset of that data. 

#
# pcp-conf
#
%package conf
License: LGPLv2.1+
Group: System Environment/Libraries
Summary: Performance Co-Pilot run-time configuration
URL: http://www.pcp.io

# http://fedoraproject.org/wiki/Packaging:Conflicts "Splitting Packages"
Conflicts: pcp-libs < 3.9

%description conf
Performance Co-Pilot (PCP) run-time configuration

#
# pcp-libs
#
%package libs
License: LGPLv2.1+
Group: System Environment/Libraries
Summary: Performance Co-Pilot run-time libraries
URL: http://www.pcp.io
Requires: pcp-conf = @package_version@
Obsoletes: pcp < 3.0

%description libs
Performance Co-Pilot (PCP) run-time libraries

#
# pcp-libs-devel
#
%package libs-devel
License: GPLv2+ and LGPLv2.1+
Group: Development/Libraries
Summary: Performance Co-Pilot (PCP) development headers and documentation
URL: http://www.pcp.io
Requires: pcp = @package_version@
Requires: pcp-libs = @package_version@

%description libs-devel
Performance Co-Pilot (PCP) headers, documentation and tools for development.

#
# pcp-testsuite
#
%package testsuite
License: GPLv2+
Group: Development/Libraries
Summary: Performance Co-Pilot (PCP) test suite
URL: http://www.pcp.io
Requires: pcp = @package_version@
Requires: pcp-libs = @package_version@
Requires: pcp-libs-devel = @package_version@
Obsoletes: pcp-gui-testsuite

%description testsuite
Quality assurance test suite for Performance Co-Pilot (PCP).

%if "@enable_manager@" == "true"
#
# pcp-manager
#
%package manager
License: GPLv2+
Group: Applications/System
Summary: Performance Co-Pilot (PCP) manager daemon
URL: http://www.pcp.io
Requires: pcp = @package_version@ pcp-libs = @package_version@

%description manager
An optional daemon (pmmgr) that manages a collection of pmlogger and
pmie daemons, for a set of discovered local and remote hosts running
the performance metrics collection daemon (pmcd).  It ensures these
daemons are running when appropriate, and manages their log rotation
needs.  It is an alternative to the cron-based pmlogger/pmie service
scripts.
%endif

%if "@enable_webapi@" == "true"
#
# pcp-webapi
#
%package webapi
License: GPLv2+
Group: Applications/System
Summary: Performance Co-Pilot (PCP) web API service
URL: http://www.pcp.io
Requires: pcp-libs = @package_version@

%description webapi
Provides a daemon (pmwebd) that binds a large subset of the Performance
Co-Pilot (PCP) client API (PMAPI) to RESTful web applications using the
HTTP (PMWEBAPI) protocol.
%endif

#
# perl-PCP-PMDA. This is the PCP agent perl binding.
#
%package -n perl-PCP-PMDA
License: GPLv2+
Group: Development/Languages
Summary: Performance Co-Pilot (PCP) Perl bindings and documentation
URL: http://www.pcp.io
BuildRequires: perl(ExtUtils::MakeMaker)
Requires: pcp-libs = @package_version@
Requires: perl

%description -n perl-PCP-PMDA
The PCP::PMDA Perl module contains the language bindings for
building Performance Metric Domain Agents (PMDAs) using Perl.
Each PMDA exports performance data for one specific domain, for
example the operating system kernel, Cisco routers, a database,
an application, etc.

#
# perl-PCP-MMV
#
%package -n perl-PCP-MMV
License: GPLv2+
Group: Development/Libraries
Summary: Performance Co-Pilot (PCP) Perl bindings for PCP Memory Mapped Values
URL: http://www.pcp.io
Requires: pcp = @package_version@

%description -n perl-PCP-MMV
The PCP::MMV module contains the Perl language bindings for
building scripts instrumented with the Performance Co-Pilot
(PCP) Memory Mapped Value (MMV) mechanism.
This mechanism allows arbitrary values to be exported from an
instrumented script into the PCP infrastructure for monitoring
and analysis with pmchart, pmie, pmlogger and other PCP tools.

#
# perl-PCP-LogImport
#
%package -n perl-PCP-LogImport
License: GPLv2+
Group: Development/Libraries
Summary: Performance Co-Pilot (PCP) Perl bindings for importing external data into PCP archives
URL: http://www.pcp.io
Requires: pcp = @package_version@

%description -n perl-PCP-LogImport
The PCP::LogImport module contains the Perl language bindings for
importing data in various 3rd party formats into PCP archives so
they can be replayed with standard PCP monitoring tools.

#
# perl-PCP-LogSummary
#
%package -n perl-PCP-LogSummary
License: GPLv2+
Group: Development/Languages
Summary: Performance Co-Pilot (PCP) Perl bindings for post-processing output of pmlogsummary
URL: http://www.pcp.io
Requires: pcp = @package_version@

%description -n perl-PCP-LogSummary
The PCP::LogSummary module provides a Perl module for using the
statistical summary data produced by the Performance Co-Pilot
pmlogsummary utility.  This utility produces various averages,
minima, maxima, and other calculations based on the performance
data stored in a PCP archive.  The Perl interface is ideal for
exporting this data into third-party tools (e.g. spreadsheets).

#
# pcp-import-sar2pcp
#
%package import-sar2pcp
License: LGPLv2+
Group: Applications/System
Summary: Performance Co-Pilot tools for importing sar data into PCP archive logs
URL: http://www.pcp.io
Requires: pcp-libs = @package_version@ perl-PCP-LogImport = @package_version@ sysstat

%description import-sar2pcp
Performance Co-Pilot (PCP) front-end tools for importing sar data
into standard PCP archive logs for replay with any PCP monitoring tool.

#
# pcp-import-iostat2pcp
#
%package import-iostat2pcp
License: LGPLv2+
Group: Applications/System
Summary: Performance Co-Pilot tools for importing iostat data into PCP archive logs
URL: http://www.pcp.io
Requires: pcp-libs = @package_version@ perl-PCP-LogImport = @package_version@ sysstat

%description import-iostat2pcp
Performance Co-Pilot (PCP) front-end tools for importing iostat data
into standard PCP archive logs for replay with any PCP monitoring tool.

#
# pcp-import-sheet2pcp
#
%package import-sheet2pcp
License: LGPLv2+
Group: Applications/System
Summary: Performance Co-Pilot tools for importing spreadsheet data into PCP archive logs
URL: http://www.pcp.io
Requires: pcp-libs >= @package_version@ perl-PCP-LogImport >= @package_version@

%description import-sheet2pcp
Performance Co-Pilot (PCP) front-end tools for importing spreadsheet data
into standard PCP archive logs for replay with any PCP monitoring tool.

#
# pcp-import-mrtg2pcp
#
%package import-mrtg2pcp
License: LGPLv2+
Group: Applications/System
Summary: Performance Co-Pilot tools for importing MTRG data into PCP archive logs
URL: http://www.pcp.io
Requires: pcp-libs >= @package_version@ perl-PCP-LogImport >= @package_version@

%description import-mrtg2pcp
Performance Co-Pilot (PCP) front-end tools for importing MTRG data
into standard PCP archive logs for replay with any PCP monitoring tool.

#
# pcp-import-ganglia2pcp
#
%package import-ganglia2pcp
License: LGPLv2+
Group: Applications/System
Summary: Performance Co-Pilot tools for importing ganglia data into PCP archive logs
URL: http://www.pcp.io
Requires: pcp-libs >= @package_version@ perl-PCP-LogImport >= @package_version@

%description import-ganglia2pcp
Performance Co-Pilot (PCP) front-end tools for importing ganglia data
into standard PCP archive logs for replay with any PCP monitoring tool.

#
# pcp-import-collectl2pcp
#
%package import-collectl2pcp
License: LGPLv2+
Group: Applications/System
Summary: Performance Co-Pilot tools for importing collectl log files into PCP archive logs
URL: http://www.pcp.io
Requires: pcp-libs >= %{version}-%{release}

%description import-collectl2pcp
Performance Co-Pilot (PCP) front-end tools for importing collectl data
into standard PCP archive logs for replay with any PCP monitoring tool.

%if "@have_python@" == "true"
#
# pcp-export-pcp2graphite
#
%package export-pcp2graphite
License: GPLv2+
Group: Applications/System
Summary: Performance Co-Pilot tools for exporting PCP metrics to Graphite
URL: http://www.pcp.io
Requires: pcp-libs >= %{version}-%{release}
%if "@enable_python3@" == "true"
Requires: python3-pcp = @package_version@
%else
Requires: python-pcp = @package_version@
%endif

%description export-pcp2graphite
Performance Co-Pilot (PCP) front-end tools for exporting metric values
to graphite (http://graphite.readthedocs.org).
%endif

%if "@enable_python2@" == "true"
#
# python-pcp. This is the PCP library bindings for python.
#
%package -n python-pcp
License: GPLv2+
Group: Development/Libraries
Summary: Performance Co-Pilot (PCP) Python bindings and documentation
URL: http://www.pcp.io
BuildRequires: python-devel
%if "%{_vendor}" == "redhat" && 0%{?rhel} <= 5
Requires: python-ctypes
%endif
Requires: pcp-libs = @package_version@
Requires: python

%description -n python-pcp
This python PCP module contains the language bindings for
Performance Metric API (PMAPI) monitor tools and Performance
Metric Domain Agents (PMDA) collector tools written in Python.
%endif

%if "@enable_python3@" == "true"
#
# python3-pcp. This is the PCP library bindings for python.
#
%package -n python3-pcp
License: GPLv2+
Group: Development/Libraries
Summary: Performance Co-Pilot (PCP) Python3 bindings and documentation
URL: http://www.pcp.io
Requires: pcp-libs = @package_version@
Requires: python python-devel

%description -n python3-pcp
This python PCP module contains the language bindings for
Performance Metric API (PMAPI) monitor tools and Performance
Metric Domain Agent (PMDA) collector tools written in Python3.
%endif

%if "@have_python@" == "true"
#
# pcp-system-tools
#
%package -n pcp-system-tools
License: GPLv2+
Group: Development/Libraries
Summary: Performance Co-Pilot (PCP) System and Monitoring Tools
URL: http://www.pcp.io
%if "@enable_python3@" == "true"
Requires: python3-pcp = @package_version@
%else
Requires: python-pcp = @package_version@
%endif
%description -n pcp-system-tools
This PCP module contains additional system monitoring tools written
in python.
%endif #pcp-system-tools

%if "@enable_qt@" == "true"
#
# pcp-gui package for Qt tools
#
%package -n pcp-gui
License: GPLv2+ and LGPLv2+ and LGPLv2+ with exceptions
Group: Applications/System
Summary: Visualization tools for the Performance Co-Pilot toolkit
URL: http://www.pcp.io
Requires: pcp-libs = %{version}-%{release}

%description -n pcp-gui
Visualization tools for the Performance Co-Pilot toolkit.
The pcp-gui package primarily includes visualization tools for
monitoring systems using live and archived Performance Co-Pilot
(PCP) sources.
%endif

#
# pcp-doc package
#
%package -n pcp-doc
License: GPLv2+ and CC-BY
Group: Documentation
# BuildArch: requires rpm 4.6 or later ... ./get_rpm_vesion maps version
# 4.6.2.3 to the 7-digit "number" 4060203
%if @rpm_version@ >= 4060000
BuildArch: noarch
%endif
Summary: Documentation and tutorial for the Performance Co-Pilot
URL: http://www.pcp.io

%description -n pcp-doc
Documentation and tutorial for the Performance Co-Pilot
Performance Co-Pilot (PCP) provides a framework and services to support
system-level performance monitoring and performance management.

The pcp-doc package provides useful information on using and
configuring the Performance Co-Pilot (PCP) toolkit for system
level performance management.  It includes tutorials, HOWTOs,
and other detailed documentation about the internals of core
PCP utilities and daemons, and the PCP graphical tools.

#
# pcp-pmda-papi
#
%if "@pmda_papi@" == "true"
%package pmda-papi
License: GPLv2+
Group: Applications/System
Summary: Performance Co-Pilot (PCP) metrics for Performance API and hardware counters
URL: http://www.pcp.io
Requires: pcp-libs = %{version}-%{release}
BuildRequires: papi-devel

%description pmda-papi
This package contains the PCP Performance Metrics Domain Agent (PMDA) for
collecting hardware counters statistics through PAPI (Perforamance API).
%endif

%if "@pmda_infiniband@" == "true"
#
# pcp-pmda-infiniband
#
%package pmda-infiniband
License: GPLv2+
Group: Applications/System
Summary: Performance Co-Pilot (PCP) metrics for Infiniband HCAs and switches
URL: http://www.pcp.io
Requires: pcp-libs = @package_version@
Requires: libibmad >= 1.1.7 libibumad >= 1.1.7
BuildRequires: libibmad-devel >= 1.1.7 libibumad-devel >= 1.1.7

%description pmda-infiniband
This package contains the PCP Performance Metrics Domain Agent (PMDA) for
collecting Infiniband statistics.  By default, it monitors the local HCAs
but can also be configured to monitor remote GUIDs such as IB switches.
%endif

%if "@pmda_perfevent@" == "true"
#
# pcp-pmda-perfevent
#
%package pmda-perfevent
License: GPLv2+
Group: Applications/System
Summary: Performance Co-Pilot (PCP) metrics for hardware counters
URL: http://www.pcp.io
Requires: libpfm >= 4.4
BuildRequires: libpfm-devel >= 4.4

%description pmda-perfevent
This package contains the PCP Performance Metrics Domain Agent (PMDA) for
collecting hardware counters statistics through libpfm.
%endif

#
# pcp-pmda-activemq
#
%package pmda-activemq
License: GPLv2+
Group: Applications/System
Summary: Performance Co-Pilot (PCP) metrics for ActiveMQ
URL: http://www.pcp.io
Requires: perl-PCP-PMDA = @package_version@

%description pmda-activemq
This package contains the PCP Performance Metrics Domain Agent (PMDA) for
collecting metrics about the ActiveMQ message broker.  The PMDA is written
in Perl.
#end pcp-pmda-activemq

#
# pcp-pmda-bonding
#
%package pmda-bonding
License: GPLv2+
Group: Applications/System
Summary: Performance Co-Pilot (PCP) metrics for Bonded network interfaces
URL: http://www.pcp.io
Requires: perl-PCP-PMDA = @package_version@

%description pmda-bonding
This package contains the PCP Performance Metrics Domain Agent (PMDA) for
collecting metrics about bonded network interfaces.  The PMDA is written
in Perl.

#end pcp-pmda-bonding

#
# pcp-pmda-dbping
#
%package pmda-dbping
License: GPLv2+
Group: Applications/System
Summary: Performance Co-Pilot (PCP) metrics for Database response times and Availablility
URL: http://www.pcp.io
Requires: perl-PCP-PMDA = @package_version@

%description pmda-dbping
This package contains the PCP Performance Metrics Domain Agent (PMDA) for
collecting metrics about the Database response times and Availablility.
The PMDA is written in Perl.

#end pcp-pmda-dbping

#
# pcp-pmda-ds389
#
%package pmda-ds389
License: GPLv2+
Group: Applications/System
Summary: Performance Co-Pilot (PCP) metrics for 389 Directory Servers
URL: http://www.pcp.io
Requires: perl-PCP-PMDA = @package_version@

%description pmda-ds389
This package contains the PCP Performance Metrics Domain Agent (PMDA) for
collecting metrics about a 389 Directory Server.  The PMDA is written
in Perl.

#end pcp-pmda-ds389

#
# pcp-pmda-ds389log
#
%package pmda-ds389log
License: GPLv2+
Group: Applications/System
Summary: Performance Co-Pilot (PCP) metrics for 389 Directory Server Loggers
URL: http://www.pcp.io
Requires: perl-PCP-PMDA = @package_version@

%description pmda-ds389log
This package contains the PCP Performance Metrics Domain Agent (PMDA) for
collecting metrics about a 389 Directory Server Logger.  The PMDA is written
in Perl.

#end pcp-pmda-ds389log

#
# pcp-pmda-elasticsearch
#
%package pmda-elasticsearch
License: GPLv2+
Group: Applications/System
Summary: Performance Co-Pilot (PCP) metrics for Elasticsearch
URL: http://www.pcp.io
Requires: perl-PCP-PMDA = @package_version@

%description pmda-elasticsearch
This package contains the PCP Performance Metrics Domain Agent (PMDA) for
collecting metrics about Elasticsearch.  The PMDA is written
in Perl.

#end pcp-pmda-elasticsearch

#
# pcp-pmda-gpfs
#
%package pmda-gpfs
License: GPLv2+
Group: Applications/System
Summary: Performance Co-Pilot (PCP) metrics for GPFS Filesystem
URL: http://www.pcp.io
Requires: perl-PCP-PMDA = @package_version@

%description pmda-gpfs
This package contains the PCP Performance Metrics Domain Agent (PMDA) for
collecting metrics about the GPFS filesystem.  The PMDA is written
in Perl.

#end pcp-pmda-gpfs

#
# pcp-pmda-gpsd
#
%package pmda-gpsd
License: GPLv2+
Group: Applications/System
Summary: Performance Co-Pilot (PCP) metrics for a GPS Daemon
URL: http://www.pcp.io
Requires: perl-PCP-PMDA = @package_version@

%description pmda-gpsd
This package contains the PCP Performance Metrics Domain Agent (PMDA) for
collecting metrics about a GPS Daemon.  The PMDA is written
in Perl.

#end pcp-pmda-gpsd

#
# pcp-pmda-kvm
#
%package pmda-kvm
License: GPLv2+
Group: Applications/System
Summary: Performance Co-Pilot (PCP) metrics for KVM
URL: http://www.pcp.io
Requires: perl-PCP-PMDA = @package_version@

%description pmda-kvm
This package contains the PCP Performance Metrics Domain Agent (PMDA) for
collecting metrics about the Kernel based Virtual Machine.  The PMDA is written
in Perl.

#end pcp-pmda-kvm

#
# pcp-pmda-lustre
#
%package pmda-lustre
License: GPLv2+
Group: Applications/System
Summary: Performance Co-Pilot (PCP) metrics for the Lustre Filesytem
URL: http://www.pcp.io
Requires: perl-PCP-PMDA = @package_version@

%description pmda-lustre
This package contains the PCP Performance Metrics Domain Agent (PMDA) for
collecting metrics about the Lustre Filesystem.  The PMDA is written
in Perl.

#end pcp-pmda-lustre

#
# pcp-pmda-memcache
#
%package pmda-memcache
License: GPLv2+
Group: Applications/System
Summary: Performance Co-Pilot (PCP) metrics for Memcached
URL: http://www.pcp.io
Requires: perl-PCP-PMDA = @package_version@

%description pmda-memcache
This package contains the PCP Performance Metrics Domain Agent (PMDA) for
collecting metrics about Memcached.  The PMDA is written
in Perl.

#end pcp-pmda-memcache

#
# pcp-pmda-mysql
#
%package pmda-mysql
License: GPLv2+
Group: Applications/System
Summary: Performance Co-Pilot (PCP) metrics for MySQL
URL: http://www.pcp.io
Requires: perl-PCP-PMDA = @package_version@

%description pmda-mysql
This package contains the PCP Performance Metrics Domain Agent (PMDA) for
collecting metrics about the MySQL database.  The PMDA is written
in Perl.

#end pcp-pmda-mysql

#
# pcp-pmda-named
#
%package pmda-named
License: GPLv2+
Group: Applications/System
Summary: Performance Co-Pilot (PCP) metrics for Named
URL: http://www.pcp.io
Requires: perl-PCP-PMDA = @package_version@

%description pmda-named
This package contains the PCP Performance Metrics Domain Agent (PMDA) for
collecting metrics about the Named nameserver.  The PMDA is written
in Perl.

#end pcp-pmda-named

# pcp-pmda-netfilter
#
%package pmda-netfilter
License: GPLv2+
Group: Applications/System
Summary: Performance Co-Pilot (PCP) metrics for Netfilter framework
URL: http://www.pcp.io
Requires: perl-PCP-PMDA = @package_version@

%description pmda-netfilter
This package contains the PCP Performance Metrics Domain Agent (PMDA) for
collecting metrics about the Netfilter packet filtering framework.  The
PMDA is written in Perl.

#end pcp-pmda-netfilter

#
# pcp-pmda-news
#
%package pmda-news
License: GPLv2+
Group: Applications/System
Summary: Performance Co-Pilot (PCP) metrics for Usenet News
URL: http://www.pcp.io
Requires: perl-PCP-PMDA = @package_version@

%description pmda-news
This package contains the PCP Performance Metrics Domain Agent (PMDA) for
collecting metrics about Usenet News.  The PMDA is written
in Perl.

#end pcp-pmda-news

#
# pcp-pmda-nginx
#
%package pmda-nginx
License: GPLv2+
Group: Applications/System
Summary: Performance Co-Pilot (PCP) metrics for the Nginx Webserver
URL: http://www.pcp.io
Requires: perl-PCP-PMDA = @package_version@

%description pmda-nginx
This package contains the PCP Performance Metrics Domain Agent (PMDA) for
collecting metrics about the Nginx Webserver.  The PMDA is written
in Perl.

#end pcp-pmda-nginx

#
# pcp-pmda-nfsclient
#
%package pmda-nfsclient
License: GPLv2+
Group: Applications/System
Summary: Performance Co-Pilot (PCP) metrics for NFS Clients
URL: http://www.pcp.io
Requires: perl-PCP-PMDA = @package_version@

%description pmda-nfsclient
This package contains the PCP Performance Metrics Domain Agent (PMDA) for
collecting metrics for NFS Clients.  The PMDA is written in Perl.

#end pcp-pmda-nfsclient

#
# pcp-pmda-pdns
#
%package pmda-pdns
License: GPLv2+
Group: Applications/System
Summary: Performance Co-Pilot (PCP) metrics for PowerDNS
URL: http://www.pcp.io
Requires: perl-PCP-PMDA = @package_version@

%description pmda-pdns
This package contains the PCP Performance Metrics Domain Agent (PMDA) for
collecting metrics about the PowerDNS.  The PMDA is written in Perl.

#end pcp-pmda-pdns

#
# pcp-pmda-postfix
#
%package pmda-postfix
License: GPLv2+
Group: Applications/System
Summary: Performance Co-Pilot (PCP) metrics for the Postfix (MTA)
URL: http://www.pcp.io
Requires: perl-PCP-PMDA = @package_version@
%if 0%{?fedora} > 16 || 0%{?rhel} > 5
Requires: postfix-perl-scripts
%endif
%if 0%{?rhel} <= 5
Requires: postfix
%endif
%if "%{_vendor}" == "suse"
Requires: postfix-doc
%endif

%description pmda-postfix
This package contains the PCP Performance Metrics Domain Agent (PMDA) for
collecting metrics about the Postfix (MTA).  The PMDA is written
in Perl.

#end pcp-pmda-postfix

#
# pcp-pmda-postgresql
#
%package pmda-postgresql
License: GPLv2+
Group: Applications/System
Summary: Performance Co-Pilot (PCP) metrics for PostgreSQL
URL: http://www.pcp.io
Requires: perl-PCP-PMDA = @package_version@

%description pmda-postgresql
This package contains the PCP Performance Metrics Domain Agent (PMDA) for
collecting metrics about the PostgreSQL database.  The PMDA is written
in Perl.

#end pcp-pmda-postgresql

#
# pcp-pmda-rsyslog
#
%package pmda-rsyslog
License: GPLv2+
Group: Applications/System
Summary: Performance Co-Pilot (PCP) metrics for Rsyslog
URL: http://www.pcp.io
Requires: perl-PCP-PMDA = @package_version@

%description pmda-rsyslog
This package contains the PCP Performance Metrics Domain Agent (PMDA) for
collecting metrics about Rsyslog.  The PMDA is written
in Perl.

#end pcp-pmda-rsyslog

#
# pcp-pmda-samba
#
%package pmda-samba
License: GPLv2+
Group: Applications/System
Summary: Performance Co-Pilot (PCP) metrics for Samba
URL: http://www.pcp.io
Requires: perl-PCP-PMDA = @package_version@

%description pmda-samba
This package contains the PCP Performance Metrics Domain Agent (PMDA) for
collecting metrics about Samba.  The PMDA is written in Perl.

#end pcp-pmda-samba

#
# pcp-pmda-snmp
#
%package pmda-snmp
License: GPLv2+
Group: Applications/System
Summary: Performance Co-Pilot (PCP) metrics for Simple Network Management Protocol
URL: http://www.pcp.io
Requires: perl-PCP-PMDA = @package_version@

%description pmda-snmp
This package contains the PCP Performance Metrics Domain Agent (PMDA) for
collecting metrics about SNMP.  The PMDA is written in Perl.

#end pcp-pmda-snmp

#
# pcp-pmda-vmware
#
%package pmda-vmware
License: GPLv2+
Group: Applications/System
Summary: Performance Co-Pilot (PCP) metrics for VMware
URL: http://www.pcp.io
Requires: perl-PCP-PMDA = @package_version@

%description pmda-vmware
This package contains the PCP Performance Metrics Domain Agent (PMDA) for
collecting metrics for VMware.  The PMDA is written
in Perl.

#end pcp-pmda-vmware

#
# pcp-pmda-zimbra
#
%package pmda-zimbra
License: GPLv2+
Group: Applications/System
Summary: Performance Co-Pilot (PCP) metrics for Zimbra
URL: http://www.pcp.io
Requires: perl-PCP-PMDA = @package_version@

%description pmda-zimbra
This package contains the PCP Performance Metrics Domain Agent (PMDA) for
collecting metrics about Zimra.  The PMDA is written
in Perl.
#end pcp-pmda-zimbra

#
# pcp-pmda-dm
#
%package pmda-dm
License: GPLv2+
Group: Applications/System
Summary: Performance Co-Pilot (PCP) metrics for the Device Mapper Cache and Thin Client
URL: http://www.pcp.io
Requires: pcp-libs = @package_version@
%description pmda-dm
This package contains the PCP Performance Metrics Domain Agent (PMDA) for
collecting metrics about the Device Mapper Cache and Thin Client.  The PMDA
is written in Python.
# end pcp-pmda-dm
   
%if "@have_python@" == "true"
#
# pcp-pmda-gluster
#
%package pmda-gluster
License: GPLv2+
Group: Applications/System
Summary: Performance Co-Pilot (PCP) metrics for the Gluster filesystem
URL: http://www.pcp.io
%if "@enable_python3@" == "true"
Requires: python3-pcp
%else
Requires: python-pcp
%endif
%description pmda-gluster
This package contains the PCP Performance Metrics Domain Agent (PMDA) for
collecting metrics about the gluster filesystem.  The PMDA is written
in Python.
# end pcp-pmda-gluster
   
#
# pcp-pmda-zswap
#
%package pmda-zswap
License: GPLv2+
Group: Applications/System
Summary: Performance Co-Pilot (PCP) metrics for compressed swap
URL: http://www.pcp.io
%if "@enable_python3@" == "true"
Requires: python3-pcp
%else
Requires: python-pcp
%endif
%description pmda-zswap
This package contains the PCP Performance Metrics Domain Agent (PMDA) for
collecting metrics about compressed swap.  The PMDA is written
in Python.
# end pcp-pmda-zswap

#
# pcp-pmda-unbound
#
%package pmda-unbound
License: GPLv2+
Group: Applications/System
Summary: Performance Co-Pilot (PCP) metrics for the Unbound DNS Resolver
URL: http://www.pcp.io
%if "@enable_python3@" == "true"
Requires: python3-pcp
%else
Requires: python-pcp
%endif
%description pmda-unbound
This package contains the PCP Performance Metrics Domain Agent (PMDA) for
collecting metrics about the Unbound DNS Resolver.  The PMDA is written
in Python.
# end pcp-pmda-unbound

%endif 

#
# C pmdas
# pcp-pmda-apache
#
%package pmda-apache
License: GPLv2+
Group: Applications/System
Summary: Performance Co-Pilot (PCP) metrics for the Apache webserver
URL: http://www.pcp.io
Requires: pcp-libs = @package_version@
%description pmda-apache
This package contains the PCP Performance Metrics Domain Agent (PMDA) for
collecting metrics about the Apache webserver.  The PMDA is written
in C.
# end pcp-pmda-apache

#
# pcp-pmda-bash
#
%package pmda-bash
License: GPLv2+
Group: Applications/System
Summary: Performance Co-Pilot (PCP) metrics for the Bash shell
URL: http://www.pcp.io
Requires: pcp-libs = @package_version@
%description pmda-bash
This package contains the PCP Performance Metrics Domain Agent (PMDA) for
collecting metrics about the Bash shell.  The PMDA is written in C.
# end pcp-pmda-bash

#
# pcp-pmda-cifs
#
%package pmda-cifs
License: GPLv2+
Group: Applications/System
Summary: Performance Co-Pilot (PCP) metrics for the Cifs shell
URL: http://www.pcp.io
Requires: pcp-libs = @package_version@
%description pmda-cifs
This package contains the PCP Performance Metrics Domain Agent (PMDA) for
collecting metrics about the Common Internet Filesytem.  The PMDA is written in C.
# end pcp-pmda-cifs

#
# pcp-pmda-cisco
#
%package pmda-cisco
License: GPLv2+
Group: Applications/System
Summary: Performance Co-Pilot (PCP) metrics for the Cisco shell
URL: http://www.pcp.io
Requires: pcp-libs = @package_version@
%description pmda-cisco
This package contains the PCP Performance Metrics Domain Agent (PMDA) for
collecting metrics about Cisco routers.  The PMDA is written in C.
# end pcp-pmda-cisco

#
# pcp-pmda-gfs2
#
%package pmda-gfs2
License: GPLv2+
Group: Applications/System
Summary: Performance Co-Pilot (PCP) metrics for the Gfs2 shell
URL: http://www.pcp.io
Requires: pcp-libs = @package_version@
%description pmda-gfs2
This package contains the PCP Performance Metrics Domain Agent (PMDA) for
collecting metrics about the Global Filesystem v2.  The PMDA is written in C.
# end pcp-pmda-gfs2

#
# pcp-pmda-lmsensors
#
%package pmda-lmsensors
License: GPLv2+
Group: Applications/System
Summary: Performance Co-Pilot (PCP) metrics for the Lmsensors shell
URL: http://www.pcp.io
Requires: pcp-libs = @package_version@
%description pmda-lmsensors
This package contains the PCP Performance Metrics Domain Agent (PMDA) for
collecting metrics about the Linux hardware monitoring sensors.  The PMDA
is written in C.
# end pcp-pmda-lmsensors

#
# pcp-pmda-mailq
#
%package pmda-mailq
License: GPLv2+
Group: Applications/System
Summary: Performance Co-Pilot (PCP) metrics for the Mailq shell
URL: http://www.pcp.io
Requires: pcp-libs = @package_version@
%description pmda-mailq
This package contains the PCP Performance Metrics Domain Agent (PMDA) for
collecting metrics about email queues managed by sendmail.  The PMDA is
written in C.
# end pcp-pmda-mailq

#
# pcp-pmda-mounts
#
%package pmda-mounts
License: GPLv2+
Group: Applications/System
Summary: Performance Co-Pilot (PCP) metrics for the Mounts shell
URL: http://www.pcp.io
Requires: pcp-libs = @package_version@
%description pmda-mounts
This package contains the PCP Performance Metrics Domain Agent (PMDA) for
collecting metrics about filesystem mounts.  The PMDA is written in C.
# end pcp-pmda-mounts

#
# pcp-pmda-nvidia-gpu
#
%package pmda-nvidia-gpu
License: GPLv2+
Group: Applications/System
Summary: Performance Co-Pilot (PCP) metrics for the Nvidia shell
URL: http://www.pcp.io
Requires: pcp-libs = @package_version@
%description pmda-nvidia-gpu
This package contains the PCP Performance Metrics Domain Agent (PMDA) for
collecting metrics about the Nvidia gpu metrics.  The PMDA is written in C.
# end pcp-pmda-nvidia-gpu

#
# pcp-pmda-roomtemp
#
%package pmda-roomtemp
License: GPLv2+
Group: Applications/System
Summary: Performance Co-Pilot (PCP) metrics for the Roomtemp shell
URL: http://www.pcp.io
Requires: pcp = @package_version@
%description pmda-roomtemp
This package contains the PCP Performance Metrics Domain Agent (PMDA) for
collecting metrics about the Room temperature metrics.  The PMDA is written in C.
# end pcp-pmda-roomtemp

#
# pcp-pmda-rpm
#
%if "@pmda_rpm@" == "true"
%package pmda-rpm
License: GPLv2+
Group: Applications/System
Summary: Performance Co-Pilot (PCP) metrics for the Rpm shell
URL: http://www.pcp.io
Requires: pcp = @package_version@
%description pmda-rpm
This package contains the PCP Performance Metrics Domain Agent (PMDA) for
collecting metrics about the rpms.  The PMDA is written in C.
%endif
# end pcp-pmda-rpm


#
# pcp-pmda-sendmail
#
%package pmda-sendmail
License: GPLv2+
Group: Applications/System
Summary: Performance Co-Pilot (PCP) metrics for the Sendmail shell
URL: http://www.pcp.io
Requires: pcp = @package_version@
%description pmda-sendmail
This package contains the PCP Performance Metrics Domain Agent (PMDA) for
collecting metrics about Sendmail traffic metrics.  The PMDA is written in C.
# end pcp-pmda-sendmail

#
# pcp-pmda-shping
#
%package pmda-shping
License: GPLv2+
Group: Applications/System
Summary: Performance Co-Pilot (PCP) metrics for the Shping shell
URL: http://www.pcp.io
Requires: pcp-libs = @package_version@
%description pmda-shping
This package contains the PCP Performance Metrics Domain Agent (PMDA) for
collecting metrics about quality of service and response time measurements of
arbitrary shell commands.  The PMDA is written in C.
# end pcp-pmda-shping

#
# pcp-pmda-summary
#
%package pmda-summary
License: GPLv2+
Group: Applications/System
Summary: Performance Co-Pilot (PCP) metrics for the Summary shell
URL: http://www.pcp.io
Requires: pcp = @package_version@
%description pmda-summary
This package contains the PCP Performance Metrics Domain Agent (PMDA) for
collecting metrics about other installed pmdas.  The PMDA is written in C.
# end pcp-pmda-summary

%if "@pmda_systemd@" == "true"
#
# pcp-pmda-systemd
#
%package pmda-systemd
License: GPLv2+
Group: Applications/System
Summary: Performance Co-Pilot (PCP) metrics for the Systemd shell
URL: http://www.pcp.io
Requires: pcp-libs = @package_version@
%description pmda-systemd
This package contains the PCP Performance Metrics Domain Agent (PMDA) for
collecting metrics about the Systemd shell.  The PMDA is written in C.
# end pcp-pmda-systemd
%endif

#
# pcp-pmda-trace
#
%package pmda-trace
License: GPLv2+
Group: Applications/System
Summary: Performance Co-Pilot (PCP) metrics for the Trace shell
URL: http://www.pcp.io
Requires: pcp-libs = @package_version@
%description pmda-trace
This package contains the PCP Performance Metrics Domain Agent (PMDA) for
collecting metrics about transaction performance metrics from applications.
The PMDA is written in C.
# end pcp-pmda-trace

#
# pcp-pmda-weblog
#
%package pmda-weblog
License: GPLv2+
Group: Applications/System
Summary: Performance Co-Pilot (PCP) metrics for the Weblog shell
URL: http://www.pcp.io
Requires: pcp = @package_version@
%description pmda-weblog
This package contains the PCP Performance Metrics Domain Agent (PMDA) for
collecting metrics about web server logs.  The PMDA is written in C.
# end pcp-pmda-weblog
# end C pmdas

# pcp-compat
%if %{with_compat}
%package compat
License: GPLv2+
Group: Applications/System
Summary: Performance Co-Pilot (PCP) compat package for existing systems
URL: http://www.pcp.io
Requires: pcp-pmda-activemq pcp-pmda-bonding pcp-pmda-dbping pcp-pmda-ds389 pcp-pmda-ds389log
Requires: pcp-pmda-elasticsearch pcp-pmda-gpfs pcp-pmda-gpsd pcp-pmda-kvm pcp-pmda-lustre
Requires: pcp-pmda-memcache pcp-pmda-mysql pcp-pmda-named pcp-pmda-netfilter pcp-pmda-news
Requires: pcp-pmda-nginx pcp-pmda-nfsclient pcp-pmda-pdns pcp-pmda-postfix pcp-pmda-postgresql
Requires: pcp-pmda-dm pcp-pmda-apache
Requires: pcp-pmda-bash pcp-pmda-cisco pcp-pmda-gfs2 pcp-pmda-lmsensors pcp-pmda-mailq pcp-pmda-mounts
Requires: pcp-pmda-nvidia-gpu pcp-pmda-roomtemp pcp-pmda-sendmail pcp-pmda-shping
%if "@have_python@" == "true"
Requires: pcp-pmda-gluster pcp-pmda-zswap pcp-pmda-unbound pcp-system-tools 
%endif
%if "@pmda_rpm@" == "true"
Requires: pcp-pmda-rpm
%endif
Requires: pcp-pmda-summary pcp-pmda-trace pcp-pmda-weblog
Requires: pcp-doc
%description compat
This package contains the PCP compatibility dependencies for existing PCP
installations.  This is not a package that should be depended on, and will
be removed in future releases.
%endif #compat

# pcp-collector metapackage
%package collector
License: GPLv2+
Group: Applications/System
Summary: Performance Co-Pilot (PCP) Collection meta Package
URL: http://www.pcp.io
Requires: pcp-pmda-activemq pcp-pmda-bonding pcp-pmda-dbping pcp-pmda-ds389 pcp-pmda-ds389log
Requires: pcp-pmda-elasticsearch pcp-pmda-gpfs pcp-pmda-gpsd pcp-pmda-kvm pcp-pmda-lustre
Requires: pcp-pmda-memcache pcp-pmda-mysql pcp-pmda-named pcp-pmda-netfilter pcp-pmda-news
Requires: pcp-pmda-nginx pcp-pmda-nfsclient pcp-pmda-pdns pcp-pmda-postfix pcp-pmda-postgresql
Requires: pcp-pmda-samba pcp-pmda-snmp pcp-pmda-vmware pcp-pmda-zimbra
Requires: pcp-pmda-dm pcp-pmda-apache
Requires: pcp-pmda-bash pcp-pmda-cisco pcp-pmda-gfs2 pcp-pmda-lmsensors pcp-pmda-mailq pcp-pmda-mounts
Requires: pcp-pmda-nvidia-gpu pcp-pmda-roomtemp pcp-pmda-sendmail pcp-pmda-shping
%if "@have_python@" == "true"
Requires: pcp-pmda-gluster pcp-pmda-zswap pcp-pmda-unbound 
%endif
%if "@pmda_rpm@" == "true"
Requires: pcp-pmda-rpm
%endif
Requires: pcp-pmda-summary pcp-pmda-trace pcp-pmda-weblog
%description collector
This package contains the PCP metric collection dependencies.  This includes
all possible packages used to collect PCP metrics.
# collector

# pcp-monitor metapackage
%package monitor
License: GPLv2+
Group: Applications/System
Summary: Performance Co-Pilot (PCP) Monitoring meta Package
URL: http://www.pcp.io
%if "@enable_webapi@" == "true"
Requires: pcp-webapi
%endif
%if "@have_python@" == "true"
Requires: pcp-system-tools 
%endif
%if "@enable_qt@" == "true"
Requires: pcp-gui
%endif
%description monitor
This package contains the PCP metric monitoring dependencies. This includes all possible packages used
to monitor PCP metrics in various ways.
# monitor

%prep
%setup -q

%clean
[ ! -z "$DIST_ROOT" ] && rm -rf $DIST_ROOT
rm -Rf $RPM_BUILD_ROOT

%build
%configure @package_configure@ %{_configure_rcdir}
@make@ default_pcp

%install
rm -Rf $RPM_BUILD_ROOT
NO_CHOWN=true
BACKDIR=`pwd`;
DIST_ROOT=$RPM_BUILD_ROOT
DIST_MANIFEST=`pwd`/install.manifest
export NO_CHOWN DIST_ROOT DIST_MANIFEST
rm -f $DIST_MANIFEST
@make@ install_pcp

PCP_CONF=$BACKDIR/src/include/pcp.conf
export PCP_CONF
. $BACKDIR/src/include/pcp.env
CFGFILELIST=`ls -1 $BACKDIR/debian/pcp-conf.{install,dirs}`
LIBFILELIST=`ls -1 $BACKDIR/debian/lib*.{install,dirs} | fgrep -v -- -dev.`
DEVFILELIST=`ls -1 $BACKDIR/debian/lib*-dev.{install,dirs}`

#
# Package split: pcp{-conf,-libs,-libs-devel,-webapi,-manager,-testsuite,
# -import-*,-export-*} ...
# The above list is ordered by file selection; files for each package are
# removed from a global set, then the base package catches all remaining.
sed -e 's/^/\//' $CFGFILELIST >cfg_files
sed -e 's/^/\//' $LIBFILELIST >libs_files
sed -e 's/^/\//' $DEVFILELIST >devel_files
%ifarch x86_64 ppc64 s390x
sed -i -e 's/usr\/lib\//usr\/lib64\//' libs_files
sed -i -e 's/usr\/lib\//usr\/lib64\//' devel_files
%endif
%ifarch ia64
%if "%{_vendor}" != "suse"
sed -i -e 's/usr\/lib\//usr\/lib64\//' libs_files
sed -i -e 's/usr\/lib\//usr\/lib64\//' devel_files
%endif
%endif

#
# some special cases for devel
awk '{print $NF}' $DIST_MANIFEST |\
egrep 'pcp\/(examples|demos)|pmdas\/(sample|simple|trivial|txmon)' >>devel_files

#
# Patterns for files to be marked %config(noreplace).
# Note: /etc/pcp.{conf,env,sh} are %config but not noreplace.
# and is treated specially below.
cat >conf_files <<EOF
etc/cron.d/pcp-pmie
etc/cron.d/pcp-pmlogger
pmcd/pmcd.conf
pmcd/pmcd.options
pmcd/rc.local
pmie/control
pmie/stomp
pmlogger/control
pmproxy/pmproxy.options
bash_completion.d/pcp
EOF
%if "@enable_manager@" == "true"
cat >>conf_files <<MGREOF
etc/pcp/pmmgr
MGREOF
%endif
%if "@enable_webapi@" == "true"
cat >>conf_files <<WEBEOF
pmwebd/pmwebd.options
WEBEOF
%endif
%if "@enable_qt@" == "true"
cat >>conf_files <<GUIEOF
pmsnap/control
pmsnap/crontab
GUIEOF
%endif
%if "@pmda_perfevent@" == "true"
cat >>conf_files <<PFMEOF
perfevent/perfevent.conf
PFMEOF
%endif

#
# Files for the various subpackages.  We use these subpackages
# to isolate the (somewhat exotic) dependencies for these tools.
# Likewise, for the pcp-pmda and pcp-testsuite subpackages.
awk '{print $NF}' $DIST_MANIFEST | egrep 'pcp-doc|man.*\.[1-9].*' | egrep -v 'out' >docs_files
awk '{print $NF}' $DIST_MANIFEST | egrep 'tutorials' >>docs_files
%if "@enable_qt@" == "true"
PCP_GUI='pmchart|pmconfirm|pmdumptext|pmmessage|pmquery|pmsnap|pmtime'
awk '{print $NF}' $DIST_MANIFEST | egrep "$PCP_GUI|pixmaps" > gui_files
%endif
%if "@enable_webapi@" == "true"
awk '{print $NF}' $DIST_MANIFEST | egrep 'pmwebd|webapps|PMWEBAPI' >webapi_files
%endif
%if "@enable_manager@" == "true"
awk '{print $NF}' $DIST_MANIFEST | egrep 'pmmgr' >manager_files
%endif
awk '{print $NF}' $DIST_MANIFEST | egrep 'testsuite' >testsuite_files
awk '{print $NF}' $DIST_MANIFEST | egrep 'sar2pcp' >import_sar2pcp_files
awk '{print $NF}' $DIST_MANIFEST | egrep 'iostat2pcp' >import_iostat2pcp_files
awk '{print $NF}' $DIST_MANIFEST | egrep 'sheet2pcp' >import_sheet2pcp_files
awk '{print $NF}' $DIST_MANIFEST | egrep 'mrtg2pcp' >import_mrtg2pcp_files
awk '{print $NF}' $DIST_MANIFEST | egrep 'ganglia2pcp' >import_ganglia2pcp_files
awk '{print $NF}' $DIST_MANIFEST | egrep 'collectl2pcp' >import_collectl2pcp_files
awk '{print $NF}' $DIST_MANIFEST | egrep 'pcp2graphite' >export_pcp2graphite_files
%if "@pmda_infiniband@" == "true"
awk '{print $NF}' $DIST_MANIFEST | egrep 'infiniband|pmdaib|pmdas/ib' >pmda_infiniband_files
%endif
%if "@pmda_papi@" == "true"
awk '{print $NF}' $DIST_MANIFEST | egrep 'pmdapapi|pmdas/papi' >pmda_papi_files
%endif
%if "@pmda_perfevent@" == "true"
awk '{print $NF}' $DIST_MANIFEST | egrep 'perfevent|perfalloc.1' > pmda_perfevent_files
%endif
%if "@pmda_systemd@" == "true"
awk '{print $NF}' $DIST_MANIFEST | egrep 'pmdasystemd|pmdas/systemd' > pmda_systemd_files
%endif

awk '{print $NF}' $DIST_MANIFEST | egrep -e 'activemq|pmdas/activemq' > pmda_activemq_files
awk '{print $NF}' $DIST_MANIFEST | egrep -e 'bonding|pmdas/bonding' > pmda_bonding_files
awk '{print $NF}' $DIST_MANIFEST | egrep -e 'dbping|pmdas/dbping' > pmda_dbping_files
awk '{print $NF}' $DIST_MANIFEST | egrep -e 'ds389log|pmdas/ds389log' > pmda_ds389log_files
awk '{print $NF}' $DIST_MANIFEST | egrep -e 'ds389|pmdas/ds389' > pmda_ds389_files
awk '{print $NF}' $DIST_MANIFEST | egrep -e 'elasticsearch|pmdas/elasticsearch' > pmda_elasticsearch_files
awk '{print $NF}' $DIST_MANIFEST | egrep -e 'gpfs|pmdas/gpfs' > pmda_gpfs_files
awk '{print $NF}' $DIST_MANIFEST | egrep -e 'gpsd|pmdas/gpsd' > pmda_gpsd_files
awk '{print $NF}' $DIST_MANIFEST | egrep -e 'kvm|pmdas/kvm' > pmda_kvm_files
awk '{print $NF}' $DIST_MANIFEST | egrep -e 'lustre|pmdas/lustre' > pmda_lustre_files
awk '{print $NF}' $DIST_MANIFEST | egrep -e 'memcache|pmdas/memcache' > pmda_memcache_files
awk '{print $NF}' $DIST_MANIFEST | egrep -e 'mysql|pmdas/mysql' > pmda_mysql_files
awk '{print $NF}' $DIST_MANIFEST | egrep -e 'named|pmdas/named' > pmda_named_files
awk '{print $NF}' $DIST_MANIFEST | egrep -e 'netfilter|pmdas/netfilter' > pmda_netfilter_files
awk '{print $NF}' $DIST_MANIFEST | egrep -e 'news|pmdas/news' > pmda_news_files
awk '{print $NF}' $DIST_MANIFEST | egrep -e 'nfsclient|pmdas/nfsclient' > pmda_nfsclient_files
awk '{print $NF}' $DIST_MANIFEST | egrep -e 'nginx|pmdas/nginx' > pmda_nginx_files
awk '{print $NF}' $DIST_MANIFEST | egrep -e 'pdns|pmdas/pdns' > pmda_pdns_files
awk '{print $NF}' $DIST_MANIFEST | egrep -e 'postfix|pmdas/postfix' > pmda_postfix_files
awk '{print $NF}' $DIST_MANIFEST | egrep -e 'postgresql|pmdas/postgresql' > pmda_postgresql_files
awk '{print $NF}' $DIST_MANIFEST | egrep -e 'rsyslog|pmdas/rsyslog' > pmda_rsyslog_files
awk '{print $NF}' $DIST_MANIFEST | egrep -e 'samba|pmdas/samba' > pmda_samba_files
awk '{print $NF}' $DIST_MANIFEST | egrep -e 'snmp|pmdas/snmp' > pmda_snmp_files
awk '{print $NF}' $DIST_MANIFEST | egrep -e 'vmware|pmdas/vmware' > pmda_vmware_files
awk '{print $NF}' $DIST_MANIFEST | egrep -e 'zimbra|pmdas/zimbra' > pmda_zimbra_files
awk '{print $NF}' $DIST_MANIFEST | egrep -e 'pmdas/dm' > pmda_dm_files
%if "@have_python@" == "true"
awk '{print $NF}' $DIST_MANIFEST | egrep -e 'gluster|pmdas/gluster' > pmda_gluster_files
awk '{print $NF}' $DIST_MANIFEST | egrep -e 'zswap|pmdas/zswap' > pmda_zswap_files
awk '{print $NF}' $DIST_MANIFEST | egrep -e 'unbound|pmdas/unbound' > pmda_unbound_files
awk '{print $NF}' $DIST_MANIFEST | egrep -e 'atop|collectl|dmcache|free|iostat|numastat|verify|uptime' \
    | egrep -v 'collectl2pcp|pmda|pmdas/pmcache|iostat2pcp|testsuite|pmdas/dmcache' \
	    > system_tools_files
%endif
awk '{print $NF}' $DIST_MANIFEST | egrep -e 'apache|pmdas/apache' > pmda_apache_files
awk '{print $NF}' $DIST_MANIFEST | egrep -e 'bash|pmdas/bash' > pmda_bash_files
awk '{print $NF}' $DIST_MANIFEST | egrep -e 'cifs|pmdas/cifs' > pmda_cifs_files
awk '{print $NF}' $DIST_MANIFEST | egrep -e 'cisco|pmdas/cisco' > pmda_cisco_files
awk '{print $NF}' $DIST_MANIFEST | egrep -e 'gfs2|pmdas/gfs2' > pmda_gfs2_files
awk '{print $NF}' $DIST_MANIFEST | egrep -e 'lmsensors|pmdas/lmsensors' > pmda_lmsensors_files
awk '{print $NF}' $DIST_MANIFEST | egrep -e 'mailq|pmdas/mailq' > pmda_mailq_files
awk '{print $NF}' $DIST_MANIFEST | egrep -e 'mounts|pmdas/mounts' > pmda_mounts_files
awk '{print $NF}' $DIST_MANIFEST | egrep -e 'nvidia|pmdas/nvidia' > pmda_nvidia_files
awk '{print $NF}' $DIST_MANIFEST | egrep -e 'roomtemp|pmdas/roomtemp' > pmda_roomtemp_files
awk '{print $NF}' $DIST_MANIFEST | egrep -e 'rpm|pmdas/rpm' > pmda_rpm_files
awk '{print $NF}' $DIST_MANIFEST | egrep -e 'sendmail|pmdas/sendmail' > pmda_sendmail_files
awk '{print $NF}' $DIST_MANIFEST | egrep -e 'shping|pmdas/shping' > pmda_shping_files
awk '{print $NF}' $DIST_MANIFEST | egrep -e 'pmdas/summary' > pmda_summary_files
awk '{print $NF}' $DIST_MANIFEST | egrep -e 'pmdas/trace' > pmda_trace_files
awk '{print $NF}' $DIST_MANIFEST | egrep -e 'weblog|pmdas/weblog' > pmda_weblog_files

touch gui_files webapi_files manager_files pmda_infiniband_files pmda_papi_files \
      pmda_perfevent_files pmda_activemq_files pmda_bonding_files pmda_dbping_files \
      pmda_ds389_files pmda_ds389log_files pmda_elasticsearch_files pmda_gpfs_files \
      pmda_gpsd_files pmda_kvm_files pmda_lustre_files pmda_memcache_files pmda_mysql_files \
      pmda_named_files pmda_netfilter_files pmda_news_files pmda_nfsclient_files \
      pmda_nginx_files pmda_pdns_files pmda_postfix_files pmda_postgresql_files \
      pmda_rsyslog_files pmda_samba_files pmda_snmp_files \
      pmda_vmware_files pmda_zimbra_files pmda_apache_files pmda_bash_files \
      pmda_cifs_files pmda_cisco_files pmda_gfs2_files pmda_lmsensors_files \
      pmda_mailq_files pmda_mounts_files pmda_nvidia_files pmda_roomtemp_files \
      pmda_rpm_files pmda_sendmail_files pmda_shping_files pmda_summary_files \
      pmda_trace_files pmda_weblog_files pmda_dm_files pmda_systemd_files

%if "@have_python@" == "true"
touch pmda_gluster_files pmda_zswap_files pmda_unbound_files \
      system_tools_files
%endif

rm -f *_files.rpm
sort -u $DIST_MANIFEST | $PCP_AWK_PROG ' 
BEGIN {
    while( getline < "cfg_files") cfg[$0]=1;
    while( getline < "gui_files") gui[$0]=1;
    while( getline < "docs_files") doc[$0]=1;
    while( getline < "libs_files") lib[$0]=1;
    while( getline < "devel_files") dev[$0]=1;
    while( getline < "webapi_files") webapi[$0]=1;
    while( getline < "manager_files") manager[$0]=1;
    while( getline < "testsuite_files") testsuite[$0]=1;
    while( getline < "pmda_infiniband_files") pmda_infiniband[$0]=1;
    while( getline < "pmda_papi_files") pmda_papi[$0]=1;
    while( getline < "pmda_perfevent_files") pmda_perfevent[$0]=1;
    while( getline < "pmda_activemq_files") pmda_activemq[$0]=1;
    while( getline < "pmda_bonding_files") pmda_bonding[$0]=1;
    while( getline < "pmda_dbping_files") pmda_dbping[$0]=1;
    while( getline < "pmda_ds389log_files") pmda_ds389log[$0]=1;
    while( getline < "pmda_ds389_files") pmda_ds389[$0]=1;
    while( getline < "pmda_elasticsearch_files") pmda_elasticsearch[$0]=1;
    while( getline < "pmda_gpfs_files") pmda_gpfs[$0]=1;
    while( getline < "pmda_gpsd_files") pmda_gpsd[$0]=1;
    while( getline < "pmda_kvm_files") pmda_kvm[$0]=1;
    while( getline < "pmda_lustre_files") pmda_lustre[$0]=1;
    while( getline < "pmda_memcache_files") pmda_memcache[$0]=1;
    while( getline < "pmda_mysql_files") pmda_mysql[$0]=1;
    while( getline < "pmda_named_files") pmda_named[$0]=1;
    while( getline < "pmda_netfilter_files") pmda_netfilter[$0]=1;
    while( getline < "pmda_news_files") pmda_news[$0]=1;
    while( getline < "pmda_nfsclient_files") pmda_nfsclient[$0]=1;
    while( getline < "pmda_nginx_files") pmda_nginx[$0]=1;
    while( getline < "pmda_pdns_files") pmda_pdns[$0]=1;
    while( getline < "pmda_postfix_files") pmda_postfix[$0]=1;
    while( getline < "pmda_postgresql_files") pmda_postgresql[$0]=1;
    while( getline < "pmda_rsyslog_files") pmda_rsyslog[$0]=1;
    while( getline < "pmda_samba_files") pmda_samba[$0]=1;
    while( getline < "pmda_snmp_files") pmda_snmp[$0]=1;
    while( getline < "pmda_vmware_files") pmda_vmware[$0]=1;
    while( getline < "pmda_zimbra_files") pmda_zimbra[$0]=1;
    while( getline < "pmda_dm_files") pmda_dm[$0]=1;
%if "@have_python@" == "true"
    while( getline < "system_tools_files") system_tools[$0]=1;
    while( getline < "pmda_gluster_files") pmda_gluster[$0]=1;
    while( getline < "pmda_zswap_files") pmda_zswap[$0]=1;
    while( getline < "pmda_unbound_files") pmda_unbound[$0]=1;
    while( getline < "export_pcp2graphite_files") export_pcp2graphite[$0]=1;
%endif
    while( getline < "pmda_apache_files") pmda_apache[$0]=1;
    while( getline < "pmda_bash_files") pmda_bash[$0]=1;
    while( getline < "pmda_cifs_files") pmda_cifs[$0]=1;
    while( getline < "pmda_cisco_files") pmda_cisco[$0]=1;
    while( getline < "pmda_gfs2_files") pmda_gfs2[$0]=1;
    while( getline < "pmda_lmsensors_files") pmda_lmsensors[$0]=1;
    while( getline < "pmda_mailq_files") pmda_mailq[$0]=1;
    while( getline < "pmda_mounts_files") pmda_mounts[$0]=1;
    while( getline < "pmda_nvidia_files") pmda_nvidia[$0]=1;
    while( getline < "pmda_roomtemp_files") pmda_roomtemp[$0]=1;
    while( getline < "pmda_rpm_files") pmda_rpm[$0]=1;
    while( getline < "pmda_sendmail_files") pmda_sendmail[$0]=1;
    while( getline < "pmda_shping_files") pmda_shping[$0]=1;
    while( getline < "pmda_summary_files") pmda_summary[$0]=1;
    while( getline < "pmda_systemd_files") pmda_systemd[$0]=1;
    while( getline < "pmda_trace_files") pmda_trace[$0]=1;
    while( getline < "pmda_weblog_files") pmda_weblog[$0]=1;
    while( getline < "import_sar2pcp_files") import_sar2pcp[$0]=1;
    while( getline < "import_iostat2pcp_files") import_iostat2pcp[$0]=1;
    while( getline < "import_sheet2pcp_files") import_sheet2pcp[$0]=1;
    while( getline < "import_mrtg2pcp_files") import_mrtg2pcp[$0]=1;
    while( getline < "import_ganglia2pcp_files") import_ganglia2pcp[$0]=1;
    while( getline < "import_collectl2pcp_files") import_collectl2pcp[$0]=1;
    while( getline < "import_collectl2pcp_files") import_collectl2pcp[$0]=1;
    while( getline < "conf_files") conf[nconf++]=$0;
}
{
    if (cfg[$NF]) f="cfg_files.rpm";
    else if (gui[$NF]) f="gui_files.rpm";
    else if (doc[$NF]) f="docs_files.rpm";
    else if (lib[$NF]) f="libs_files.rpm";
    else if (dev[$NF]) f="devel_files.rpm";
    else if (webapi[$NF]) f="webapi_files.rpm";
    else if (manager[$NF]) f="manager_files.rpm";
    else if (testsuite[$NF]) f="testsuite_files.rpm";
    else if (pmda_infiniband[$NF]) f="pmda_infiniband_files.rpm";
    else if (pmda_papi[$NF]) f="pmda_papi_files.rpm";
    else if (pmda_perfevent[$NF]) f="pmda_perfevent_files.rpm";
    else if (pmda_activemq[$NF]) f="pmda_activemq_files.rpm";
    else if (pmda_bonding[$NF]) f="pmda_bonding_files.rpm";
    else if (pmda_dbping[$NF]) f="pmda_dbping_files.rpm";
    else if (pmda_ds389log[$NF]) f="pmda_ds389log_files.rpm";
    else if (pmda_ds389[$NF]) f="pmda_ds389_files.rpm";
    else if (pmda_elasticsearch[$NF]) f="pmda_elasticsearch_files.rpm";
    else if (pmda_gpfs[$NF]) f="pmda_gpfs_files.rpm";
    else if (pmda_gpsd[$NF]) f="pmda_gpsd_files.rpm";
    else if (pmda_kvm[$NF]) f="pmda_kvm_files.rpm";
    else if (pmda_lustre[$NF]) f="pmda_lustre_files.rpm";
    else if (pmda_memcache[$NF]) f="pmda_memcache_files.rpm";
    else if (pmda_mysql[$NF]) f="pmda_mysql_files.rpm";
    else if (pmda_named[$NF]) f="pmda_named_files.rpm";
    else if (pmda_netfilter[$NF]) f="pmda_netfilter_files.rpm";
    else if (pmda_news[$NF]) f="pmda_news_files.rpm";
    else if (pmda_nfsclient[$NF]) f="pmda_nfsclient_files.rpm";
    else if (pmda_nginx[$NF]) f="pmda_nginx_files.rpm";
    else if (pmda_pdns[$NF]) f="pmda_pdns_files.rpm";
    else if (pmda_postfix[$NF]) f="pmda_postfix_files.rpm";
    else if (pmda_postgresql[$NF]) f="pmda_postgresql_files.rpm";
    else if (pmda_rsyslog[$NF]) f="pmda_rsyslog_files.rpm";
    else if (pmda_samba[$NF]) f="pmda_samba_files.rpm";
    else if (pmda_snmp[$NF]) f="pmda_snmp_files.rpm";
    else if (pmda_vmware[$NF]) f="pmda_vmware_files.rpm";
    else if (pmda_zimbra[$NF]) f="pmda_zimbra_files.rpm";
    else if (pmda_dm[$NF]) f="pmda_dm_files.rpm";
%if "@have_python@" == "true"
    else if (system_tools[$NF]) f="system_tools_files.rpm";
    else if (pmda_gluster[$NF]) f="pmda_gluster_files.rpm";
    else if (pmda_zswap[$NF]) f="pmda_zswap_files.rpm";
    else if (pmda_unbound[$NF]) f="pmda_unbound_files.rpm";
    else if (export_pcp2graphite[$NF]) f="export_pcp2graphite_files.rpm";
%endif
    else if (pmda_apache[$NF]) f="pmda_apache_files.rpm";
    else if (pmda_bash[$NF]) f="pmda_bash_files.rpm";
    else if (pmda_cifs[$NF]) f="pmda_cifs_files.rpm";
    else if (pmda_cisco[$NF]) f="pmda_cisco_files.rpm";
    else if (pmda_gfs2[$NF]) f="pmda_gfs2_files.rpm";
    else if (pmda_lmsensors[$NF]) f="pmda_lmsensors_files.rpm";
    else if (pmda_mailq[$NF]) f="pmda_mailq_files.rpm";
    else if (pmda_mounts[$NF]) f="pmda_mounts_files.rpm";
    else if (pmda_nvidia[$NF]) f="pmda_nvidia_files.rpm";
    else if (pmda_roomtemp[$NF]) f="pmda_roomtemp_files.rpm";
    else if (pmda_rpm[$NF]) f="pmda_rpm_files.rpm";
    else if (pmda_sendmail[$NF]) f="pmda_sendmail_files.rpm";
    else if (pmda_shping[$NF]) f="pmda_shping_files.rpm";
    else if (pmda_summary[$NF]) f="pmda_summary_files.rpm";
    else if (pmda_systemd[$NF]) f="pmda_systemd_files.rpm";
    else if (pmda_trace[$NF]) f="pmda_trace_files.rpm";
    else if (pmda_weblog[$NF]) f="pmda_weblog_files.rpm";
    else if (import_sar2pcp[$NF]) f="import_sar2pcp_files.rpm";
    else if (import_iostat2pcp[$NF]) f="import_iostat2pcp_files.rpm";
    else if (import_sheet2pcp[$NF]) f="import_sheet2pcp_files.rpm";
    else if (import_mrtg2pcp[$NF]) f="import_mrtg2pcp_files.rpm";
    else if (import_ganglia2pcp[$NF]) f="import_ganglia2pcp_files.rpm";
    else if (import_collectl2pcp[$NF]) f="import_collectl2pcp_files.rpm";
    else f="base_files.rpm"
}
$1 == "d" { printf ("%%%%dir %%%%attr(%s,%s,%s) %s\n", $2, $3, $4, $5) >> f } 

$1 == "f" && $6 ~ "etc/pcp.conf" { printf ("%%%%config ") >> f; }
$1 == "f" && $6 ~ "etc/pcp.env"  { printf ("%%%%config ") >> f; }
$1 == "f" && $6 ~ "etc/pcp.sh"   { printf ("%%%%config ") >> f; }
$1 == "f" {
	    for (i=0; i < nconf; i++) {
		if ($6 ~ conf[i]) {
		    if ($6 ~ "pmmgr") {
			printf ("%%%%config(noreplace,missingok) ") >> f;
		    } else {
			printf ("%%%%config(noreplace) ") >> f;
		    }
		    break;
		}
	    }
	    if (match ($6, "'$PCP_MAN_DIR'") || match ($6, "'$PCP_DOC_DIR'")) {
		printf ("%%%%doc ") >> f;
	    }
	    printf ("%%%%attr(%s,%s,%s) %s\n", $2, $3, $4, $6) >> f }
$1 == "l" { print "%attr(0777,root,root)", $3 >> f }'

%pre testsuite
test -d @pcp_var_dir@/testsuite || mkdir -p -m 755 @pcp_var_dir@/testsuite
getent group pcpqa >/dev/null || groupadd -r pcpqa
getent passwd pcpqa >/dev/null || \
  useradd -c "PCP Quality Assurance" -g pcpqa -d @pcp_var_dir@/testsuite -M -r -s /bin/bash pcpqa 2>/dev/null
chown -R pcpqa:pcpqa @pcp_var_dir@/testsuite 2>/dev/null
exit 0

%post testsuite
chown -R pcpqa:pcpqa @pcp_var_dir@/testsuite 2>/dev/null

%pre
getent group pcp >/dev/null || groupadd -r pcp
getent passwd pcp >/dev/null || \
    useradd -c "Performance Co-Pilot" -g pcp -d @pcp_var_dir@ -M -r -s /sbin/nologin pcp
# new directories; they should match /etc/pcp.conf settings after install
PCP_CONFIG_DIR=@pcp_var_dir@/config
PCP_SYSCONF_DIR=@pcp_sysconf_dir@
PCP_LOG_DIR=@pcp_log_dir@
PCP_ETC_DIR=@pcp_etc_dir@

# transition pmdadmcache over to pmdadm (device mapper)
PCP_PMCDCONF_PATH=@pcp_pmcdconf_path@
PCP_PMDAS_DIR=@pcp_pmdas_dir@
if grep -q ^dmcache "$PCP_PMCDCONF_PATH" 2>/dev/null
then
    mkdir -p -m 755 "$PCP_PMDAS_DIR/dm"
    touch "$PCP_PMDAS_DIR/dm/.NeedInstall"
    touch "$PCP_PMDAS_DIR/dmcache/.NeedRemove"
fi

# rename crontab files to align with current Fedora packaging guidelines
for crontab in pmlogger pmie
do
    test -f "$PCP_ETC_DIR/cron.d/$crontab" || continue
    mv -f "$PCP_ETC_DIR/cron.d/$crontab" "$PCP_ETC_DIR/cron.d/pcp-$crontab"
done
# produce a script to run post-install to move configs to their new homes
save_configs_script()
{
    _new="$1"
    shift
    for _dir
    do
        [ "$_dir" = "$_new" ] && continue
        if [ -d "$_dir" ]
        then
            ( cd "$_dir" ; find . -type f -print ) | sed -e 's/^\.\///' \
            | while read _file
            do
                [ "$_file" = "control" ] && continue
                _want=true
                if [ -f "$_new/$_file" ]
                then
                    # file exists in both directories, pick the more
                    # recently modified one
                    _try=`find "$_dir/$_file" -newer "$_new/$_file" -print`
                    [ -n "$_try" ] || _want=false
                fi
                $_want && echo cp -p "$_dir/$_file" "$_new/$_file"
            done
        fi
    done
}
# migrate and clean configs if we have had a previous in-use installation
[ -d "$PCP_LOG_DIR" ] || exit 0	# no configuration file upgrades required
rm -f "$PCP_LOG_DIR/configs.sh"
for daemon in pmie pmlogger
do
    save_configs_script >> "$PCP_LOG_DIR/configs.sh" "$PCP_CONFIG_DIR/$daemon" \
        "$PCP_SYSCONF_DIR/$daemon"
done
for daemon in pmcd pmproxy
do
    save_configs_script >> "$PCP_LOG_DIR/configs.sh" "$PCP_SYSCONF_DIR/$daemon"\
        "$PCP_CONFIG_DIR/$daemon" /etc/$daemon /etc/sysconfig/$daemon
done
exit 0

%if "@enable_webapi@" == "true"
%preun webapi
if [ "$1" -eq 0 ]
then
    %if "@enable_systemd@" == "true"
	systemctl --no-reload disable pmwebd.service >/dev/null 2>&1
	systemctl stop pmwebd.service >/dev/null 2>&1
    %else
	/sbin/service pmwebd stop >/dev/null 2>&1
	/sbin/chkconfig --del pmwebd >/dev/null 2>&1
    %endif
fi

%post webapi
chown -R pcp:pcp "$PCP_LOG_DIR/pmwebd" 2>/dev/null
%if "@enable_systemd@" == "true"
    systemctl condrestart pmwebd.service >/dev/null 2>&1
%else
    /sbin/chkconfig --add pmwebd >/dev/null 2>&1 && \
    /sbin/service pmwebd condrestart
%endif
%endif

%if "@enable_manager@" == "true"
%preun manager
if [ "$1" -eq 0 ]
then
    %if "@enable_systemd@" == "true"
	systemctl --no-reload disable pmmgr.service >/dev/null 2>&1
	systemctl stop pmmgr.service >/dev/null 2>&1
    %else
	/sbin/service pmmgr stop >/dev/null 2>&1
	/sbin/chkconfig --del pmmgr >/dev/null 2>&1
    %endif
fi

%post manager
chown -R pcp:pcp "$PCP_LOG_DIR/pmmgr" 2>/dev/null
%if "@enable_systemd@" == "true"
    systemctl condrestart pmmgr.service >/dev/null 2>&1
%else
    /sbin/chkconfig --add pmmgr >/dev/null 2>&1
    /sbin/service pmmgr condrestart
%endif
%endif

%preun
if [ "$1" -eq 0 ]
then
    # stop daemons before erasing the package
    %if "@enable_systemd@" == "true"
	systemctl --no-reload disable pmlogger.service >/dev/null 2>&1
	systemctl --no-reload disable pmie.service >/dev/null 2>&1
	systemctl --no-reload disable pmproxy.service >/dev/null 2>&1
	systemctl --no-reload disable pmcd.service >/dev/null 2>&1

	systemctl stop pmlogger.service >/dev/null 2>&1
	systemctl stop pmie.service >/dev/null 2>&1
	systemctl stop pmproxy.service >/dev/null 2>&1
	systemctl stop pmcd.service >/dev/null 2>&1
    %else
	/sbin/service pmlogger stop >/dev/null 2>&1
	/sbin/service pmie stop >/dev/null 2>&1
	/sbin/service pmproxy stop >/dev/null 2>&1
	/sbin/service pmcd stop >/dev/null 2>&1

	/sbin/chkconfig --del pcp >/dev/null 2>&1
	/sbin/chkconfig --del pmcd >/dev/null 2>&1
	/sbin/chkconfig --del pmlogger >/dev/null 2>&1
	/sbin/chkconfig --del pmie >/dev/null 2>&1
	/sbin/chkconfig --del pmproxy >/dev/null 2>&1
    %endif
    # cleanup namespace state/flag, may still exist
    PCP_PMNS_DIR=@pcp_var_dir@/pmns
    rm -f "$PCP_PMNS_DIR/.NeedRebuild" >/dev/null 2>&1
fi

%post
PCP_PMNS_DIR=@pcp_var_dir@/pmns
PCP_LOG_DIR=@pcp_log_dir@
# restore saved configs, if any
test -s "$PCP_LOG_DIR/configs.sh" && source "$PCP_LOG_DIR/configs.sh"
rm -f $PCP_LOG_DIR/configs.sh

# migrate old to new temp dir locations within the same filesystem)
migrate_tempdirs()
{
    _sub="$1"
    _new_tmp_dir=%{_tmpdir}
    _old_tmp_dir=%{_localstatedir}/tmp

    for d in "$_old_tmp_dir/$_sub" ; do
	test -d "$d" -a -k "$d" || continue
	cd "$d" || continue
	for f in * ; do
	    [ "$f" != "*" ] || continue
	    source="$d/$f"
	    target="$_new_tmp_dir/$_sub/$f"
            [ "$source" != "$target" ] || continue
	    [ -f "$target" ] || mv -fu "$source" "$target"
        done
        cd && rmdir "$d" 2>/dev/null
    done
}
for daemon in mmv pmdabash pmie pmlogger
do
    migrate_tempdirs $daemon
done
chown -R pcp:pcp "$PCP_LOG_DIR/pmcd" 2>/dev/null
chown -R pcp:pcp "$PCP_LOG_DIR/pmlogger" 2>/dev/null
chown -R pcp:pcp "$PCP_LOG_DIR/pmie" 2>/dev/null
chown -R pcp:pcp "$PCP_LOG_DIR/pmproxy" 2>/dev/null
touch "$PCP_PMNS_DIR/.NeedRebuild"
chmod 644 "$PCP_PMNS_DIR/.NeedRebuild"
%if "@enable_systemd@" == "true"
    systemctl condrestart pmcd.service >/dev/null 2>&1
    systemctl condrestart pmlogger.service >/dev/null 2>&1
    systemctl condrestart pmie.service >/dev/null 2>&1
    systemctl condrestart pmproxy.service >/dev/null 2>&1
%else
    /sbin/chkconfig --add pmcd >/dev/null 2>&1
    /sbin/service pmcd condrestart
    /sbin/chkconfig --add pmlogger >/dev/null 2>&1
    /sbin/service pmlogger condrestart
    /sbin/chkconfig --add pmie >/dev/null 2>&1
    /sbin/service pmie condrestart
    /sbin/chkconfig --add pmproxy >/dev/null 2>&1
    /sbin/service pmproxy condrestart
%endif

cd $PCP_PMNS_DIR && ./Rebuild -s && rm -f .NeedRebuild
cd

%post libs -p /sbin/ldconfig
%postun libs -p /sbin/ldconfig

%files -f base_files.rpm

%files conf -f cfg_files.rpm

%files libs -f libs_files.rpm

%files libs-devel -f devel_files.rpm

%files doc -f docs_files.rpm

%if "@enable_qt@" == "true"
%files gui -f gui_files.rpm
%endif

%if "@enable_webapi@" == "true"
%files webapi -f webapi_files.rpm
%endif

%if "@enable_manager@" == "true"
%files manager -f manager_files.rpm
# %config(missingok,noreplace) /etc/pcp/pmmgr
# set via awk processing above
%endif

%files testsuite -f testsuite_files.rpm
%defattr(-,pcpqa,pcpqa)

%if "@pmda_papi@" == "true"
%files pmda-papi -f pmda_papi_files.rpm
%endif

%if "@pmda_infiniband@" == "true"
%files pmda-infiniband -f pmda_infiniband_files.rpm
%endif

%if "@pmda_perfevent@" == "true"
%files pmda-perfevent -f pmda_perfevent_files.rpm
%endif

%files pmda-activemq -f pmda_activemq_files.rpm

%files pmda-bonding -f pmda_bonding_files.rpm

%files pmda-dbping -f pmda_dbping_files.rpm

%files pmda-ds389log -f pmda_ds389log_files.rpm

%files pmda-ds389 -f pmda_ds389_files.rpm

%files pmda-elasticsearch -f pmda_elasticsearch_files.rpm

%files pmda-gpfs -f pmda_gpfs_files.rpm

%files pmda-gpsd -f pmda_gpsd_files.rpm

%files pmda-kvm -f pmda_kvm_files.rpm

%files pmda-lustre -f pmda_lustre_files.rpm

%files pmda-memcache -f pmda_memcache_files.rpm

%files pmda-mysql -f pmda_mysql_files.rpm

%files pmda-named -f pmda_named_files.rpm

%files pmda-netfilter -f pmda_netfilter_files.rpm

%files pmda-news -f pmda_news_files.rpm

%files pmda-nginx -f pmda_nginx_files.rpm

%files pmda-nfsclient -f pmda_nfsclient_files.rpm

%files pmda-pdns -f pmda_pdns_files.rpm

%files pmda-postfix -f pmda_postfix_files.rpm

%files pmda-postgresql -f pmda_postgresql_files.rpm

%files pmda-rsyslog -f pmda_rsyslog_files.rpm

%files pmda-samba -f pmda_samba_files.rpm

%files pmda-snmp -f pmda_snmp_files.rpm

%files pmda-vmware -f pmda_vmware_files.rpm

%files pmda-zimbra -f pmda_zimbra_files.rpm

%files pmda-dm -f pmda_dm_files.rpm

%if "@have_python@" == "true"
%files pmda-gluster -f pmda_gluster_files.rpm

%files pmda-zswap -f pmda_zswap_files.rpm

%files pmda-unbound -f pmda_unbound_files.rpm

%files export-pcp2graphite -f export_pcp2graphite_files.rpm
%endif

%files pmda-apache -f pmda_apache_files.rpm

%files pmda-bash -f pmda_bash_files.rpm

%files pmda-cifs -f pmda_cifs_files.rpm

%files pmda-cisco -f pmda_cisco_files.rpm

%files pmda-gfs2 -f pmda_gfs2_files.rpm

%files pmda-lmsensors -f pmda_lmsensors_files.rpm

%files pmda-mailq -f pmda_mailq_files.rpm

%files pmda-mounts -f pmda_mounts_files.rpm

%files pmda-nvidia-gpu -f pmda_nvidia_files.rpm

%files pmda-roomtemp -f pmda_roomtemp_files.rpm

%if "@pmda_rpm@" == "true"
%files pmda-rpm -f pmda_rpm_files.rpm
%endif

%files pmda-sendmail -f pmda_sendmail_files.rpm

%files pmda-shping -f pmda_shping_files.rpm

%files pmda-summary -f pmda_summary_files.rpm

%if "@pmda_systemd@" == "true"
%files pmda-systemd -f pmda_systemd_files.rpm
%endif

%files pmda-trace -f pmda_trace_files.rpm

%files pmda-weblog -f pmda_weblog_files.rpm

%files import-sar2pcp -f import_sar2pcp_files.rpm

%files import-iostat2pcp -f import_iostat2pcp_files.rpm

%files import-sheet2pcp -f import_sheet2pcp_files.rpm

%files import-mrtg2pcp -f import_mrtg2pcp_files.rpm

%files import-ganglia2pcp -f import_ganglia2pcp_files.rpm

%files import-collectl2pcp -f import_collectl2pcp_files.rpm

%files -n perl-PCP-PMDA -f perl-pcp-pmda.list

%files -n perl-PCP-MMV -f perl-pcp-mmv.list

%files -n perl-PCP-LogImport -f perl-pcp-logimport.list

%files -n perl-PCP-LogSummary -f perl-pcp-logsummary.list

%if "@enable_python2@" == "true"
%files -n python-pcp -f python-pcp.list.rpm
%endif

%if "@enable_python3@" == "true"
%files -n python3-pcp -f python3-pcp.list.rpm
%endif

%if "@have_python@" == "true"
%files -n pcp-system-tools -f system_tools_files.rpm
%endif

%if %{with_compat}
%files -n pcp-compat
%endif

%files -n pcp-collector

%files -n pcp-monitor<|MERGE_RESOLUTION|>--- conflicted
+++ resolved
@@ -96,15 +96,8 @@
 # slip our filter into place
 %define __find_requires %{_builddir}/%{?buildsubdir}/build/rpm/filter-requires -v %{_vendor} -f 0%{?fedora} -r 0%{?rhel} %{__find_requires_save}
 
-<<<<<<< HEAD
-Requires: pcp-libs = @package_version@
-%if "@enable_python@" == "true"
-Requires: python-pcp = @package_version@
-Requires: python-jsonpointer
-=======
 %if %{with_compat}
 Requires: pcp-compat
->>>>>>> 43a22fff
 %endif
 Requires: pcp-libs = @package_version@
 Obsoletes: pcp-gui-debuginfo
@@ -1042,6 +1035,26 @@
 collecting metrics about the Unbound DNS Resolver.  The PMDA is written
 in Python.
 # end pcp-pmda-unbound
+
+#
+# pcp-pmda-json
+#
+%package pmda-json
+License: GPLv2+
+Group: Applications/System
+Summary: Performance Co-Pilot (PCP) metrics for JSON data
+URL: http://www.pcp.io
+%if "@enable_python3@" == "true"
+Requires: python3-pcp
+Requires: python3-jsonpointer
+%else
+Requires: python-pcp
+Requires: python-jsonpointer
+%endif
+%description pmda-json
+This package contains the PCP Performance Metrics Domain Agent (PMDA) for
+collecting metrics output in JSON.  The PMDA is written in Python.
+# end pcp-pmda-json
 
 %endif 
 
@@ -1310,7 +1323,7 @@
 Requires: pcp-pmda-bash pcp-pmda-cisco pcp-pmda-gfs2 pcp-pmda-lmsensors pcp-pmda-mailq pcp-pmda-mounts
 Requires: pcp-pmda-nvidia-gpu pcp-pmda-roomtemp pcp-pmda-sendmail pcp-pmda-shping
 %if "@have_python@" == "true"
-Requires: pcp-pmda-gluster pcp-pmda-zswap pcp-pmda-unbound pcp-system-tools 
+Requires: pcp-pmda-gluster pcp-pmda-zswap pcp-pmda-unbound pcp-pmda-json pcp-system-tools 
 %endif
 %if "@pmda_rpm@" == "true"
 Requires: pcp-pmda-rpm
@@ -1338,7 +1351,7 @@
 Requires: pcp-pmda-bash pcp-pmda-cisco pcp-pmda-gfs2 pcp-pmda-lmsensors pcp-pmda-mailq pcp-pmda-mounts
 Requires: pcp-pmda-nvidia-gpu pcp-pmda-roomtemp pcp-pmda-sendmail pcp-pmda-shping
 %if "@have_python@" == "true"
-Requires: pcp-pmda-gluster pcp-pmda-zswap pcp-pmda-unbound 
+Requires: pcp-pmda-gluster pcp-pmda-zswap pcp-pmda-unbound pcp-pmda-json
 %endif
 %if "@pmda_rpm@" == "true"
 Requires: pcp-pmda-rpm
@@ -1526,6 +1539,7 @@
 awk '{print $NF}' $DIST_MANIFEST | egrep -e 'gluster|pmdas/gluster' > pmda_gluster_files
 awk '{print $NF}' $DIST_MANIFEST | egrep -e 'zswap|pmdas/zswap' > pmda_zswap_files
 awk '{print $NF}' $DIST_MANIFEST | egrep -e 'unbound|pmdas/unbound' > pmda_unbound_files
+awk '{print $NF}' $DIST_MANIFEST | egrep -e 'json|pmdas/json' > pmda_json_files
 awk '{print $NF}' $DIST_MANIFEST | egrep -e 'atop|collectl|dmcache|free|iostat|numastat|verify|uptime' \
     | egrep -v 'collectl2pcp|pmda|pmdas/pmcache|iostat2pcp|testsuite|pmdas/dmcache' \
 	    > system_tools_files
@@ -1562,7 +1576,7 @@
 
 %if "@have_python@" == "true"
 touch pmda_gluster_files pmda_zswap_files pmda_unbound_files \
-      system_tools_files
+      pmda_json_file system_tools_files
 %endif
 
 rm -f *_files.rpm
@@ -1610,6 +1624,7 @@
     while( getline < "pmda_gluster_files") pmda_gluster[$0]=1;
     while( getline < "pmda_zswap_files") pmda_zswap[$0]=1;
     while( getline < "pmda_unbound_files") pmda_unbound[$0]=1;
+    while( getline < "pmda_json_files") pmda_json[$0]=1;
     while( getline < "export_pcp2graphite_files") export_pcp2graphite[$0]=1;
 %endif
     while( getline < "pmda_apache_files") pmda_apache[$0]=1;
@@ -1681,6 +1696,7 @@
     else if (pmda_gluster[$NF]) f="pmda_gluster_files.rpm";
     else if (pmda_zswap[$NF]) f="pmda_zswap_files.rpm";
     else if (pmda_unbound[$NF]) f="pmda_unbound_files.rpm";
+    else if (pmda_json[$NF]) f="pmda_json_files.rpm";
     else if (export_pcp2graphite[$NF]) f="export_pcp2graphite_files.rpm";
 %endif
     else if (pmda_apache[$NF]) f="pmda_apache_files.rpm";
@@ -2043,6 +2059,8 @@
 
 %files pmda-unbound -f pmda_unbound_files.rpm
 
+%files pmda-json -f pmda_json_files.rpm
+
 %files export-pcp2graphite -f export_pcp2graphite_files.rpm
 %endif
 
