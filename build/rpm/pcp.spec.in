Summary: System-level performance monitoring and performance management
Name: @package_name@
Version: @package_version@
Release: @package_release@@package_sgirelease@
License: GPLv2+ and LGPLv2.1+ and CC-BY
URL: https://pcp.io
Group: Applications/System
Source: @package_name@-@package_version@.src.tar.gz
BuildRoot: @build_root@
Distribution: @package_distribution@
BuildRequires: procps bison flex
BuildRequires: ncurses-devel
BuildRequires: readline-devel
%if 0%{?rhel} > 7
%global __requires_exclude ^perl-LDAP$
%endif
%if 0%{?fedora} >= 26 || 0%{?rhel} > 7
%global __python2 python2
%else
%global __python2 python
%endif
%if 0%{?sles_version} == 11
# rpmbuild is in the rpm (not rpm-build) package for SLES11
%else
BuildRequires: rpm-build
%endif
%if "@have_boost@" == "true"
# boost c++ library, widely available
%global disable_boost 0
%else
%global disable_boost 1
%endif
%if "@enable_avahi@" == "true"
BuildRequires: avahi-devel
%endif
%if "@enable_lzma@" == "true"
BuildRequires: xz-devel
%endif
BuildRequires: zlib-devel
%if "@enable_secure@" == "true"
%if "%{_vendor}" == "suse"
BuildRequires: mozilla-nss-devel
%else
BuildRequires: nss-devel
%endif
%if "%{_vendor}" == "mandriva"
BuildRequires: %{_lib}sasl-devel
%else
BuildRequires: cyrus-sasl-devel
%endif
%endif
%if "@enable_probes@" == "true"
BuildRequires: systemtap-sdt-devel
%endif
%if "@enable_qt@" == "true" || "@enable_webapi@" == "true"
BuildRequires: gcc-c++
%endif
%if "@enable_qt@" == "true"
%if "%{_vendor}" == "suse"
BuildRequires: qt-devel >= 4.4
%else
%if @qt_version@ >= 5
BuildRequires: qt5-qtbase-devel
BuildRequires: qt5-qtsvg-devel
%else
BuildRequires: qt4-devel >= 4.4
%endif
%endif
%endif
%if "%{_vendor}" == "redhat"
BuildRequires: initscripts man /bin/hostname
%endif
%if "@pmda_rpm@" == "true"
BuildRequires: rpm-devel
%endif
%if "@pmda_papi@" == "true"
BuildRequires: papi-devel
%endif
%if "@pmda_perfevent@" == "true"
BuildRequires: libpfm-devel >= 4
%endif
%if "@pmda_systemd@" == "true"
BuildRequires: systemd-devel
%endif
%if "@have_cairo@" == "true"
BuildRequires: cairo-devel
%endif
%if "@have_libmicrohttpd@" == "true"
BuildRequires: libmicrohttpd-devel
%endif

# prevent conflicting SGI package installation
Conflicts: pcp-pro < 2.2

# prevent conflicting binary and man page install for pcp(1)
Conflicts: librapi

# KVM PMDA moved into pcp (no longer using Perl, default on)
Obsoletes: pcp-pmda-kvm
Provides: pcp-pmda-kvm

# Utilities used indirectly e.g. by scripts we install
Requires: bash bc bzip2 gawk gcc sed grep coreutils findutils
# which(1) comes from different places
%if 0%{?suse_version} >= 1100
Requires: util-linux
%else
Requires: which
%endif
%if "%{_vendor}" == "suse"
Requires: sysconfig util-linux
%global _rcdir /etc/init.d
%else
Requires: initscripts
%global _rcdir /etc/rc.d/init.d
%endif
%if "@enable_systemd@" == "true"
%global _configure_rcdir %{nil}
%else
%global _configure_rcdir --with-rcdir=%{_rcdir}
%endif
%global _tmpdir %{_localstatedir}/lib/pcp/tmp

%if 0%{?fedora} >= 24 || 0%{?rhel} > 7
%global perl_interpreter perl-interpreter
%else
%global perl_interpreter perl
%endif

# There is a problem here ... some distros are resisting adding more
# repackaged perl-Foo-Bar rpms, but the default find-requires script
# will turn all perl module we use into rpm package Requires clauses.
#
# The fix is to over-ride the default find-requires script and strip
# out the dodgey perl modules that don't have official rpms, based
# on the distro ... see the filter-requires script in this directory
#
# Recipe is a refinement of the one described at
# http://fedoraproject.org/wiki/PackagingDrafts/FilteringAutomaticDependencies#Disabling_dependency_auto-generation
#
# override the default automatic requires/provides generation
%define _use_internal_dependency_generator 0
# remember the real find-requires path (%%global avoids recursive %%define)
# macros below
%global __find_requires_save %{__find_requires}
# slip our filter into place
%define __find_requires %{_builddir}/%{?buildsubdir}/build/rpm/filter-requires -v %{_vendor} -f 0%{?fedora} -r 0%{?rhel} %{__find_requires_save}

%global pmda_remove() %{expand:
if [ %1 -eq 0 ]
then
    PCP_PMDAS_DIR=@pcp_pmdas_dir@
    PCP_ETC_DIR=@pcp_etc_dir@
    if [ -f "$PCP_ETC_DIR/pcp/pmcd/pmcd.conf" -a -f "$PCP_PMDAS_DIR/%2/domain.h" ]
    then
	(cd $PCP_PMDAS_DIR/%2/ && ./Remove >/dev/null 2>&1)
    fi
fi
}

# force upgrade of PMDAs starting in "notready" state
%global pmda_notready() %{expand:
PCP_PMDAS_DIR=@pcp_pmdas_dir@
PCP_ETC_DIR=@pcp_etc_dir@
if grep -q ^%2 "$PCP_ETC_DIR/pcp/pmcd/pmcd.conf" 2>/dev/null
then
    touch $PCP_PMDAS_DIR/%2/.NeedInstall
fi
}

%global selinux_handle_policy() %{expand:
SELINUX_DIR=@pcp_var_dir@/selinux
PCP_BINADM_DIR=@pcp_binadm_dir@
if [ %1 -ge 1 ]
then
    $PCP_BINADM_DIR/selinux-setup $SELINUX_DIR install %2
elif [ %1 -eq 0 ]
then
    $PCP_BINADM_DIR/selinux-setup $SELINUX_DIR remove %2
fi
}

Requires: pcp-libs = @package_version@
%if "@enable_selinux@" == "true"
Requires: pcp-selinux = @package_version@
%endif
Obsoletes: pcp-compat pcp-collector pcp-monitor

# Some older releases did not update or replace pcp-gui-debuginfo properly
%if 0%{?fedora} < 27 && 0%{?rhel} <= 7 && "%{_vendor}" == "redhat"
Obsoletes: pcp-gui-debuginfo
%endif

%description
Performance Co-Pilot (PCP) provides a framework and services to support
system-level performance monitoring and performance management.

The PCP open source release provides a unifying abstraction for all of
the interesting performance data in a system, and allows client
applications to easily retrieve and process any subset of that data.

#
# pcp-conf
#
%package conf
License: LGPLv2.1+
Group: System Environment/Libraries
Summary: Performance Co-Pilot run-time configuration
URL: https://pcp.io

# http://fedoraproject.org/wiki/Packaging:Conflicts "Splitting Packages"
Conflicts: pcp-libs < 3.9

%description conf
Performance Co-Pilot (PCP) run-time configuration

#
# pcp-libs
#
%package libs
License: LGPLv2.1+
Group: System Environment/Libraries
Summary: Performance Co-Pilot run-time libraries
URL: https://pcp.io
Requires: pcp-conf = @package_version@
Obsoletes: pcp < 3.0

%description libs
Performance Co-Pilot (PCP) run-time libraries

#
# pcp-libs-devel
#
%package libs-devel
License: GPLv2+ and LGPLv2.1+
Group: Development/Libraries
Summary: Performance Co-Pilot (PCP) development headers
URL: https://pcp.io

%description libs-devel
Performance Co-Pilot (PCP) headers for development.

#
# pcp-devel
#
%package devel
License: GPLv2+ and LGPLv2.1+
Group: Development/Libraries
Summary: Performance Co-Pilot (PCP) development tools and documentation
URL: https://pcp.io
Requires: pcp = @package_version@
Requires: pcp-libs = @package_version@
Requires: pcp-libs-devel = @package_version@

%description devel
Performance Co-Pilot (PCP) documentation and tools for development.

#
# pcp-testsuite
#
%package testsuite
License: GPLv2+
Group: Development/Libraries
Summary: Performance Co-Pilot (PCP) test suite
URL: https://pcp.io
Requires: pcp = @package_version@
Requires: pcp-libs = @package_version@
Requires: pcp-libs-devel = @package_version@
Requires: pcp-devel = @package_version@
Obsoletes: pcp-gui-testsuite

# The following are inherited from pcp-collector and pcp-monitor,
# both of which are now obsoleted by the base pcp package
Requires: pcp-pmda-bonding pcp-pmda-dbping pcp-pmda-ds389 pcp-pmda-ds389log
Requires: pcp-pmda-gpfs pcp-pmda-gpsd pcp-pmda-lustre
Requires: pcp-pmda-memcache pcp-pmda-named pcp-pmda-netfilter pcp-pmda-news
Requires: pcp-pmda-nfsclient pcp-pmda-pdns
Requires: pcp-pmda-samba pcp-pmda-slurm pcp-pmda-vmware pcp-pmda-zimbra
Requires: pcp-pmda-apache pcp-pmda-bash pcp-pmda-cisco pcp-pmda-dm pcp-pmda-gfs2
Requires: pcp-pmda-logger pcp-pmda-mailq pcp-pmda-mounts
Requires: pcp-pmda-nvidia-gpu pcp-pmda-roomtemp pcp-pmda-sendmail pcp-pmda-shping
Requires: pcp-pmda-lustrecomm pcp-pmda-redis pcp-pmda-docker pcp-pmda-smart
%if "@have_python@" == "true"
Requires: pcp-pmda-gluster pcp-pmda-zswap pcp-pmda-unbound pcp-pmda-mic pcp-pmda-haproxy
Requires: pcp-pmda-lmsensors
%endif
%if "@pmda_bcc@" == "true"
Requires: pcp-pmda-bcc
%endif
%if "@pmda_json@" == "true"
Requires: pcp-pmda-json
%endif
%if "@pmda_libvirt@" == "true"
Requires: pcp-pmda-libvirt
%endif
%if "@pmda_lio@" == "true"
Requires: pcp-pmda-lio
%endif
%if "@pmda_prometheus@" == "true"
Requires: pcp-pmda-prometheus
%endif
%if "@pmda_rpm@" == "true"
Requires: pcp-pmda-rpm
%endif
%if "@pmda_snmp@" == "true"
Requires: pcp-pmda-snmp
%endif
%if "@pmda_mysql@" == "true"
Requires: pcp-pmda-mysql
%endif
%if "@pmda_oracle@" == "true"
Requires: pcp-pmda-oracle
%endif
%if "@pmda_postgresql@" == "true"
Requires: pcp-pmda-postgresql
%endif
%if "@pmda_nginx@" == "true"
Requires: pcp-pmda-nginx
%endif
%if "@pmda_activemq@" == "true"
Requires: pcp-pmda-activemq
%endif
%if "@pmda_bind2@" == "true"
Requires: pcp-pmda-bind2
%endif
%if "@pmda_nutcracker@" == "true"
Requires: pcp-pmda-nutcracker
%endif
%if "@pmda_elasticsearch@" == "true"
Requires: pcp-pmda-elasticsearch
%endif
%if "@pmda_postfix@" == "true"
Requires: pcp-pmda-postfix
%endif

%if "@enable_webapi@" == "true"
Requires: pcp-webapi
%endif
%if "@have_python@" == "true"
Requires: pcp-system-tools
%endif
%if "@enable_qt@" == "true"
Requires: pcp-gui
%endif

%description testsuite
Quality assurance test suite for Performance Co-Pilot (PCP).
# end testsuite

%if "@enable_manager@" == "true"
#
# pcp-manager
#
%package manager
License: GPLv2+
Group: Applications/System
Summary: Performance Co-Pilot (PCP) manager daemon
URL: https://pcp.io
Requires: pcp = @package_version@ pcp-libs = @package_version@

%description manager
An optional daemon (pmmgr) that manages a collection of pmlogger and
pmie daemons, for a set of discovered local and remote hosts running
the performance metrics collection daemon (pmcd).  It ensures these
daemons are running when appropriate, and manages their log rotation
needs.  It is an alternative to the cron-based pmlogger/pmie service
scripts.
%endif

%if "@enable_webapi@" == "true"
#
# pcp-webapi
#
%package webapi
License: GPLv2+
Group: Applications/System
Summary: Performance Co-Pilot (PCP) web API service
URL: https://pcp.io
Requires: pcp-libs = @package_version@
%if !%{disable_boost}
BuildRequires: boost-devel
%endif

%description webapi
Provides a daemon (pmwebd) that binds a large subset of the Performance
Co-Pilot (PCP) client API (PMAPI) to RESTful web applications using the
HTTP (PMWEBAPI) protocol.
%endif

%if "@have_webapps@" == "true"
#
# pcp-webjs
#
%package webjs
License: ASL 2.0 and MIT and CC-BY
Group: Applications/Internet
%if @rpm_version@ >= 4060000
BuildArch: noarch
%endif
Requires: pcp-webapp-vector pcp-webapp-blinkenlights
Requires: pcp-webapp-grafana pcp-webapp-graphite
Summary: Performance Co-Pilot (PCP) web applications
URL: https://pcp.io

%description webjs
Javascript web application content for the Performance Co-Pilot (PCP)
web service.

%package webapp-vector
License: ASL 2.0
Group: Applications/Internet
%if 0%{?rhel} == 0 || 0%{?rhel} > 5
BuildArch: noarch
%endif
Summary: Vector web application for Performance Co-Pilot (PCP)
URL: https://github.com/Netflix/vector

%description webapp-vector
Vector web application for the Performance Co-Pilot (PCP).

%package webapp-grafana
License: ASL 2.0
Group: Applications/Internet
Conflicts: pcp-webjs < 3.10.4
%if 0%{?rhel} == 0 || 0%{?rhel} > 5
BuildArch: noarch
%endif
Summary: Grafana web application for Performance Co-Pilot (PCP)
URL: https://grafana.org

%description webapp-grafana
Grafana is an open source, feature rich metrics dashboard and graph
editor.  This package provides a Grafana that uses the Performance
Co-Pilot (PCP) as the data repository.  Other Grafana backends are
not used.

Grafana can render time series dashboards at the browser via flot.js
(more interactive, slower, for beefy browsers) or alternately at the
server via png (less interactive, faster).

%package webapp-graphite
License: ASL 2.0
Group: Applications/Internet
Conflicts: pcp-webjs < 3.10.4
%if 0%{?rhel} == 0 || 0%{?rhel} > 5
BuildArch: noarch
%endif
Summary: Graphite web application for Performance Co-Pilot (PCP)
URL: http://graphite.readthedocs.org

%description webapp-graphite
Graphite is a highly scalable real-time graphing system. This package
provides a graphite version that uses the Performance Co-Pilot (PCP)
as the data repository, and Graphites web interface renders it. The
Carbon and Whisper subsystems of Graphite are not included nor used.

%package webapp-blinkenlights
License: ASL 2.0
Group: Applications/Internet
Conflicts: pcp-webjs < 3.11.9
%if 0%{?rhel} == 0 || 0%{?rhel} > 5
BuildArch: noarch
%endif
Summary: Blinking lights web application for Performance Co-Pilot (PCP)
URL: https://pcp.io

%description webapp-blinkenlights
Demo web application showing traffic lights that change colour based
on the periodic evaluation of performance metric expressions.
%endif

#
# perl-PCP-PMDA. This is the PCP agent perl binding.
#
%package -n perl-PCP-PMDA
License: GPLv2+
Group: Development/Libraries
Summary: Performance Co-Pilot (PCP) Perl bindings and documentation
URL: https://pcp.io
BuildRequires: perl(ExtUtils::MakeMaker)
Requires: pcp-libs = @package_version@
Requires: %{perl_interpreter}

%description -n perl-PCP-PMDA
The PCP::PMDA Perl module contains the language bindings for
building Performance Metric Domain Agents (PMDAs) using Perl.
Each PMDA exports performance data for one specific domain, for
example the operating system kernel, Cisco routers, a database,
an application, etc.

#
# perl-PCP-MMV
#
%package -n perl-PCP-MMV
License: GPLv2+
Group: Development/Libraries
Summary: Performance Co-Pilot (PCP) Perl bindings for PCP Memory Mapped Values
URL: https://pcp.io
Requires: pcp = @package_version@
Requires: %{perl_interpreter}

%description -n perl-PCP-MMV
The PCP::MMV module contains the Perl language bindings for
building scripts instrumented with the Performance Co-Pilot
(PCP) Memory Mapped Value (MMV) mechanism.
This mechanism allows arbitrary values to be exported from an
instrumented script into the PCP infrastructure for monitoring
and analysis with pmchart, pmie, pmlogger and other PCP tools.

#
# perl-PCP-LogImport
#
%package -n perl-PCP-LogImport
License: GPLv2+
Group: Development/Libraries
Summary: Performance Co-Pilot (PCP) Perl bindings for importing external data into PCP archives
URL: https://pcp.io
Requires: pcp = @package_version@
Requires: %{perl_interpreter}

%description -n perl-PCP-LogImport
The PCP::LogImport module contains the Perl language bindings for
importing data in various 3rd party formats into PCP archives so
they can be replayed with standard PCP monitoring tools.

#
# perl-PCP-LogSummary
#
%package -n perl-PCP-LogSummary
License: GPLv2+
Group: Development/Libraries
Summary: Performance Co-Pilot (PCP) Perl bindings for post-processing output of pmlogsummary
URL: https://pcp.io
Requires: pcp = @package_version@
Requires: %{perl_interpreter}

%description -n perl-PCP-LogSummary
The PCP::LogSummary module provides a Perl module for using the
statistical summary data produced by the Performance Co-Pilot
pmlogsummary utility.  This utility produces various averages,
minima, maxima, and other calculations based on the performance
data stored in a PCP archive.  The Perl interface is ideal for
exporting this data into third-party tools (e.g. spreadsheets).

#
# pcp-import-sar2pcp
#
%package import-sar2pcp
License: LGPLv2+
Group: Applications/System
Summary: Performance Co-Pilot tools for importing sar data into PCP archive logs
URL: https://pcp.io
Requires: pcp-libs = @package_version@ perl-PCP-LogImport = @package_version@
%if "%{_vendor}" == "suse"
%else
Requires: perl(XML::TokeParser)
%endif


%description import-sar2pcp
Performance Co-Pilot (PCP) front-end tools for importing sar data
into standard PCP archive logs for replay with any PCP monitoring tool.

#
# pcp-import-iostat2pcp
#
%package import-iostat2pcp
License: LGPLv2+
Group: Applications/System
Summary: Performance Co-Pilot tools for importing iostat data into PCP archive logs
URL: https://pcp.io
Requires: pcp-libs = @package_version@ perl-PCP-LogImport = @package_version@

%description import-iostat2pcp
Performance Co-Pilot (PCP) front-end tools for importing iostat data
into standard PCP archive logs for replay with any PCP monitoring tool.

#
# pcp-import-sheet2pcp
#
%package import-sheet2pcp
License: LGPLv2+
Group: Applications/System
Summary: Performance Co-Pilot tools for importing spreadsheet data into PCP archive logs
URL: https://pcp.io
Requires: pcp-libs = @package_version@ perl-PCP-LogImport = @package_version@
%if "%{_vendor}" == "suse"
%else
Requires: perl(XML::TokeParser)
%endif

%description import-sheet2pcp
Performance Co-Pilot (PCP) front-end tools for importing spreadsheet data
into standard PCP archive logs for replay with any PCP monitoring tool.

#
# pcp-import-mrtg2pcp
#
%package import-mrtg2pcp
License: LGPLv2+
Group: Applications/System
Summary: Performance Co-Pilot tools for importing MTRG data into PCP archive logs
URL: https://pcp.io
Requires: pcp-libs = @package_version@ perl-PCP-LogImport = @package_version@

%description import-mrtg2pcp
Performance Co-Pilot (PCP) front-end tools for importing MTRG data
into standard PCP archive logs for replay with any PCP monitoring tool.

#
# pcp-import-ganglia2pcp
#
%package import-ganglia2pcp
License: LGPLv2+
Group: Applications/System
Summary: Performance Co-Pilot tools for importing ganglia data into PCP archive logs
URL: https://pcp.io
Requires: pcp-libs = @package_version@ perl-PCP-LogImport = @package_version@

%description import-ganglia2pcp
Performance Co-Pilot (PCP) front-end tools for importing ganglia data
into standard PCP archive logs for replay with any PCP monitoring tool.

#
# pcp-import-collectl2pcp
#
%package import-collectl2pcp
License: LGPLv2+
Group: Applications/System
Summary: Performance Co-Pilot tools for importing collectl log files into PCP archive logs
URL: https://pcp.io
Requires: pcp-libs = @package_version@

%description import-collectl2pcp
Performance Co-Pilot (PCP) front-end tools for importing collectl data
into standard PCP archive logs for replay with any PCP monitoring tool.

#
# pcp-export-zabbix-agent
#
%package export-zabbix-agent
License: GPLv2+
Group: Applications/System
Summary: Module for exporting PCP metrics to Zabbix agent
URL: https://pcp.io
Requires: pcp-libs = @package_version@

%description export-zabbix-agent
Performance Co-Pilot (PCP) module for exporting metrics from PCP to
Zabbix via the Zabbix agent - see zbxpcp(3) for further details.

%if "@pcp2elasticsearch@" == "true"
#
# pcp-export-pcp2elasticsearch
#
%package export-pcp2elasticsearch
License: GPLv2+
Group: Applications/System
Summary: Performance Co-Pilot tools for exporting PCP metrics to ElasticSearch
URL: https://pcp.io
Requires: pcp-libs >= %{version}-%{release}
%if "@enable_python3@" == "true"
Requires: python3-pcp = @package_version@
Requires: python3-elasticsearch
%else
Requires: %{__python2}-pcp = @package_version@
Requires: %{__python2}-elasticsearch
%endif

%description export-pcp2elasticsearch
Performance Co-Pilot (PCP) front-end tools for exporting metric values
to Elasticsearch - a distributed, RESTful search and analytics engine.
See https://www.elastic.co/community for further details.
%endif

%if "@have_python@" == "true"
#
# pcp-export-pcp2graphite
#
%package export-pcp2graphite
License: GPLv2+
Group: Applications/System
Summary: Performance Co-Pilot tools for exporting PCP metrics to Graphite
URL: https://pcp.io
Requires: pcp-libs >= %{version}-%{release}
%if "@enable_python3@" == "true"
Requires: python3-pcp = @package_version@
%else
Requires: %{__python2}-pcp = @package_version@
%endif

%description export-pcp2graphite
Performance Co-Pilot (PCP) front-end tools for exporting metric values
to graphite (http://graphite.readthedocs.org).

%if "@pcp2influxdb@" == "true"
#
# pcp-export-pcp2influxdb
#
%package export-pcp2influxdb
License: GPLv2+
Group: Applications/System
Summary: Performance Co-Pilot tools for exporting PCP metrics to InfluxDB
URL: https://pcp.io
Requires: pcp-libs >= %{version}-%{release}
%if "@enable_python3@" == "true"
Requires: python3-pcp = @package_version@
Requires: python3-requests
%else
Requires: %{__python2}-pcp = @package_version@
Requires: %{__python2}-requests
%endif

%description export-pcp2influxdb
Performance Co-Pilot (PCP) front-end tools for exporting metric values
to InfluxDB (https://influxdata.com/time-series-platform/influxdb).
%endif

#
# pcp-export-pcp2json
#
%package export-pcp2json
License: GPLv2+
Group: Applications/System
Summary: Performance Co-Pilot tools for exporting PCP metrics in JSON format
URL: https://pcp.io
Requires: pcp-libs >= @package_version@
%if "@enable_python3@" == "true"
Requires: python3-pcp = @package_version@
%else
Requires: %{__python2}-pcp = @package_version@
%endif

%description export-pcp2json
Performance Co-Pilot (PCP) front-end tools for exporting metric values
in JSON format.

#
# pcp-export-pcp2spark
#
%package export-pcp2spark
License: GPLv2+
Group: Applications/System
Summary: Performance Co-Pilot tools for exporting PCP metrics to Apache Spark
URL: https://pcp.io
Requires: pcp-libs >= @package_version@
%if "@enable_python3@" == "true"
Requires: python3-pcp = @package_version@
%else
Requires: %{__python2}-pcp = @package_version@
%endif

%description export-pcp2spark
Performance Co-Pilot (PCP) front-end tools for exporting metric values
in JSON format to Apache Spark. See https://spark.apache.org/ for
further details on Apache Spark.

#
# pcp-export-pcp2xml
#
%package export-pcp2xml
License: GPLv2+
Group: Applications/System
Summary: Performance Co-Pilot tools for exporting PCP metrics in XML format
URL: https://pcp.io
Requires: pcp-libs >= %{version}-%{release}
%if "@enable_python3@" == "true"
Requires: python3-pcp = @package_version@
%else
Requires: %{__python2}-pcp = @package_version@
%endif

%description export-pcp2xml
Performance Co-Pilot (PCP) front-end tools for exporting metric values
in XML format.

#
# pcp-export-pcp2zabbix
#
%package export-pcp2zabbix
License: GPLv2+
Group: Applications/System
Summary: Performance Co-Pilot tools for exporting PCP metrics to Zabbix
URL: https://pcp.io
Requires: pcp-libs >= %{version}-%{release}
%if "@enable_python3@" == "true"
Requires: python3-pcp = @package_version@
%else
Requires: %{__python2}-pcp = @package_version@
%endif

%description export-pcp2zabbix
Performance Co-Pilot (PCP) front-end tools for exporting metric values
to the Zabbix (https://www.zabbix.org/) monitoring software.
%endif

%if "@pcp2xlsx@" == "true"
#
# pcp-export-pcp2xlsx
#
%package export-pcp2xlsx
License: GPLv2+
Group: Applications/System
Summary: Performance Co-Pilot tools for exporting PCP metrics to Excel
URL: https://pcp.io
Requires: pcp-libs >= %{version}-%{release}
%if "@enable_python3@" == "true"
Requires: python3-pcp = @package_version@
Requires: python3-openpyxl
%else
Requires: %{__python2}-pcp = @package_version@
Requires: %{__python2}-openpyxl
%endif

%description export-pcp2xlsx
Performance Co-Pilot (PCP) front-end tools for exporting metric values
in Excel spreadsheet format.
%endif

%if "@enable_python2@" == "true"
#
# python2-pcp. This is the PCP library bindings for python.
#
%package -n %{__python2}-pcp
License: GPLv2+
Group: Development/Libraries
Summary: Performance Co-Pilot (PCP) Python bindings and documentation
URL: https://pcp.io
BuildRequires: %{__python2}-devel
%if 0%{?fedora} >= 26 || 0%{?rhel} > 7
# on these platforms, python2-pcp replaces python-pcp
Obsoletes: python-pcp
%endif
%if "%{_vendor}" == "redhat" && 0%{?rhel} <= 5 && 0%{?fedora} <= 25
Requires: %{__python2}-ctypes
%endif
Requires: pcp-libs = @package_version@
Requires: %{__python2}

%description -n %{__python2}-pcp
This python PCP module contains the language bindings for
Performance Metric API (PMAPI) monitor tools and Performance
Metric Domain Agents (PMDA) collector tools written in Python.
%endif

%if "@enable_python3@" == "true"
#
# python3-pcp. This is the PCP library bindings for python.
#
%package -n python3-pcp
License: GPLv2+
Group: Development/Libraries
Summary: Performance Co-Pilot (PCP) Python3 bindings and documentation
URL: https://pcp.io
%if 0%{?centos_ver} == 7
BuildRequires: python36-devel
Requires: python36
%else
BuildRequires: python3-devel
Requires: python3
%endif
Requires: pcp-libs = @package_version@

%description -n python3-pcp
This python PCP module contains the language bindings for
Performance Metric API (PMAPI) monitor tools and Performance
Metric Domain Agent (PMDA) collector tools written in Python3.
%endif

%if "@have_python@" == "true"
#
# pcp-system-tools
#
%package system-tools
License: GPLv2+
Group: Development/Libraries
Summary: Performance Co-Pilot (PCP) System and Monitoring Tools
URL: https://pcp.io
%if "@enable_python3@" == "true"
Requires: python3-pcp = @package_version@
%else
Requires: %{__python2}-pcp = @package_version@
%endif
Requires: pcp-libs = @package_version@
%if "@enable_dstat@" == "true"
Obsoletes: dstat
Provides: /usr/bin/dstat
%endif

%description system-tools
This PCP module contains additional system monitoring tools written
in the Python language.
%endif #pcp-system-tools

%if "@enable_qt@" == "true"
#
# pcp-gui package for Qt tools
#
%package gui
License: GPLv2+ and LGPLv2+ and LGPLv2+ with exceptions
Group: Applications/System
Summary: Visualization tools for the Performance Co-Pilot toolkit
URL: https://pcp.io
Requires: pcp-libs = @package_version@

%description gui
Visualization tools for the Performance Co-Pilot toolkit.
The pcp-gui package primarily includes visualization tools for
monitoring systems using live and archived Performance Co-Pilot
(PCP) sources.
%endif

#
# pcp-doc package
#
%package doc
License: GPLv2+ and CC-BY
Group: Documentation
# BuildArch: requires rpm 4.6 or later ... ./get_rpm_vesion maps version
# 4.6.2.3 to the 7-digit "number" 4060203
%if @rpm_version@ >= 4060000
BuildArch: noarch
%endif
Summary: Documentation and tutorial for the Performance Co-Pilot
URL: https://pcp.io

%description doc
Documentation and tutorial for the Performance Co-Pilot
Performance Co-Pilot (PCP) provides a framework and services to support
system-level performance monitoring and performance management.

The pcp-doc package provides useful information on using and
configuring the Performance Co-Pilot (PCP) toolkit for system
level performance management.  It includes tutorials, HOWTOs,
and other detailed documentation about the internals of core
PCP utilities and daemons, and the PCP graphical tools.

#
# pcp-selinux package
#
%if "@enable_selinux@" == "true"
%package selinux
License: GPLv2+ and CC-BY
Group: Applications/System
Summary: Selinux policy package
URL: https://pcp.io
BuildRequires: selinux-policy-devel
BuildRequires: selinux-policy-targeted
%if 0%{?fedora} >= 19 || 0%{?rhel} >= 6 || 0%{?suse_version} >= 1200
BuildRequires: setools-console
%else
BuildRequires: setools
%endif
Requires: policycoreutils
%if "%{_vendor}" == "suse"
# no libsemanage for SuSE other than libsemanage1 for OpenSuSE 12
%if 0%{?suse_version} >= 1200
Requires: libsemanage1
%endif
%else
Requires: libsemanage
%endif

%description selinux
This package contains SELinux support for PCP.  The package contains
interface rules, type enforcement and file context adjustments for an
updated policy package.
%endif

%if "@pmda_papi@" == "true"
#
# pcp-pmda-papi
#
%package pmda-papi
License: GPLv2+
Group: Applications/System
Summary: Performance Co-Pilot (PCP) metrics for Performance API and hardware counters
URL: https://pcp.io
Requires: pcp-libs = @package_version@

BuildRequires: papi-devel

%description pmda-papi
This package contains the PCP Performance Metrics Domain Agent (PMDA) for
collecting hardware counters statistics through PAPI (Perforamance API).
#end pcp-pmda-papi
%endif

%if "@pmda_infiniband@" == "true"
#
# pcp-pmda-infiniband
#
%package pmda-infiniband
License: GPLv2+
Group: Applications/System
Summary: Performance Co-Pilot (PCP) metrics for Infiniband HCAs and switches
URL: https://pcp.io
Requires: pcp-libs = @package_version@
%if "%{_vendor}" == "suse"
%if 0%{suse_version} >= 1110
Requires: libibmad5 >= 1.1.7 libibumad3 >= 1.1.7
%else
Requires: libibmad1 >= 1.1.7 libibumad1 >= 1.1.7
%endif
%else
Requires: libibmad >= 1.1.7 libibumad >= 1.1.7
%endif
BuildRequires: libibmad-devel >= 1.1.7 libibumad-devel >= 1.1.7

%description pmda-infiniband
This package contains the PCP Performance Metrics Domain Agent (PMDA) for
collecting Infiniband statistics.  By default, it monitors the local HCAs
but can also be configured to monitor remote GUIDs such as IB switches.
#end pcp-pmda-infiniband
%endif

%if "@pmda_perfevent@" == "true"
#
# pcp-pmda-perfevent
#
%package pmda-perfevent
License: GPLv2+
Group: Applications/System
Summary: Performance Co-Pilot (PCP) metrics for hardware counters
URL: https://pcp.io
%if "%{_vendor}" == "suse"
Requires: libpfm4 >= 4.4
%else
Requires: libpfm >= 4.4
%endif
BuildRequires: libpfm-devel >= 4.4

%description pmda-perfevent
This package contains the PCP Performance Metrics Domain Agent (PMDA) for
collecting hardware counters statistics through libpfm.
#end pcp-pmda-perfevent
%endif

%if "@pmda_activemq@" == "true"
#
# pcp-pmda-activemq
#
%package pmda-activemq
License: GPLv2+
Group: Applications/System
Summary: Performance Co-Pilot (PCP) metrics for ActiveMQ
URL: https://pcp.io
Requires: perl-PCP-PMDA = @package_version@
Requires: perl(LWP::UserAgent)

%description pmda-activemq
This package contains the PCP Performance Metrics Domain Agent (PMDA) for
collecting metrics about the ActiveMQ message broker.
#end pcp-pmda-activemq
%endif

%if "@pmda_bind2@" == "true"
#
# pcp-pmda-bind2
#
%package pmda-bind2
License: GPLv2+
Group: Applications/System
Summary: Performance Co-Pilot (PCP) metrics for BIND servers
URL: https://pcp.io
Requires: perl-PCP-PMDA = @package_version@
Requires: perl(LWP::UserAgent)
Requires: perl(XML::LibXML)
Requires: perl(File::Slurp)

%description pmda-bind2
This package contains the PCP Performance Metrics Domain Agent (PMDA) for
collecting metrics from BIND (Berkeley Internet Name Domain).
#end pcp-pmda-bind2
%endif

#
# pcp-pmda-redis
#
%package pmda-redis
License: GPLv2+
Group: Applications/System
Summary: Performance Co-Pilot (PCP) metrics for Redis
URL: https://pcp.io
Requires: perl-PCP-PMDA = @package_version@

%description pmda-redis
This package contains the PCP Performance Metrics Domain Agent (PMDA) for
collecting metrics from Redis servers (redis.io).
#end pcp-pmda-redis

%if "@pmda_nutcracker@" == "true"
#
# pcp-pmda-nutcracker
#
%package pmda-nutcracker
License: GPLv2+
Group: Applications/System
Summary: Performance Co-Pilot (PCP) metrics for NutCracker (TwemCache)
URL: https://pcp.io
Requires: perl-PCP-PMDA = @package_version@
Requires: perl(YAML::XS::LibYAML)
Requires: perl(JSON)

%description pmda-nutcracker
This package contains the PCP Performance Metrics Domain Agent (PMDA) for
collecting metrics from NutCracker (TwemCache).
#end pcp-pmda-nutcracker
%endif

#
# pcp-pmda-bonding
#
%package pmda-bonding
License: GPLv2+
Group: Applications/System
Summary: Performance Co-Pilot (PCP) metrics for Bonded network interfaces
URL: https://pcp.io
Requires: perl-PCP-PMDA = @package_version@

%description pmda-bonding
This package contains the PCP Performance Metrics Domain Agent (PMDA) for
collecting metrics about bonded network interfaces.
#end pcp-pmda-bonding

#
# pcp-pmda-dbping
#
%package pmda-dbping
License: GPLv2+
Group: Applications/System
Summary: Performance Co-Pilot (PCP) metrics for Database response times and Availablility
URL: https://pcp.io
Requires: perl-PCP-PMDA = @package_version@

%description pmda-dbping
This package contains the PCP Performance Metrics Domain Agent (PMDA) for
collecting metrics about the Database response times and Availablility.
#end pcp-pmda-dbping

#
# pcp-pmda-ds389
#
%package pmda-ds389
License: GPLv2+
Group: Applications/System
Summary: Performance Co-Pilot (PCP) metrics for 389 Directory Servers
URL: https://pcp.io
Requires: perl-PCP-PMDA = @package_version@
%if "%{_vendor}" == "suse"
Requires: perl-ldap
%else
%if 0%{?rhel} <= 7
Requires: perl-LDAP
%endif
%endif

%description pmda-ds389
This package contains the PCP Performance Metrics Domain Agent (PMDA) for
collecting metrics about a 389 Directory Server.
#end pcp-pmda-ds389

#
# pcp-pmda-ds389log
#
%package pmda-ds389log
License: GPLv2+
Group: Applications/System
Summary: Performance Co-Pilot (PCP) metrics for 389 Directory Server Loggers
URL: https://pcp.io
Requires: perl-PCP-PMDA = @package_version@
Requires: perl-Date-Manip

%description pmda-ds389log
This package contains the PCP Performance Metrics Domain Agent (PMDA) for
collecting metrics from a 389 Directory Server log.
#end pcp-pmda-ds389log

%if "@pmda_elasticsearch@" == "true"
#
# pcp-pmda-elasticsearch
#
%package pmda-elasticsearch
License: GPLv2+
Group: Applications/System
Summary: Performance Co-Pilot (PCP) metrics for Elasticsearch
URL: https://pcp.io
Requires: perl-PCP-PMDA = @package_version@
Requires: perl(LWP::UserAgent)

%description pmda-elasticsearch
This package contains the PCP Performance Metrics Domain Agent (PMDA) for
collecting metrics about Elasticsearch.
#end pcp-pmda-elasticsearch
%endif

#
# pcp-pmda-gpfs
#
%package pmda-gpfs
License: GPLv2+
Group: Applications/System
Summary: Performance Co-Pilot (PCP) metrics for GPFS Filesystem
URL: https://pcp.io
Requires: perl-PCP-PMDA = @package_version@

%description pmda-gpfs
This package contains the PCP Performance Metrics Domain Agent (PMDA) for
collecting metrics about the GPFS filesystem.
#end pcp-pmda-gpfs

#
# pcp-pmda-gpsd
#
%package pmda-gpsd
License: GPLv2+
Group: Applications/System
Summary: Performance Co-Pilot (PCP) metrics for a GPS Daemon
URL: https://pcp.io
Requires: perl-PCP-PMDA = @package_version@

%description pmda-gpsd
This package contains the PCP Performance Metrics Domain Agent (PMDA) for
collecting metrics about a GPS Daemon.
#end pcp-pmda-gpsd

#
# pcp-pmda-docker
#
%package pmda-docker
License: GPLv2+
Group: Applications/System
Summary: Performance Co-Pilot (PCP) metrics from the Docker daemon
URL: https://pcp.io

%description pmda-docker
This package contains the PCP Performance Metrics Domain Agent (PMDA) for
collecting metrics using the Docker daemon REST API.
#end pcp-pmda-docker

#
# pcp-pmda-lustre
#
%package pmda-lustre
License: GPLv2+
Group: Applications/System
Summary: Performance Co-Pilot (PCP) metrics for the Lustre Filesytem
URL: https://pcp.io
Requires: perl-PCP-PMDA = @package_version@

%description pmda-lustre
This package contains the PCP Performance Metrics Domain Agent (PMDA) for
collecting metrics about the Lustre Filesystem.
#end pcp-pmda-lustre

#
# pcp-pmda-lustrecomm
#
%package pmda-lustrecomm
License: GPLv2+
Group: Applications/System
Summary: Performance Co-Pilot (PCP) metrics for the Lustre Filesytem Comms
URL: https://pcp.io

%description pmda-lustrecomm
This package contains the PCP Performance Metrics Domain Agent (PMDA) for
collecting metrics about the Lustre Filesystem Comms.
#end pcp-pmda-lustrecomm

#
# pcp-pmda-memcache
#
%package pmda-memcache
License: GPLv2+
Group: Applications/System
Summary: Performance Co-Pilot (PCP) metrics for Memcached
URL: https://pcp.io
Requires: perl-PCP-PMDA = @package_version@

%description pmda-memcache
This package contains the PCP Performance Metrics Domain Agent (PMDA) for
collecting metrics about Memcached.
#end pcp-pmda-memcache

%if "@pmda_mysql@" == "true"
#
# pcp-pmda-mysql
#
%package pmda-mysql
License: GPLv2+
Group: Applications/System
Summary: Performance Co-Pilot (PCP) metrics for MySQL
URL: https://pcp.io
Requires: perl-PCP-PMDA = @package_version@
Requires: perl(DBI)
Requires: perl(DBD::mysql)

%description pmda-mysql
This package contains the PCP Performance Metrics Domain Agent (PMDA) for
collecting metrics about the MySQL database.
#end pcp-pmda-mysql
%endif

#
# pcp-pmda-named
#
%package pmda-named
License: GPLv2+
Group: Applications/System
Summary: Performance Co-Pilot (PCP) metrics for Named
URL: https://pcp.io
Requires: perl-PCP-PMDA = @package_version@

%description pmda-named
This package contains the PCP Performance Metrics Domain Agent (PMDA) for
collecting metrics about the Named nameserver.
#end pcp-pmda-named

# pcp-pmda-netfilter
#
%package pmda-netfilter
License: GPLv2+
Group: Applications/System
Summary: Performance Co-Pilot (PCP) metrics for Netfilter framework
URL: https://pcp.io
Requires: perl-PCP-PMDA = @package_version@

%description pmda-netfilter
This package contains the PCP Performance Metrics Domain Agent (PMDA) for
collecting metrics about the Netfilter packet filtering framework.
#end pcp-pmda-netfilter

#
# pcp-pmda-news
#
%package pmda-news
License: GPLv2+
Group: Applications/System
Summary: Performance Co-Pilot (PCP) metrics for Usenet News
URL: https://pcp.io
Requires: perl-PCP-PMDA = @package_version@

%description pmda-news
This package contains the PCP Performance Metrics Domain Agent (PMDA) for
collecting metrics about Usenet News.
#end pcp-pmda-news

%if "@pmda_nginx@" == "true"
#
# pcp-pmda-nginx
#
%package pmda-nginx
License: GPLv2+
Group: Applications/System
Summary: Performance Co-Pilot (PCP) metrics for the Nginx Webserver
URL: https://pcp.io
Requires: perl-PCP-PMDA = @package_version@
Requires: perl(LWP::UserAgent)

%description pmda-nginx
This package contains the PCP Performance Metrics Domain Agent (PMDA) for
collecting metrics about the Nginx Webserver.
#end pcp-pmda-nginx
%endif

%if "@pmda_oracle@" == "true"
#
# pcp-pmda-oracle
#
%package pmda-oracle
License: GPLv2+
Group: Applications/System
Summary: Performance Co-Pilot (PCP) metrics for the Oracle database
URL: https://pcp.io
Requires: perl-PCP-PMDA = @package_version@
Requires: perl(DBI)

%description pmda-oracle
This package contains the PCP Performance Metrics Domain Agent (PMDA) for
collecting metrics about the Oracle database.
#end pcp-pmda-oracle
%endif

#
# pcp-pmda-pdns
#
%package pmda-pdns
License: GPLv2+
Group: Applications/System
Summary: Performance Co-Pilot (PCP) metrics for PowerDNS
URL: https://pcp.io
Requires: perl-PCP-PMDA = @package_version@

%description pmda-pdns
This package contains the PCP Performance Metrics Domain Agent (PMDA) for
collecting metrics about the PowerDNS.
#end pcp-pmda-pdns

%if "@pmda_postfix@" == "true"
#
# pcp-pmda-postfix
#
%package pmda-postfix
License: GPLv2+
Group: Applications/System
Summary: Performance Co-Pilot (PCP) metrics for the Postfix (MTA)
URL: https://pcp.io
Requires: perl-PCP-PMDA = @package_version@
%if 0%{?fedora} > 16 || 0%{?rhel} > 5
Requires: postfix-perl-scripts
%endif
%if 0%{?rhel} <= 5
Requires: postfix
%endif
%if "%{_vendor}" == "suse"
Requires: postfix-doc
%endif

%description pmda-postfix
This package contains the PCP Performance Metrics Domain Agent (PMDA) for
collecting metrics about the Postfix (MTA).
#end pcp-pmda-postfix
%endif

#
# pcp-pmda-rsyslog
#
%package pmda-rsyslog
License: GPLv2+
Group: Applications/System
Summary: Performance Co-Pilot (PCP) metrics for Rsyslog
URL: https://pcp.io
Requires: perl-PCP-PMDA = @package_version@

%description pmda-rsyslog
This package contains the PCP Performance Metrics Domain Agent (PMDA) for
collecting metrics about Rsyslog.
#end pcp-pmda-rsyslog

#
# pcp-pmda-samba
#
%package pmda-samba
License: GPLv2+
Group: Applications/System
Summary: Performance Co-Pilot (PCP) metrics for Samba
URL: https://pcp.io
Requires: perl-PCP-PMDA = @package_version@

%description pmda-samba
This package contains the PCP Performance Metrics Domain Agent (PMDA) for
collecting metrics about Samba.
#end pcp-pmda-samba

#
# pcp-pmda-slurm
#
%package pmda-slurm
License: GPLv2+
Group: Applications/System
Summary: Performance Co-Pilot (PCP) metrics for the SLURM Workload Manager
URL: https://pcp.io
Requires: perl-PCP-PMDA = @package_version@

%description pmda-slurm
This package contains the PCP Performance Metrics Domain Agent (PMDA) for
collecting metrics from the SLURM Workload Manager.
#end pcp-pmda-slurm

%if "@pmda_snmp@" == "true"
#
# pcp-pmda-snmp
#
%package pmda-snmp
License: GPLv2+
Group: Applications/System
Summary: Performance Co-Pilot (PCP) metrics for Simple Network Management Protocol
URL: https://pcp.io
Requires: perl-PCP-PMDA = @package_version@
Requires: perl(Net::SNMP)

%description pmda-snmp
This package contains the PCP Performance Metrics Domain Agent (PMDA) for
collecting metrics about SNMP.
#end pcp-pmda-snmp
%endif

#
# pcp-pmda-vmware
#
%package pmda-vmware
License: GPLv2+
Group: Applications/System
Summary: Performance Co-Pilot (PCP) metrics for VMware
URL: https://pcp.io
Requires: perl-PCP-PMDA = @package_version@

%description pmda-vmware
This package contains the PCP Performance Metrics Domain Agent (PMDA) for
collecting metrics for VMware.
#end pcp-pmda-vmware

#
# pcp-pmda-zimbra
#
%package pmda-zimbra
License: GPLv2+
Group: Applications/System
Summary: Performance Co-Pilot (PCP) metrics for Zimbra
URL: https://pcp.io
Requires: perl-PCP-PMDA = @package_version@

%description pmda-zimbra
This package contains the PCP Performance Metrics Domain Agent (PMDA) for
collecting metrics about Zimbra.
#end pcp-pmda-zimbra

#
# pcp-pmda-dm
#
%package pmda-dm
License: GPLv2+
Group: Applications/System
Summary: Performance Co-Pilot (PCP) metrics for the Device Mapper Cache and Thin Client
URL: https://pcp.io
Requires: pcp-libs = @package_version@
%description pmda-dm
This package contains the PCP Performance Metrics Domain Agent (PMDA) for
collecting metrics about the Device Mapper Cache and Thin Client.
# end pcp-pmda-dm

%if "@pmda_bcc@" == "true"
#
# pcp-pmda-bcc
#
%package pmda-bcc
License: ASL 2.0 and GPLv2+
Group: Applications/System
Summary: Performance Co-Pilot (PCP) metrics from eBPF/BCC modules
URL: https://pcp.io
Requires: python3-bcc
Requires: python3-pcp
%description pmda-bcc
This package contains the PCP Performance Metrics Domain Agent (PMDA) for
extracting performance metrics from eBPF/BCC Python modules.
# end pcp-pmda-bcc
%endif

%if "@have_python@" == "true"
#
# pcp-pmda-gluster
#
%package pmda-gluster
License: GPLv2+
Group: Applications/System
Summary: Performance Co-Pilot (PCP) metrics for the Gluster filesystem
URL: https://pcp.io
%if "@enable_python3@" == "true"
Requires: python3-pcp
%else
Requires: %{__python2}-pcp
%endif
%description pmda-gluster
This package contains the PCP Performance Metrics Domain Agent (PMDA) for
collecting metrics about the gluster filesystem.
# end pcp-pmda-gluster

#
# pcp-pmda-nfsclient
#
%package pmda-nfsclient
License: GPLv2+
Group: Applications/System
Summary: Performance Co-Pilot (PCP) metrics for NFS Clients
URL: https://pcp.io
%if "@enable_python3@" == "true"
Requires: python3-pcp
%else
Requires: %{__python2}-pcp
%endif
%description pmda-nfsclient
This package contains the PCP Performance Metrics Domain Agent (PMDA) for
collecting metrics for NFS Clients.
#end pcp-pmda-nfsclient

%if "@pmda_postgresql@" == "true"
#
# pcp-pmda-postgresql
#
%package pmda-postgresql
License: GPLv2+
Group: Applications/System
Summary: Performance Co-Pilot (PCP) metrics for PostgreSQL
URL: https://pcp.io
%if "@enable_python3@" == "true"
Requires: python3-pcp
Requires: python3-psycopg2
%else
Requires: %{__python2}-psycopg2
Requires: %{__python2}-pcp
%endif
%description pmda-postgresql
This package contains the PCP Performance Metrics Domain Agent (PMDA) for
collecting metrics about the PostgreSQL database.
#end pcp-pmda-postgresql
%endif

#
# pcp-pmda-zswap
#
%package pmda-zswap
License: GPLv2+
Group: Applications/System
Summary: Performance Co-Pilot (PCP) metrics for compressed swap
URL: https://pcp.io
%if "@enable_python3@" == "true"
Requires: python3-pcp
%else
Requires: %{__python2}-pcp
%endif
%description pmda-zswap
This package contains the PCP Performance Metrics Domain Agent (PMDA) for
collecting metrics about compressed swap.
# end pcp-pmda-zswap

#
# pcp-pmda-unbound
#
%package pmda-unbound
License: GPLv2+
Group: Applications/System
Summary: Performance Co-Pilot (PCP) metrics for the Unbound DNS Resolver
URL: https://pcp.io
%if "@enable_python3@" == "true"
Requires: python3-pcp
%else
Requires: %{__python2}-pcp
%endif
%description pmda-unbound
This package contains the PCP Performance Metrics Domain Agent (PMDA) for
collecting metrics about the Unbound DNS Resolver.
# end pcp-pmda-unbound

#
# pcp-pmda-mic
#
%package pmda-mic
License: GPLv2+
Group: Applications/System
Summary: Performance Co-Pilot (PCP) metrics for Intel MIC cards
URL: https://pcp.io
%if "@enable_python3@" == "true"
Requires: python3-pcp
%else
Requires: %{__python2}-pcp
%endif
%description pmda-mic
This package contains the PCP Performance Metrics Domain Agent (PMDA) for
collecting metrics about Intel MIC cards.
# end pcp-pmda-mic

#
# pcp-pmda-haproxy
#
%package pmda-haproxy
License: GPLv2+
Group: Applications/System
Summary: Performance Co-Pilot (PCP) metrics for HAProxy
URL: https://pcp.io
%if "@enable_python3@" == "true"
Requires: python3-pcp
%else
Requires: %{__python2}-pcp
%endif
%description pmda-haproxy
This package contains the PCP Performance Metrics Domain Agent (PMDA) for
extracting performance metrics from HAProxy over the HAProxy stats socket.
# end pcp-pmda-haproxy

#
# pcp-pmda-lmsensors
#
%package pmda-lmsensors
License: GPLv2+
Group: Applications/System
Summary: Performance Co-Pilot (PCP) metrics for hardware sensors
URL: https://pcp.io
Requires: pcp-libs = @package_version@
%if "@enable_python3@" == "true"
Requires: python3-pcp
%else
Requires: %{__python2}-pcp
%endif
# rewritten in python, so there is no longer a debuginfo package
Obsoletes: pcp-pmda-lmsensors-debuginfo
%description pmda-lmsensors
This package contains the PCP Performance Metrics Domain Agent (PMDA) for
collecting metrics about the Linux hardware monitoring sensors.
# end pcp-pmda-lmsensors

%endif # @have_python@

%if "@pmda_libvirt@" == "true"
#
# pcp-pmda-libvirt
#
%package pmda-libvirt
License: GPLv2+
Group: Applications/System
Summary: Performance Co-Pilot (PCP) metrics from virtual machines
URL: https://pcp.io
Requires: pcp-libs = @package_version@
%if "@enable_python3@" == "true"
Requires: python3-pcp
%if "%{_vendor}" == "suse"
Requires: libvirt-python %{__python2}-lxml
%else
Requires: libvirt-python3 python3-lxml
%endif
%else
Requires: %{__python2}-pcp
Requires: %{__python2}-lxml
# it appears the rpm name changed from libvirt-python to python-libvirt in
# Fedora 27
%if 0%{?fedora} >= 27
Requires: %{__python2}-libvirt
%else
Requires: libvirt-python
%endif
%endif

%description pmda-libvirt
This package contains the PCP Performance Metrics Domain Agent (PMDA) for
extracting virtualisation statistics from libvirt about behaviour of guest
and hypervisor machines.
#end pcp-pmda-libvirt
%endif

%if "@pmda_lio@" == "true"
#
# pcp-pmda-lio
#
%package pmda-lio
License: GPLv2+
Group: Applications/System
Summary: Performance Co-Pilot (PCP) metrics for the LIO subsystem
URL: https://pcp.io
%if "@enable_python3@" == "true"
Requires: python3-pcp
Requires: python3-rtslib
%else
Requires: %{__python2}-rtslib
Requires: %{__python2}-pcp
%endif
%description pmda-lio
This package provides a PMDA to gather performance metrics from the kernels
iSCSI target interface (LIO). The metrics are stored by LIO within the Linux
kernels configfs filesystem. The PMDA provides per LUN level stats, and a
summary instance per iSCSI target, which aggregates all LUN metrics within the
target.
#end pcp-pmda-lio
%endif

%if "@pmda_prometheus@" == "true"
#
# pcp-pmda-prometheus
#
%package pmda-prometheus
License: GPLv2+
Group: Applications/System
Summary: Performance Co-Pilot (PCP) metrics from Prometheus endpoints
URL: https://pcp.io
Requires: pcp-libs = @package_version@
%if "@enable_python3@" == "true"
Requires: python3-pcp = @package_version@
Requires: python3-requests
%else
Requires: %{__python2}-pcp = @package_version@
Requires: %{__python2}-requests
%endif

%description pmda-prometheus
This package contains the PCP Performance Metrics Domain Agent (PMDA) for
extracting statistics from programs instrumented as Prometheus endpoints.
#end pcp-pmda-prometheus
%endif

%if "@pmda_json@" == "true"
#
# pcp-pmda-json
#
%package pmda-json
License: GPLv2+
Group: Applications/System
Summary: Performance Co-Pilot (PCP) metrics for JSON data
URL: https://pcp.io
%if "@enable_python3@" == "true"
Requires: python3-pcp
%if "%{_vendor}" == "suse"
Requires: %{__python2}-jsonpointer
%else
Requires: python3-jsonpointer
%endif
Requires: python3-six
%else
Requires: %{__python2}-pcp
Requires: %{__python2}-jsonpointer
Requires: %{__python2}-six
%endif
%description pmda-json
This package contains the PCP Performance Metrics Domain Agent (PMDA) for
collecting metrics output in JSON.
# end pcp-pmda-json
%endif

#
# C pmdas
# pcp-pmda-apache
#
%package pmda-apache
License: GPLv2+
Group: Applications/System
Summary: Performance Co-Pilot (PCP) metrics for the Apache webserver
URL: https://pcp.io
Requires: pcp-libs = @package_version@
%description pmda-apache
This package contains the PCP Performance Metrics Domain Agent (PMDA) for
collecting metrics about the Apache webserver.
# end pcp-pmda-apache

#
# pcp-pmda-bash
#
%package pmda-bash
License: GPLv2+
Group: Applications/System
Summary: Performance Co-Pilot (PCP) metrics for the Bash shell
URL: https://pcp.io
Requires: pcp-libs = @package_version@
%description pmda-bash
This package contains the PCP Performance Metrics Domain Agent (PMDA) for
collecting metrics about the Bash shell.
# end pcp-pmda-bash

#
# pcp-pmda-cifs
#
%package pmda-cifs
License: GPLv2+
Group: Applications/System
Summary: Performance Co-Pilot (PCP) metrics for the CIFS protocol
URL: https://pcp.io
Requires: pcp-libs = @package_version@
%description pmda-cifs
This package contains the PCP Performance Metrics Domain Agent (PMDA) for
collecting metrics about the Common Internet Filesytem.
# end pcp-pmda-cifs

#
# pcp-pmda-cisco
#
%package pmda-cisco
License: GPLv2+
Group: Applications/System
Summary: Performance Co-Pilot (PCP) metrics for Cisco routers
URL: https://pcp.io
Requires: pcp-libs = @package_version@
%description pmda-cisco
This package contains the PCP Performance Metrics Domain Agent (PMDA) for
collecting metrics about Cisco routers.
# end pcp-pmda-cisco

#
# pcp-pmda-gfs2
#
%package pmda-gfs2
License: GPLv2+
Group: Applications/System
Summary: Performance Co-Pilot (PCP) metrics for the GFS2 filesystem
URL: https://pcp.io
Requires: pcp-libs = @package_version@
%description pmda-gfs2
This package contains the PCP Performance Metrics Domain Agent (PMDA) for
collecting metrics about the Global Filesystem v2.
# end pcp-pmda-gfs2

#
<<<<<<< HEAD
=======
# pcp-pmda-lmsensors
#
%package pmda-lmsensors
License: GPLv2+
Group: Applications/System
Summary: Performance Co-Pilot (PCP) metrics for hardware sensors
URL: https://pcp.io
Requires: pcp-libs = @package_version@
Requires: lm_sensors
%if "@enable_python3@" == "true"
Requires: python3-pcp
%else
Requires: %{__python2}-pcp
%endif
%description pmda-lmsensors
This package contains the PCP Performance Metrics Domain Agent (PMDA) for
collecting metrics about the Linux hardware monitoring sensors.
# end pcp-pmda-lmsensors

#
>>>>>>> 2254177c
# pcp-pmda-logger
#
%package pmda-logger
License: GPLv2+
Group: Applications/System
Summary: Performance Co-Pilot (PCP) metrics from arbitrary log files
URL: https://pcp.io
Requires: pcp-libs = @package_version@
%description pmda-logger
This package contains the PCP Performance Metrics Domain Agent (PMDA) for
collecting metrics from a specified set of log files (or pipes).  The PMDA
supports both sampled and event-style metrics.
# end pcp-pmda-logger

#
# pcp-pmda-mailq
#
%package pmda-mailq
License: GPLv2+
Group: Applications/System
Summary: Performance Co-Pilot (PCP) metrics for the sendmail queue
URL: https://pcp.io
Requires: pcp-libs = @package_version@
%description pmda-mailq
This package contains the PCP Performance Metrics Domain Agent (PMDA) for
collecting metrics about email queues managed by sendmail.
# end pcp-pmda-mailq

#
# pcp-pmda-mounts
#
%package pmda-mounts
License: GPLv2+
Group: Applications/System
Summary: Performance Co-Pilot (PCP) metrics for filesystem mounts
URL: https://pcp.io
Requires: pcp-libs = @package_version@
%description pmda-mounts
This package contains the PCP Performance Metrics Domain Agent (PMDA) for
collecting metrics about filesystem mounts.
# end pcp-pmda-mounts

#
# pcp-pmda-nvidia-gpu
#
%package pmda-nvidia-gpu
License: GPLv2+
Group: Applications/System
Summary: Performance Co-Pilot (PCP) metrics for the Nvidia GPU
URL: https://pcp.io
Requires: pcp-libs = @package_version@
%description pmda-nvidia-gpu
This package contains the PCP Performance Metrics Domain Agent (PMDA) for
collecting metrics about Nvidia GPUs.
# end pcp-pmda-nvidia-gpu

#
# pcp-pmda-roomtemp
#
%package pmda-roomtemp
License: GPLv2+
Group: Applications/System
Summary: Performance Co-Pilot (PCP) metrics for the room temperature
URL: https://pcp.io
Requires: pcp = @package_version@
%description pmda-roomtemp
This package contains the PCP Performance Metrics Domain Agent (PMDA) for
collecting metrics about the room temperature.
# end pcp-pmda-roomtemp

%if "@pmda_rpm@" == "true"
#
# pcp-pmda-rpm
#
%package pmda-rpm
License: GPLv2+
Group: Applications/System
Summary: Performance Co-Pilot (PCP) metrics for the RPM package manager
URL: https://pcp.io
Requires: pcp = @package_version@
%description pmda-rpm
This package contains the PCP Performance Metrics Domain Agent (PMDA) for
collecting metrics about the installed RPM packages.
%endif
# end pcp-pmda-rpm


#
# pcp-pmda-sendmail
#
%package pmda-sendmail
License: GPLv2+
Group: Applications/System
Summary: Performance Co-Pilot (PCP) metrics for Sendmail
URL: https://pcp.io
Requires: pcp = @package_version@
%description pmda-sendmail
This package contains the PCP Performance Metrics Domain Agent (PMDA) for
collecting metrics about Sendmail traffic.
# end pcp-pmda-sendmail

#
# pcp-pmda-shping
#
%package pmda-shping
License: GPLv2+
Group: Applications/System
Summary: Performance Co-Pilot (PCP) metrics for shell command responses
URL: https://pcp.io
Requires: pcp-libs = @package_version@
%description pmda-shping
This package contains the PCP Performance Metrics Domain Agent (PMDA) for
collecting metrics about quality of service and response time measurements of
arbitrary shell commands.
# end pcp-pmda-shping

#
# pcp-pmda-smart
#
%package pmda-smart
License: GPLv2+
Group: Applications/System
Summary: Performance Co-Pilot (PCP) metrics for S.M.A.R.T values
URL: https://pcp.io
Requires: pcp-libs = @package_version@
%description pmda-smart
This package contains the PCP Performance Metric Domain Agent (PMDA) for
collecting metrics of disk S.M.A.R.T values making use of data from the
smartmontools package.
#end pcp-pmda-smart

#
# pcp-pmda-summary
#
%package pmda-summary
License: GPLv2+
Group: Applications/System
Summary: Performance Co-Pilot (PCP) summary metrics from pmie
URL: https://pcp.io
Requires: pcp = @package_version@
%description pmda-summary
This package contains the PCP Performance Metrics Domain Agent (PMDA) for
collecting metrics about other installed pmdas.
# end pcp-pmda-summary

%if "@pmda_systemd@" == "true"
#
# pcp-pmda-systemd
#
%package pmda-systemd
License: GPLv2+
Group: Applications/System
Summary: Performance Co-Pilot (PCP) metrics from the Systemd journal
URL: https://pcp.io
Requires: pcp-libs = @package_version@
%description pmda-systemd
This package contains the PCP Performance Metrics Domain Agent (PMDA) for
collecting metrics from the Systemd journal.
# end pcp-pmda-systemd
%endif

#
# pcp-pmda-trace
#
%package pmda-trace
License: GPLv2+
Group: Applications/System
Summary: Performance Co-Pilot (PCP) metrics for application tracing
URL: https://pcp.io
Requires: pcp-libs = @package_version@
%description pmda-trace
This package contains the PCP Performance Metrics Domain Agent (PMDA) for
collecting metrics about trace performance data in applications.
# end pcp-pmda-trace

#
# pcp-pmda-weblog
#
%package pmda-weblog
License: GPLv2+
Group: Applications/System
Summary: Performance Co-Pilot (PCP) metrics from web server logs
URL: https://pcp.io
Requires: pcp = @package_version@
%description pmda-weblog
This package contains the PCP Performance Metrics Domain Agent (PMDA) for
collecting metrics about web server logs.
# end pcp-pmda-weblog
# end C pmdas


%package zeroconf
License: GPLv2+
Group: Applications/System
Summary: Performance Co-Pilot (PCP) Zeroconf Package
URL: https://pcp.io
Requires: pcp pcp-doc pcp-system-tools
Requires: pcp-pmda-dm pcp-pmda-nfsclient
# to make pcp-zeroconf replace sysstat, uncomment the next line
# Obsoletes: sysstat
%description zeroconf
This package contains configuration tweaks and files to increase metrics
gathering frequency, several extended pmlogger configurations, as well as
automated pmie diagnosis, alerting and self-healing for the localhost.
A cron script also writes daily performance summary reports similar to
those written by sysstat.

%prep
%setup -q

%clean
[ ! -z "$DIST_ROOT" ] && rm -rf $DIST_ROOT
rm -Rf $RPM_BUILD_ROOT

%build
%configure @package_configure@ %{_configure_rcdir}
@make@ %{?_smp_mflags} default_pcp

%install
rm -Rf $RPM_BUILD_ROOT
NO_CHOWN=true
BACKDIR=`pwd`;
DIST_ROOT=$RPM_BUILD_ROOT
WEBAPP_ROOT=${RPM_BUILD_ROOT}@pcp_share_dir@/webapps
DIST_MANIFEST=`pwd`/install.manifest
PCP_SYSCONFIG_DIR=@pcp_sysconfig_dir@
export NO_CHOWN DIST_ROOT DIST_MANIFEST
rm -f $DIST_MANIFEST
@make@ install_pcp
%if "@have_webapps@" == "true"
for WEBAPP in vector grafana graphite blinkenlights
do
    mkdir -p -m 755 $WEBAPP_ROOT/$WEBAPP
    tar -xz -C $WEBAPP_ROOT/$WEBAPP --strip-components=1 \
	-f $BACKDIR/../../build/tar/pcp-webapp-$WEBAPP.tar.gz
done
%endif

%if 0%{?fedora} > 26
if [ "$1" -eq 1 ]
then
sed -i 's/^\#\ PMLOGGER_LOCAL.*/PMLOGGER_LOCAL=1/g' "$RPM_BUILD_ROOT/$PCP_SYSCONFIG_DIR/pmlogger"
sed -i 's/^\#\ PMCD_LOCAL.*/PMCD_LOCAL=1/g' "$RPM_BUILD_ROOT/$PCP_SYSCONFIG_DIR/pmcd"
fi
%endif

PCP_CONF=$BACKDIR/src/include/pcp.conf
export PCP_CONF
. $BACKDIR/src/include/pcp.env
CFGFILELIST=`ls -1 $BACKDIR/debian/pcp-conf.{install,dirs}`
LIBFILELIST=`ls -1 $BACKDIR/debian/lib*.{install,dirs} | fgrep -v -- -dev.`
DEVFILELIST=`ls -1 $BACKDIR/debian/lib*-dev.{install,dirs}`

#
# Package split: pcp{-conf,-libs,-libs-devel,-webapi,-manager,-testsuite,
# -import-*,-export-*} ...
# The above list is ordered by file selection; files for each package are
# removed from a global set, then the base package catches all remaining.
sed -e 's/^/\//' $CFGFILELIST >cfg_files
sed -e 's/^/\//' $LIBFILELIST >libs_files
sed -e 's/^/\//' $DEVFILELIST >dev_files
grep "\.h$" $DEVFILELIST | cut -f2 -d":" >lib_devel_files
grep "\.pc$" $DEVFILELIST | cut -f2 -d":" >>lib_devel_files
grep "\.so$" $DEVFILELIST | cut -f2 -d":" >>lib_devel_files
grep "\.a$" $DEVFILELIST | cut -f2 -d":" >>lib_devel_files
sed -i -e 's/^/\//' lib_devel_files
sed -i '/.h$/d' dev_files
sed -i '/.pc$/d' dev_files
sed -i '/.so$/d' dev_files
sed -i '/.a$/d' dev_files

%ifarch x86_64 ppc64 ppc64le aarch64 s390x
sed -i -e 's/usr\/lib\//usr\/lib64\//' libs_files
sed -i -e 's/usr\/lib\//usr\/lib64\//' dev_files
sed -i -e 's/usr\/lib\//usr\/lib64\//' lib_devel_files
%endif
%ifarch ia64
%if "%{_vendor}" != "suse"
sed -i -e 's/usr\/lib\//usr\/lib64\//' libs_files
sed -i -e 's/usr\/lib\//usr\/lib64\//' dev_files
sed -i -e 's/usr\/lib\//usr\/lib64\//' lib_devel_files
%endif
%endif

#
# some special cases for devel
awk '{print $NF}' $DIST_MANIFEST |\
egrep 'pcp\/(examples|demos)|pmdas\/(sample|simple|trivial|txmon)|bin/(pmdbg|pmclient|pmerr|genpmda)' >>dev_files

#
# Patterns for files to be marked %config(noreplace).
# Note: /etc/pcp.{conf,env,sh} are %config but not noreplace
# and are treated specially below.
cat >conf_files <<EOF
etc/sysconfig/pmcd
etc/sysconfig/pmproxy
etc/sysconfig/pmlogger
etc/cron.d/pcp-pmie
etc/cron.d/pcp-pmlogger
etc/cron.d/pcp-pmlogger-daily-report
pmcd/pmcd.conf
pmcd/pmcd.options
pmcd/rc.local
pmie/control
pmie/stomp
pmlogger/control
pmproxy/pmproxy.options
EOF
%if "@enable_manager@" == "true"
cat >>conf_files <<MGREOF
etc/pcp/pmmgr
MGREOF
%endif
%if "@enable_webapi@" == "true"
cat >>conf_files <<WEBEOF
pmwebd/pmwebd.options
WEBEOF
%endif
%if "@enable_qt@" == "true"
cat >>conf_files <<GUIEOF
pmsnap/control
pmsnap/crontab
GUIEOF
%endif
%if "@pmda_perfevent@" == "true"
cat >>conf_files <<PFMEOF
perfevent/perfevent.conf
PFMEOF
%endif
%if "@have_python@" == "true"
cat >>conf_files <<SYSEOF
etc/pcp/dstat
etc/pcp/pmrep
SYSEOF
%endif

#
# Files for the various subpackages.  We use these subpackages
# to isolate the (somewhat exotic) dependencies for these tools.
# Likewise, for the pcp-pmda and pcp-testsuite subpackages.
%if "@enable_selinux@" == "true"
awk '{print $NF}' $DIST_MANIFEST | egrep 'selinux' | egrep -v 'tmp' >selinux_files
%endif
awk '{print $NF}' $DIST_MANIFEST | egrep 'pcp-doc|man.*\.[1-9].*' | egrep -v 'out' >docs_files
awk '{print $NF}' $DIST_MANIFEST | egrep 'tutorials' >>docs_files
awk '{print $NF}' $DIST_MANIFEST | egrep 'testsuite|etc/systemd/system' >testsuite_files
%if "@enable_qt@" == "true"
PCP_GUI='pmchart|pmconfirm|pmdumptext|pmmessage|pmquery|pmsnap|pmtime'
awk '{print $NF}' $DIST_MANIFEST | egrep "$PCP_GUI|applications|pixmaps|hicolor" | egrep -v '/pcp-doc/|/man/|pmtime.h' > gui_files
%endif
%if "@enable_webapi@" == "true"
awk '{print $NF}' $DIST_MANIFEST | egrep 'pmwebd|webapps$|PMWEBAPI' | \
egrep -v 'testsuite|etc/systemd/system' >webapi_files
%endif
%if "@enable_manager@" == "true"
awk '{print $NF}' $DIST_MANIFEST | egrep 'pmmgr' | \
egrep -v 'testsuite|etc/systemd/system' >manager_files
%endif
awk '{print $NF}' $DIST_MANIFEST | egrep 'sar2pcp' >import_sar2pcp_files
awk '{print $NF}' $DIST_MANIFEST | egrep 'iostat2pcp' >import_iostat2pcp_files
awk '{print $NF}' $DIST_MANIFEST | egrep 'sheet2pcp' >import_sheet2pcp_files
awk '{print $NF}' $DIST_MANIFEST | egrep 'mrtg2pcp' >import_mrtg2pcp_files
awk '{print $NF}' $DIST_MANIFEST | egrep 'ganglia2pcp' >import_ganglia2pcp_files
awk '{print $NF}' $DIST_MANIFEST | egrep 'collectl2pcp' >import_collectl2pcp_files
%if "@pcp2elasticsearch@" == "true"
awk '{print $NF}' $DIST_MANIFEST | egrep 'pcp2elasticsearch' >export_pcp2elasticsearch_files
%endif
%if "@pcp2influxdb@" == "true"
awk '{print $NF}' $DIST_MANIFEST | egrep 'pcp2influxdb' >export_pcp2influxdb_files
%endif
%if "@pcp2xlsx@" == "true"
awk '{print $NF}' $DIST_MANIFEST | egrep 'pcp2xlsx' >export_pcp2xlsx_files
%endif
%if "@have_python@" == "true"
awk '{print $NF}' $DIST_MANIFEST | egrep 'pcp2graphite' >export_pcp2graphite_files
awk '{print $NF}' $DIST_MANIFEST | egrep 'pcp2json' >export_pcp2json_files
awk '{print $NF}' $DIST_MANIFEST | egrep 'pcp2spark' >export_pcp2spark_files
awk '{print $NF}' $DIST_MANIFEST | egrep 'pcp2xml' >export_pcp2xml_files
awk '{print $NF}' $DIST_MANIFEST | egrep 'pcp2zabbix' >export_pcp2zabbix_files
%endif
awk '{print $NF}' $DIST_MANIFEST | egrep 'zabbix|zbxpcp' | grep -v pcp2zabbix >export_zabbix_agent_files
%if "@pmda_infiniband@" == "true"
awk '{print $NF}' $DIST_MANIFEST | egrep 'infiniband|pmdaib|pmdas/ib' >pmda_infiniband_files
%endif
%if "@pmda_papi@" == "true"
awk '{print $NF}' $DIST_MANIFEST | egrep 'pmdas/papi' >pmda_papi_files
%endif
%if "@pmda_perfevent@" == "true"
awk '{print $NF}' $DIST_MANIFEST | egrep 'perfevent|perfalloc.1' > pmda_perfevent_files
%endif
%if "@pmda_systemd@" == "true"
awk '{print $NF}' $DIST_MANIFEST | egrep 'pmdas/systemd' > pmda_systemd_files
%endif

%if "@pmda_activemq@" == "true"
awk '{print $NF}' $DIST_MANIFEST | egrep -e 'pmdas/activemq' > pmda_activemq_files
%endif
%if "@pmda_bind2@" == "true"
awk '{print $NF}' $DIST_MANIFEST | egrep -e 'pmdas/bind2' > pmda_bind2_files
%endif
%if "@pmda_nutcracker@" == "true"
awk '{print $NF}' $DIST_MANIFEST | egrep -e 'pmdas/nutcracker' > pmda_nutcracker_files
%endif
awk '{print $NF}' $DIST_MANIFEST | egrep -e 'pmdas/redis' > pmda_redis_files
awk '{print $NF}' $DIST_MANIFEST | egrep -e 'pmdas/bonding' > pmda_bonding_files
awk '{print $NF}' $DIST_MANIFEST | egrep -e 'pmdas/dbping' > pmda_dbping_files
awk '{print $NF}' $DIST_MANIFEST | egrep -e 'pmdas/ds389log' > pmda_ds389log_files
awk '{print $NF}' $DIST_MANIFEST | egrep -e 'pmdas/ds389' > pmda_ds389_files
%if "@pmda_elasticsearch@" == "true"
awk '{print $NF}' $DIST_MANIFEST | egrep -e 'pmdas/elasticsearch' > pmda_elasticsearch_files
%endif
awk '{print $NF}' $DIST_MANIFEST | egrep -e 'pmdas/gpfs' > pmda_gpfs_files
awk '{print $NF}' $DIST_MANIFEST | egrep -e 'pmdas/gpsd' > pmda_gpsd_files
awk '{print $NF}' $DIST_MANIFEST | egrep -e 'pmdas/docker' > pmda_docker_files
awk '{print $NF}' $DIST_MANIFEST | egrep -e 'pmdas/lustrecomm' > pmda_lustrecomm_files
awk '{print $NF}' $DIST_MANIFEST | egrep -e 'pmdas/lustre' > pmda_lustre_files
awk '{print $NF}' $DIST_MANIFEST | egrep -e 'pmdas/memcache' > pmda_memcache_files
%if "@pmda_mysql@" == "true"
awk '{print $NF}' $DIST_MANIFEST | egrep -e 'pmdas/mysql' > pmda_mysql_files
%endif
awk '{print $NF}' $DIST_MANIFEST | egrep -e 'pmdas/named' > pmda_named_files
awk '{print $NF}' $DIST_MANIFEST | egrep -e 'pmdas/netfilter' > pmda_netfilter_files
awk '{print $NF}' $DIST_MANIFEST | egrep -e 'pmdas/news' > pmda_news_files
awk '{print $NF}' $DIST_MANIFEST | egrep -e 'pmdas/nfsclient' > pmda_nfsclient_files
%if "@pmda_nginx@" == "true"
awk '{print $NF}' $DIST_MANIFEST | egrep -e 'pmdas/nginx' > pmda_nginx_files
%endif
awk '{print $NF}' $DIST_MANIFEST | egrep -e 'pmdas/pdns' > pmda_pdns_files
%if "@pmda_postfix@" == "true"
awk '{print $NF}' $DIST_MANIFEST | egrep -e 'pmdas/postfix' > pmda_postfix_files
%endif
%if "@pmda_postgresql@" == "true"
awk '{print $NF}' $DIST_MANIFEST | egrep -e 'pmdas/postgresql' > pmda_postgresql_files
%endif
%if "@pmda_oracle@" == "true"
awk '{print $NF}' $DIST_MANIFEST | egrep -e 'pmdas/oracle' > pmda_oracle_files
%endif
awk '{print $NF}' $DIST_MANIFEST | egrep -e 'pmdas/rsyslog' > pmda_rsyslog_files
awk '{print $NF}' $DIST_MANIFEST | egrep -e 'pmdas/samba' > pmda_samba_files
awk '{print $NF}' $DIST_MANIFEST | egrep -e 'pmdas/slurm' > pmda_slurm_files
%if "@pmda_snmp@" == "true"
awk '{print $NF}' $DIST_MANIFEST | egrep -e 'pmdas/snmp' > pmda_snmp_files
%endif
awk '{print $NF}' $DIST_MANIFEST | egrep -e 'pmdas/vmware' > pmda_vmware_files
awk '{print $NF}' $DIST_MANIFEST | egrep -e 'pmdas/zimbra' > pmda_zimbra_files
awk '{print $NF}' $DIST_MANIFEST | egrep -e 'pmdas/dm' > pmda_dm_files
%if "@pmda_json@" == "true"
awk '{print $NF}' $DIST_MANIFEST | egrep -e 'pmdas/json' > pmda_json_files
%endif
%if "@pmda_libvirt@" == "true"
awk '{print $NF}' $DIST_MANIFEST | egrep -e 'pmdas/libvirt' > pmda_libvirt_files
%endif
%if "@pmda_lio@" == "true"
awk '{print $NF}' $DIST_MANIFEST | egrep -e 'pmdas/lio' > pmda_lio_files
%endif
%if "@pmda_prometheus@" == "true"
awk '{print $NF}' $DIST_MANIFEST | egrep -e 'pmdas/prometheus' > pmda_prometheus_files
%endif
%if "@pmda_bcc@" == "true"
awk '{print $NF}' $DIST_MANIFEST | egrep -e 'pmdas/bcc' > pmda_bcc_files
%endif
%if "@have_python@" == "true"
awk '{print $NF}' $DIST_MANIFEST | egrep -e 'pmdas/gluster' > pmda_gluster_files
awk '{print $NF}' $DIST_MANIFEST | egrep -e 'pmdas/zswap' > pmda_zswap_files
awk '{print $NF}' $DIST_MANIFEST | egrep -e 'pmdas/unbound' > pmda_unbound_files
awk '{print $NF}' $DIST_MANIFEST | egrep -e 'pmdas/mic' > pmda_mic_files
awk '{print $NF}' $DIST_MANIFEST | egrep -e 'pmdas/haproxy' > pmda_haproxy_files
awk '{print $NF}' $DIST_MANIFEST | egrep -e 'pmcollectl|pmiostat|pmrep|dstat' \
      -e 'pcp-atop|pcp-collectl|pcp-dmcache|pcp-dstat|pcp-free|pcp-ipcs' \
      -e 'pcp-iostat|pcp-lvmcache|pcp-mpstat|pcp-numastat|pcp-pidstat' \
      -e 'pcp-shping|pcp-tapestat|pcp-uptime|pcp-verify' |\
egrep -v 'testsuite|selinux|pmlogconf|pmieconf' > system_tools_files
%endif
awk '{print $NF}' $DIST_MANIFEST | egrep -e 'pmdas/apache' > pmda_apache_files
awk '{print $NF}' $DIST_MANIFEST | egrep -e 'pmdas/bash' > pmda_bash_files
awk '{print $NF}' $DIST_MANIFEST | egrep -e 'pmdas/cifs' > pmda_cifs_files
awk '{print $NF}' $DIST_MANIFEST | egrep -e 'pmdas/cisco' > pmda_cisco_files
awk '{print $NF}' $DIST_MANIFEST | egrep -e 'pmdas/gfs2' > pmda_gfs2_files
awk '{print $NF}' $DIST_MANIFEST | egrep -e 'pmdas/lmsensors' > pmda_lmsensors_files
awk '{print $NF}' $DIST_MANIFEST | egrep -e 'pmdas/logger' > pmda_logger_files
awk '{print $NF}' $DIST_MANIFEST | egrep -e 'pmdas/mailq' > pmda_mailq_files
awk '{print $NF}' $DIST_MANIFEST | egrep -e 'pmdas/mounts' > pmda_mounts_files
awk '{print $NF}' $DIST_MANIFEST | egrep -e 'pmdas/nvidia' > pmda_nvidia_files
awk '{print $NF}' $DIST_MANIFEST | egrep -e 'pmdas/roomtemp' > pmda_roomtemp_files
%if "@pmda_rpm@" == "true"
awk '{print $NF}' $DIST_MANIFEST | egrep -e 'pmdas/rpm' > pmda_rpm_files
%endif
awk '{print $NF}' $DIST_MANIFEST | egrep -e 'pmdas/sendmail' > pmda_sendmail_files
awk '{print $NF}' $DIST_MANIFEST | egrep -e 'pmdas/shping' > pmda_shping_files
awk '{print $NF}' $DIST_MANIFEST | egrep -e 'pmdas/smart' > pmda_smart_files
awk '{print $NF}' $DIST_MANIFEST | egrep -e 'pmdas/summary' > pmda_summary_files
awk '{print $NF}' $DIST_MANIFEST | egrep -e 'pmdas/trace' > pmda_trace_files
awk '{print $NF}' $DIST_MANIFEST | egrep -e 'pmdas/weblog' > pmda_weblog_files
awk '{print $NF}' $DIST_MANIFEST | egrep -e 'zeroconf|daily[-_]report|/sa$' > zeroconf_files

touch gui_files webapi_files manager_files pmda_infiniband_files pmda_papi_files \
      pmda_perfevent_files pmda_bonding_files pmda_dbping_files \
      pmda_ds389_files pmda_ds389log_files pmda_gpfs_files \
      pmda_gpsd_files pmda_lustre_files pmda_lustrecomm_files \
      pmda_memcache_files pmda_named_files pmda_redis_files pmda_docker_files \
      pmda_netfilter_files pmda_news_files pmda_nfsclient_files \
      pmda_pdns_files \
      pmda_rsyslog_files pmda_samba_files pmda_slurm_files \
      pmda_vmware_files pmda_zimbra_files pmda_apache_files pmda_bash_files \
      pmda_cifs_files pmda_cisco_files pmda_gfs2_files \
      pmda_lmsensors_files pmda_logger_files \
      pmda_mailq_files pmda_mounts_files pmda_nvidia_files pmda_roomtemp_files \
      pmda_rpm_files pmda_sendmail_files pmda_shping_files pmda_summary_files \
      pmda_trace_files pmda_weblog_files pmda_dm_files pmda_systemd_files \
      pmda_smart_files zeroconf_files

%if "@have_python@" == "true"
touch pmda_gluster_files pmda_zswap_files pmda_unbound_files \
      pmda_mic_files pmda_haproxy_files system_tools_files
%endif
%if "@pmda_bcc@" == "true"
touch pmda_bcc_files
%endif
%if "@pmda_json@" == "true"
touch pmda_json_files
%endif
%if "@pmda_libvirt@" == "true"
touch pmda_libvirt_files
%endif
%if "@pmda_lio@" == "true"
touch pmda_lio_files
%endif
%if "@pmda_prometheus@" == "true"
touch pmda_prometheus_files
%endif
%if "@pmda_snmp@" == "true"
touch pmda_snmp_files
%endif
%if "@pmda_mysql@" == "true"
touch pmda_mysql_files
%endif
%if "@pmda_nginx@" == "true"
touch pmda_nginx_files
%endif
%if "@pmda_activemq@" == "true"
touch pmda_activemq_files
%endif
%if "@pmda_bind2@" == "true"
touch pmda_bind2_files
%endif
%if "@pmda_nutcracker@" == "true"
touch pmda_nutcracker_files
%endif
%if "@pmda_postgresql@" == "true"
touch pmda_postgresql_files
%endif
%if "@pmda_oracle@" == "true"
touch pmda_oracle_files
%endif
%if "@pmda_elasticsearch@" == "true"
touch pmda_elasticsearch_files
%endif
%if "@pmda_postfix@" == "true"
touch pmda_postfix_files
%endif

rm -f *_files.rpm
sort -u $DIST_MANIFEST | $PCP_AWK_PROG '
BEGIN {
    while( getline < "cfg_files") cfg[$0]=1;
    while( getline < "gui_files") gui[$0]=1;
    while( getline < "docs_files") doc[$0]=1;
    while( getline < "libs_files") lib[$0]=1;
    while( getline < "dev_files") dev[$0]=1;
    while( getline < "lib_devel_files") libdev[$0]=1;
    while( getline < "webapi_files") webapi[$0]=1;
    while( getline < "manager_files") manager[$0]=1;
    while( getline < "testsuite_files") testsuite[$0]=1;
    while( getline < "pmda_infiniband_files") pmda_infiniband[$0]=1;
    while( getline < "pmda_papi_files") pmda_papi[$0]=1;
    while( getline < "pmda_perfevent_files") pmda_perfevent[$0]=1;
%if "@pmda_activemq@" == "true"
    while( getline < "pmda_activemq_files") pmda_activemq[$0]=1;
%endif
%if "@pmda_bind2@" == "true"
    while( getline < "pmda_bind2_files") pmda_bind2[$0]=1;
%endif
%if "@pmda_nutcracker@" == "true"
    while( getline < "pmda_nutcracker_files") pmda_nutcracker[$0]=1;
%endif
    while( getline < "pmda_redis_files") pmda_redis[$0]=1;
    while( getline < "pmda_bonding_files") pmda_bonding[$0]=1;
    while( getline < "pmda_dbping_files") pmda_dbping[$0]=1;
    while( getline < "pmda_ds389log_files") pmda_ds389log[$0]=1;
    while( getline < "pmda_ds389_files") pmda_ds389[$0]=1;
%if "@pmda_elasticsearch@" == "true"
    while( getline < "pmda_elasticsearch_files") pmda_elasticsearch[$0]=1;
%endif
    while( getline < "pmda_gpfs_files") pmda_gpfs[$0]=1;
    while( getline < "pmda_gpsd_files") pmda_gpsd[$0]=1;
    while( getline < "pmda_docker_files") pmda_docker[$0]=1;
    while( getline < "pmda_lustrecomm_files") pmda_lustrecomm[$0]=1;
    while( getline < "pmda_lustre_files") pmda_lustre[$0]=1;
    while( getline < "pmda_memcache_files") pmda_memcache[$0]=1;
%if "@pmda_mysql@" == "true"
    while( getline < "pmda_mysql_files") pmda_mysql[$0]=1;
%endif
    while( getline < "pmda_named_files") pmda_named[$0]=1;
    while( getline < "pmda_netfilter_files") pmda_netfilter[$0]=1;
    while( getline < "pmda_news_files") pmda_news[$0]=1;
    while( getline < "pmda_nfsclient_files") pmda_nfsclient[$0]=1;
%if "@pmda_nginx@" == "true"
    while( getline < "pmda_nginx_files") pmda_nginx[$0]=1;
%endif
    while( getline < "pmda_pdns_files") pmda_pdns[$0]=1;
%if "@pmda_postfix@" == "true"
    while( getline < "pmda_postfix_files") pmda_postfix[$0]=1;
%endif
%if "@pmda_postgresql@" == "true"
    while( getline < "pmda_postgresql_files") pmda_postgresql[$0]=1;
%endif
%if "@pmda_oracle@" == "true"
    while( getline < "pmda_oracle_files") pmda_oracle[$0]=1;
%endif
    while( getline < "pmda_rsyslog_files") pmda_rsyslog[$0]=1;
    while( getline < "pmda_samba_files") pmda_samba[$0]=1;
    while( getline < "pmda_slurm_files") pmda_slurm[$0]=1;
%if "@pmda_snmp@" == "true"
    while( getline < "pmda_snmp_files") pmda_snmp[$0]=1;
%endif
    while( getline < "pmda_vmware_files") pmda_vmware[$0]=1;
    while( getline < "pmda_zimbra_files") pmda_zimbra[$0]=1;
    while( getline < "pmda_dm_files") pmda_dm[$0]=1;
%if "@pmda_bcc@" == "true"
    while( getline < "pmda_bcc_files") pmda_bcc[$0]=1;
%endif
%if "@have_python@" == "true"
    while( getline < "system_tools_files") system_tools[$0]=1;
    while( getline < "pmda_gluster_files") pmda_gluster[$0]=1;
    while( getline < "pmda_zswap_files") pmda_zswap[$0]=1;
    while( getline < "pmda_unbound_files") pmda_unbound[$0]=1;
    while( getline < "pmda_mic_files") pmda_mic[$0]=1;
    while( getline < "pmda_haproxy_files") pmda_haproxy[$0]=1;
    while( getline < "export_pcp2graphite_files") export_pcp2graphite[$0]=1;
    while( getline < "export_pcp2json_files") export_pcp2json[$0]=1;
    while( getline < "export_pcp2spark_files") export_pcp2spark[$0]=1;
    while( getline < "export_pcp2xml_files") export_pcp2xml[$0]=1;
    while( getline < "export_pcp2zabbix_files") export_pcp2zabbix[$0]=1;
%endif
%if "@pcp2elasticsearch@" == "true"
    while( getline < "export_pcp2elasticsearch_files") export_pcp2elasticsearch[$0]=1;
%endif
%if "@pcp2influxdb@" == "true"
    while( getline < "export_pcp2influxdb_files") export_pcp2influxdb[$0]=1;
%endif
%if "@pcp2xlsx@" == "true"
    while( getline < "export_pcp2xlsx_files") export_pcp2xlsx[$0]=1;
%endif
    while( getline < "export_zabbix_agent_files") export_zabbix_agent[$0]=1;
%if "@pmda_json@" == "true"
    while( getline < "pmda_json_files") pmda_json[$0]=1;
%endif
%if "@pmda_libvirt@" == "true"
    while( getline < "pmda_libvirt_files") pmda_libvirt[$0]=1;
%endif
%if "@pmda_lio@" == "true"
    while( getline < "pmda_lio_files") pmda_lio[$0]=1;
%endif
%if "@pmda_prometheus@" == "true"
    while( getline < "pmda_prometheus_files") pmda_prometheus[$0]=1;
%endif
    while( getline < "pmda_apache_files") pmda_apache[$0]=1;
    while( getline < "pmda_bash_files") pmda_bash[$0]=1;
    while( getline < "pmda_cifs_files") pmda_cifs[$0]=1;
    while( getline < "pmda_cisco_files") pmda_cisco[$0]=1;
    while( getline < "pmda_gfs2_files") pmda_gfs2[$0]=1;
    while( getline < "pmda_lmsensors_files") pmda_lmsensors[$0]=1;
    while( getline < "pmda_logger_files") pmda_logger[$0]=1;
    while( getline < "pmda_mailq_files") pmda_mailq[$0]=1;
    while( getline < "pmda_mounts_files") pmda_mounts[$0]=1;
    while( getline < "pmda_nvidia_files") pmda_nvidia[$0]=1;
    while( getline < "pmda_roomtemp_files") pmda_roomtemp[$0]=1;
    while( getline < "pmda_rpm_files") pmda_rpm[$0]=1;
    while( getline < "pmda_sendmail_files") pmda_sendmail[$0]=1;
    while( getline < "pmda_shping_files") pmda_shping[$0]=1;
    while( getline < "pmda_smart_files") pmda_smart[$0]=1;
    while( getline < "pmda_summary_files") pmda_summary[$0]=1;
    while( getline < "pmda_systemd_files") pmda_systemd[$0]=1;
    while( getline < "pmda_trace_files") pmda_trace[$0]=1;
    while( getline < "pmda_weblog_files") pmda_weblog[$0]=1;
    while( getline < "import_sar2pcp_files") import_sar2pcp[$0]=1;
    while( getline < "import_iostat2pcp_files") import_iostat2pcp[$0]=1;
    while( getline < "import_sheet2pcp_files") import_sheet2pcp[$0]=1;
    while( getline < "import_mrtg2pcp_files") import_mrtg2pcp[$0]=1;
    while( getline < "import_ganglia2pcp_files") import_ganglia2pcp[$0]=1;
    while( getline < "import_collectl2pcp_files") import_collectl2pcp[$0]=1;
%if "@enable_selinux@" == "true"
    while( getline < "selinux_files") selinux[$0]=1;
%endif
    while( getline < "conf_files") conf[nconf++]=$0;
    while( getline < "zeroconf_files") zeroconf_files[$0]=1;
}
{
    if (cfg[$NF]) f="cfg_files.rpm";
    else if (gui[$NF]) f="gui_files.rpm";
%if "@enable_selinux@" == "true"
    else if (selinux[$NF]) f="selinux_files.rpm";
%endif
    else if (doc[$NF]) f="docs_files.rpm";
    else if (lib[$NF]) f="libs_files.rpm";
    else if (dev[$NF]) f="dev_files.rpm";
    else if (libdev[$NF]) f="lib_devel_files.rpm";
    else if (webapi[$NF]) f="webapi_files.rpm";
    else if (manager[$NF]) f="manager_files.rpm";
    else if (testsuite[$NF]) f="testsuite_files.rpm";
    else if (pmda_infiniband[$NF]) f="pmda_infiniband_files.rpm";
    else if (pmda_papi[$NF]) f="pmda_papi_files.rpm";
    else if (pmda_perfevent[$NF]) f="pmda_perfevent_files.rpm";
%if "@pmda_activemq@" == "true"
    else if (pmda_activemq[$NF]) f="pmda_activemq_files.rpm";
%endif
%if "@pmda_bind2@" == "true"
    else if (pmda_bind2[$NF]) f="pmda_bind2_files.rpm";
%endif
%if "@pmda_nutcracker@" == "true"
    else if (pmda_nutcracker[$NF]) f="pmda_nutcracker_files.rpm";
%endif
    else if (pmda_redis[$NF]) f="pmda_redis_files.rpm";
    else if (pmda_bonding[$NF]) f="pmda_bonding_files.rpm";
    else if (pmda_dbping[$NF]) f="pmda_dbping_files.rpm";
    else if (pmda_ds389log[$NF]) f="pmda_ds389log_files.rpm";
    else if (pmda_ds389[$NF]) f="pmda_ds389_files.rpm";
%if "@pmda_elasticsearch@" == "true"
    else if (pmda_elasticsearch[$NF]) f="pmda_elasticsearch_files.rpm";
%endif
    else if (pmda_gpfs[$NF]) f="pmda_gpfs_files.rpm";
    else if (pmda_gpsd[$NF]) f="pmda_gpsd_files.rpm";
    else if (pmda_docker[$NF]) f="pmda_docker_files.rpm";
    else if (pmda_lustrecomm[$NF]) f="pmda_lustrecomm_files.rpm";
    else if (pmda_lustre[$NF]) f="pmda_lustre_files.rpm";
    else if (pmda_memcache[$NF]) f="pmda_memcache_files.rpm";
%if "@pmda_mysql@" == "true"
    else if (pmda_mysql[$NF]) f="pmda_mysql_files.rpm";
%endif
    else if (pmda_named[$NF]) f="pmda_named_files.rpm";
    else if (pmda_netfilter[$NF]) f="pmda_netfilter_files.rpm";
    else if (pmda_news[$NF]) f="pmda_news_files.rpm";
    else if (pmda_nfsclient[$NF]) f="pmda_nfsclient_files.rpm";
%if "@pmda_nginx@" == "true"
    else if (pmda_nginx[$NF]) f="pmda_nginx_files.rpm";
%endif
    else if (pmda_pdns[$NF]) f="pmda_pdns_files.rpm";
%if "@pmda_postfix@" == "true"
    else if (pmda_postfix[$NF]) f="pmda_postfix_files.rpm";
%endif
%if "@pmda_postgresql@" == "true"
    else if (pmda_postgresql[$NF]) f="pmda_postgresql_files.rpm";
%endif
%if "@pmda_oracle@" == "true"
    else if (pmda_oracle[$NF]) f="pmda_oracle_files.rpm";
%endif
    else if (pmda_rsyslog[$NF]) f="pmda_rsyslog_files.rpm";
    else if (pmda_samba[$NF]) f="pmda_samba_files.rpm";
    else if (pmda_slurm[$NF]) f="pmda_slurm_files.rpm";
%if "@pmda_snmp@" == "true"
    else if (pmda_snmp[$NF]) f="pmda_snmp_files.rpm";
%endif
    else if (pmda_vmware[$NF]) f="pmda_vmware_files.rpm";
    else if (pmda_zimbra[$NF]) f="pmda_zimbra_files.rpm";
    else if (pmda_dm[$NF]) f="pmda_dm_files.rpm";
%if "@pmda_bcc@" == "true"
    else if (pmda_bcc[$NF]) f="pmda_bcc_files.rpm";
%endif
%if "@have_python@" == "true"
    else if (system_tools[$NF]) f="system_tools_files.rpm";
    else if (pmda_gluster[$NF]) f="pmda_gluster_files.rpm";
    else if (pmda_zswap[$NF]) f="pmda_zswap_files.rpm";
    else if (pmda_unbound[$NF]) f="pmda_unbound_files.rpm";
    else if (pmda_mic[$NF]) f="pmda_mic_files.rpm";
    else if (pmda_haproxy[$NF]) f="pmda_haproxy_files.rpm";
    else if (export_pcp2graphite[$NF]) f="export_pcp2graphite_files.rpm";
    else if (export_pcp2json[$NF]) f="export_pcp2json_files.rpm";
    else if (export_pcp2spark[$NF]) f="export_pcp2spark_files.rpm";
    else if (export_pcp2xml[$NF]) f="export_pcp2xml_files.rpm";
    else if (export_pcp2zabbix[$NF]) f="export_pcp2zabbix_files.rpm";
%endif
%if "@pcp2elasticsearch@" == "true"
    else if (export_pcp2elasticsearch[$NF]) f="export_pcp2elasticsearch_files.rpm";
%endif
%if "@pcp2influxdb@" == "true"
    else if (export_pcp2influxdb[$NF]) f="export_pcp2influxdb_files.rpm";
%endif
%if "@pcp2xlsx@" == "true"
    else if (export_pcp2xlsx[$NF]) f="export_pcp2xlsx_files.rpm";
%endif
    else if (export_zabbix_agent[$NF]) f="export_zabbix_agent_files.rpm";
%if "@pmda_json@" == "true"
    else if (pmda_json[$NF]) f="pmda_json_files.rpm";
%endif
%if "@pmda_libvirt@" == "true"
    else if (pmda_libvirt[$NF]) f="pmda_libvirt_files.rpm";
%endif
%if "@pmda_lio@" == "true"
    else if (pmda_lio[$NF]) f="pmda_lio_files.rpm";
%endif
%if "@pmda_prometheus@" == "true"
    else if (pmda_prometheus[$NF]) f="pmda_prometheus_files.rpm";
%endif
    else if (pmda_apache[$NF]) f="pmda_apache_files.rpm";
    else if (pmda_bash[$NF]) f="pmda_bash_files.rpm";
    else if (pmda_cifs[$NF]) f="pmda_cifs_files.rpm";
    else if (pmda_cisco[$NF]) f="pmda_cisco_files.rpm";
    else if (pmda_gfs2[$NF]) f="pmda_gfs2_files.rpm";
    else if (pmda_lmsensors[$NF]) f="pmda_lmsensors_files.rpm";
    else if (pmda_logger[$NF]) f="pmda_logger_files.rpm";
    else if (pmda_mailq[$NF]) f="pmda_mailq_files.rpm";
    else if (pmda_mounts[$NF]) f="pmda_mounts_files.rpm";
    else if (pmda_nvidia[$NF]) f="pmda_nvidia_files.rpm";
    else if (pmda_roomtemp[$NF]) f="pmda_roomtemp_files.rpm";
    else if (pmda_rpm[$NF]) f="pmda_rpm_files.rpm";
    else if (pmda_sendmail[$NF]) f="pmda_sendmail_files.rpm";
    else if (pmda_shping[$NF]) f="pmda_shping_files.rpm";
    else if (pmda_smart[$NF]) f="pmda_smart_files.rpm";
    else if (pmda_summary[$NF]) f="pmda_summary_files.rpm";
    else if (pmda_systemd[$NF]) f="pmda_systemd_files.rpm";
    else if (pmda_trace[$NF]) f="pmda_trace_files.rpm";
    else if (pmda_weblog[$NF]) f="pmda_weblog_files.rpm";
    else if (import_sar2pcp[$NF]) f="import_sar2pcp_files.rpm";
    else if (import_iostat2pcp[$NF]) f="import_iostat2pcp_files.rpm";
    else if (import_sheet2pcp[$NF]) f="import_sheet2pcp_files.rpm";
    else if (import_mrtg2pcp[$NF]) f="import_mrtg2pcp_files.rpm";
    else if (import_ganglia2pcp[$NF]) f="import_ganglia2pcp_files.rpm";
    else if (import_collectl2pcp[$NF]) f="import_collectl2pcp_files.rpm";
    else if (zeroconf_files[$NF]) f="zeroconf.rpm";
    else f="base_files.rpm"
}
$1 == "d" {
	    if (match ($5, "'$PCP_RUN_DIR'")) {
		printf ("%%%%ghost ") >> f;
	    }
	    printf ("%%%%dir %%%%attr(%s,%s,%s) %s\n", $2, $3, $4, $5) >> f
	  }
$1 == "f" && $6 ~ "etc/pcp.conf" { printf ("%%%%config ") >> f; }
$1 == "f" && $6 ~ "etc/pcp.env"  { printf ("%%%%config ") >> f; }
$1 == "f" && $6 ~ "etc/pcp.sh"   { printf ("%%%%config ") >> f; }
$1 == "f" {
	    for (i=0; i < nconf; i++) {
		if ($6 ~ conf[i]) {
		    if ($6 ~ "pmmgr") {
			printf ("%%%%config(noreplace,missingok) ") >> f;
		    } else {
			printf ("%%%%config(noreplace) ") >> f;
		    }
		    break;
		}
	    }
	    if (match ($6, "'$PCP_MAN_DIR'") || match ($6, "'$PCP_DOC_DIR'")) {
		printf ("%%%%doc ") >> f;
	    }
	    printf ("%%%%attr(%s,%s,%s) %s\n", $2, $3, $4, $6) >> f
	  }
$1 == "l" { print $3 >> f }'

%pre testsuite
test -d @pcp_var_dir@/testsuite || mkdir -p -m 755 @pcp_var_dir@/testsuite
getent group pcpqa >/dev/null || groupadd -r pcpqa
getent passwd pcpqa >/dev/null || \
  useradd -c "PCP Quality Assurance" -g pcpqa -d @pcp_var_dir@/testsuite -M -r -s /bin/bash pcpqa 2>/dev/null
chown -R pcpqa:pcpqa @pcp_var_dir@/testsuite 2>/dev/null
exit 0

%post testsuite
chown -R pcpqa:pcpqa @pcp_var_dir@/testsuite 2>/dev/null
# inherited from %post for pcp-collector
%if "@enable_systemd@" == "true"
    systemctl restart pmcd >/dev/null 2>&1
    systemctl restart pmlogger >/dev/null 2>&1
    systemctl enable pmcd >/dev/null 2>&1
    systemctl enable pmlogger >/dev/null 2>&1
%else
    /sbin/chkconfig --add pmcd >/dev/null 2>&1
    /sbin/chkconfig --add pmlogger >/dev/null 2>&1
    /sbin/service pmcd condrestart
    /sbin/service pmlogger condrestart
%endif

%pre
getent group pcp >/dev/null || groupadd -r pcp
getent passwd pcp >/dev/null || \
    useradd -c "Performance Co-Pilot" -g pcp -d @pcp_var_dir@ -M -r -s /sbin/nologin pcp
# new directories; they should match /etc/pcp.conf settings after install
PCP_CONFIG_DIR=@pcp_var_dir@/config
PCP_SYSCONF_DIR=@pcp_sysconf_dir@
PCP_LOG_DIR=@pcp_log_dir@
PCP_ETC_DIR=@pcp_etc_dir@

# transition pmdadmcache over to pmdadm (device mapper)
PCP_PMCDCONF_PATH=@pcp_pmcdconf_path@
PCP_PMDAS_DIR=@pcp_pmdas_dir@
if grep -q ^dmcache "$PCP_PMCDCONF_PATH" 2>/dev/null
then
    mkdir -p -m 755 "$PCP_PMDAS_DIR/dm"
    touch "$PCP_PMDAS_DIR/dm/.NeedInstall"
    touch "$PCP_PMDAS_DIR/dmcache/.NeedRemove"
fi

# rename crontab files to align with current Fedora packaging guidelines
for crontab in pmlogger pmie
do
    test -f "$PCP_ETC_DIR/cron.d/$crontab" || continue
    mv -f "$PCP_ETC_DIR/cron.d/$crontab" "$PCP_ETC_DIR/cron.d/pcp-$crontab"
done
# produce a script to run post-install to move configs to their new homes
save_configs_script()
{
    _new="$1"
    shift
    for _dir
    do
        [ "$_dir" = "$_new" ] && continue
        if [ -d "$_dir" ]
        then
            ( cd "$_dir" ; find . -maxdepth 1 -type f ) | sed -e 's/^\.\///' \
            | while read _file
            do
                [ "$_file" = "control" ] && continue
                _want=true
                if [ -f "$_new/$_file" ]
                then
                    # file exists in both directories, pick the more
                    # recently modified one
                    _try=`find "$_dir/$_file" -newer "$_new/$_file" -print`
                    [ -n "$_try" ] || _want=false
                fi
                $_want && echo cp -p "$_dir/$_file" "$_new/$_file"
            done
        fi
    done
}
# migrate and clean configs if we have had a previous in-use installation
[ -d "$PCP_LOG_DIR" ] || exit 0	# no configuration file upgrades required
rm -f "$PCP_LOG_DIR/configs.sh"
for daemon in pmie pmlogger
do
    save_configs_script >> "$PCP_LOG_DIR/configs.sh" "$PCP_CONFIG_DIR/$daemon" \
        "$PCP_SYSCONF_DIR/$daemon"
done
for daemon in pmcd pmproxy
do
    save_configs_script >> "$PCP_LOG_DIR/configs.sh" "$PCP_SYSCONF_DIR/$daemon"\
        "$PCP_CONFIG_DIR/$daemon" /etc/$daemon
done
exit 0

%if "@enable_webapi@" == "true"
%preun webapi
if [ "$1" -eq 0 ]
then
    %if "@enable_systemd@" == "true"
	systemctl --no-reload disable pmwebd.service >/dev/null 2>&1
	systemctl stop pmwebd.service >/dev/null 2>&1
    %else
	/sbin/service pmwebd stop >/dev/null 2>&1
	/sbin/chkconfig --del pmwebd >/dev/null 2>&1
    %endif
fi

%post webapi
chown -R pcp:pcp "$PCP_LOG_DIR/pmwebd" 2>/dev/null
%if "@enable_systemd@" == "true"
    systemctl condrestart pmwebd.service >/dev/null 2>&1
%else
    /sbin/chkconfig --add pmwebd >/dev/null 2>&1 && \
    /sbin/service pmwebd condrestart
%endif
%endif

%if "@enable_manager@" == "true"
%preun manager
if [ "$1" -eq 0 ]
then
    %if "@enable_systemd@" == "true"
	systemctl --no-reload disable pmmgr.service >/dev/null 2>&1
	systemctl stop pmmgr.service >/dev/null 2>&1
    %else
	/sbin/service pmmgr stop >/dev/null 2>&1
	/sbin/chkconfig --del pmmgr >/dev/null 2>&1
    %endif
fi

%post manager
chown -R pcp:pcp "$PCP_LOG_DIR/pmmgr" 2>/dev/null
%if "@enable_systemd@" == "true"
    systemctl condrestart pmmgr.service >/dev/null 2>&1
%else
    /sbin/chkconfig --add pmmgr >/dev/null 2>&1
    /sbin/service pmmgr condrestart
%endif
%endif

%post zeroconf
PCP_PMDAS_DIR=@pcp_pmdas_dir@
PCP_SYSCONFIG_DIR=@pcp_sysconfig_dir@
# auto-install important PMDAs for RH Support
for PMDA in dm nfsclient ; do
    touch "$PCP_PMDAS_DIR/$PMDA/.NeedInstall"
done
# increase default pmlogger recording frequency
sed -i 's/^\#\ PMLOGGER_INTERVAL.*/PMLOGGER_INTERVAL=10/g' "$PCP_SYSCONFIG_DIR/pmlogger"
# auto-enable these usually optional pmie rules
pmieconf -c enable dmthin

%if "@enable_systemd@" == "true"
    systemctl restart pmcd >/dev/null 2>&1
    systemctl restart pmlogger >/dev/null 2>&1
    systemctl restart pmie >/dev/null 2>&1
    systemctl enable pmcd >/dev/null 2>&1
    systemctl enable pmlogger >/dev/null 2>&1
    systemctl enable pmie >/dev/null 2>&1
%else
    /sbin/chkconfig --add pmcd >/dev/null 2>&1
    /sbin/chkconfig --add pmlogger >/dev/null 2>&1
    /sbin/chkconfig --add pmie >/dev/null 2>&1
    /sbin/service pmcd condrestart
    /sbin/service pmlogger condrestart
    /sbin/service pmie condrestart
%endif #zeroconf

%if "@enable_selinux@" == "true"
%preun selinux
%{selinux_handle_policy "$1" "pcpupstream"}

%triggerin selinux -- docker-selinux
%{selinux_handle_policy "$1" "pcpupstream-docker"}

%triggerin selinux -- container-selinux
%{selinux_handle_policy "$1" "pcpupstream-container"}
%endif

%if "@pmda_rpm@" == "true"
%preun pmda-rpm
%{pmda_remove "$1" "rpm"}
%endif #preun pmda-rpm

%if "@pmda_papi@" == "true"
%preun pmda-papi
%{pmda_remove "$1" "papi"}
%endif #preun pmda-papi

%if "@pmda_systemd@" == "true"
%preun pmda-systemd
%{pmda_remove "$1" "systemd"}
%endif #preun pmda-systemd

%if "@pmda_infiniband@" == "true"
%preun pmda-infiniband
%{pmda_remove "$1" "infiniband"}
%endif #preun pmda-infiniband

%if "@pmda_perfevent@" == "true"
%preun pmda-perfevent
%{pmda_remove "$1" "perfevent"}
%endif #preun pmda-perfevent

%if "@pmda_json@" == "true"
%preun pmda-json
%{pmda_remove "$1" "json"}
%endif #preun pmda-json

%if "@pmda_libvirt@" == "true"
%preun pmda-libvirt
%{pmda_remove "$1" "libvirt"}
%endif #preun pmda-libvirt

%if "@pmda_lio@" == "true"
%preun pmda-lio
%{pmda_remove "$1" "lio"}
%endif #preun pmda-lio

%if "@pmda_prometheus@" == "true"
%preun pmda-prometheus
%{pmda_remove "$1" "prometheus"}
%endif #preun pmda-prometheus

%if "@pmda_nginx@" == "true"
%preun pmda-nginx
%{pmda_remove "$1" "nginx"}
%endif #preun pmda-nginx

%if "@pmda_oracle@" == "true"
%preun pmda-oracle
%{pmda_remove "$1" "oracle"}
%endif #preun pmda-oracle

%if "@pmda_postgresql@" == "true"
%preun pmda-postgresql
%{pmda_remove "$1" "postgresql"}
%endif #preun pmda-postgresql

%if "@pmda_postfix@" == "true"
%preun pmda-postfix
%{pmda_remove "$1" "postfix"}
%endif #preun pmda-postfix

%if "@pmda_elasticsearch@" == "true"
%preun pmda-elasticsearch
%{pmda_remove "$1" "elasticsearch"}
%endif #preun pmda-elasticsearch

%if "@pmda_snmp@" == "true"
%preun pmda-snmp
%{pmda_remove "$1" "snmp"}
%endif #preun pmda-snmp

%if "@pmda_mysql@" == "true"
%preun pmda-mysql
%{pmda_remove "$1" "mysql"}
%endif #preun pmda-mysql

%if "@pmda_activemq@" == "true"
%preun pmda-activemq
%{pmda_remove "$1" "activemq"}
%endif #preun pmda-activemq

%if "@pmda_bind2@" == "true"
%preun pmda-bind2
%{pmda_remove "$1" "bind2"}
%endif #preun pmda-bind2

%if "@pmda_nutcracker@" == "true"
%preun pmda-nutcracker
%{pmda_remove "$1" "nutcracker"}
%endif #preun pmda-nutcracker

%preun pmda-redis
%{pmda_remove "$1" "redis"}

%preun pmda-bonding
%{pmda_remove "$1" "bonding"}

%preun pmda-dbping
%{pmda_remove "$1" "dbping"}

%preun pmda-ds389
%{pmda_remove "$1" "ds389"}

%preun pmda-ds389log
%{pmda_remove "$1" "ds389log"}

%preun pmda-gpfs
%{pmda_remove "$1" "gpfs"}

%preun pmda-gpsd
%{pmda_remove "$1" "gpsd"}

%preun pmda-docker
%{pmda_remove "$1" "docker"}

%preun pmda-lustre
%{pmda_remove "$1" "lustre"}

%preun pmda-lustrecomm
%{pmda_remove "$1" "lustrecomm"}

%preun pmda-memcache
%{pmda_remove "$1" "memcache"}

%preun pmda-named
%{pmda_remove "$1" "named"}

%preun pmda-netfilter
%{pmda_remove "$1" "netfilter"}

%preun pmda-news
%{pmda_remove "$1" "news"}

%preun pmda-nfsclient
%{pmda_remove "$1" "nfsclient"}

%preun pmda-pdns
%{pmda_remove "$1" "pdns"}

%preun pmda-rsyslog
%{pmda_remove "$1" "rsyslog"}

%preun pmda-samba
%{pmda_remove "$1" "samba"}

%preun pmda-vmware
%{pmda_remove "$1" "vmware"}

%preun pmda-zimbra
%{pmda_remove "$1" "zimbra"}

%preun pmda-dm
%{pmda_remove "$1" "dm"}

%if "@pmda_bcc@" == "true"
%preun pmda-bcc
%{pmda_remove "$1" "bcc"}
%endif

%if "@have_python@" == "true"
%preun pmda-gluster
%{pmda_remove "$1" "gluster"}

%preun pmda-zswap
%{pmda_remove "$1" "zswap"}

%preun pmda-unbound
%{pmda_remove "$1" "unbound"}

%preun pmda-mic
%{pmda_remove "$1" "mic"}

%preun pmda-haproxy
%{pmda_remove "$1" "haproxy"}
%endif #@have_python@

%preun pmda-apache
%{pmda_remove "$1" "apache"}

%preun pmda-bash
%{pmda_remove "$1" "bash"}

%preun pmda-cifs
%{pmda_remove "$1" "cifs"}

%preun pmda-cisco
%{pmda_remove "$1" "cisco"}

%preun pmda-gfs2
%{pmda_remove "$1" "gfs2"}

%if "@have_python@" == "true"
%preun pmda-lmsensors
%{pmda_remove "$1" "lmsensors"}
%endif

%preun pmda-logger
%{pmda_remove "$1" "logger"}

%preun pmda-mailq
%{pmda_remove "$1" "mailq"}

%preun pmda-mounts
%{pmda_remove "$1" "mounts"}

%preun pmda-nvidia-gpu
%{pmda_remove "$1" "nvidia"}

%preun pmda-roomtemp
%{pmda_remove "$1" "roomtemp"}

%preun pmda-sendmail
%{pmda_remove "$1" "sendmail"}

%preun pmda-shping
%{pmda_remove "$1" "shping"}

%preun pmda-smart
%{pmda_remove "$1" "smart"}

%preun pmda-summary
%{pmda_remove "$1" "summary"}

%preun pmda-trace
%{pmda_remove "$1" "trace"}

%preun pmda-weblog
%{pmda_remove "$1" "weblog"}

%preun
if [ "$1" -eq 0 ]
then
    # stop daemons before erasing the package
    %if "@enable_systemd@" == "true"
        %systemd_preun pmlogger.service
	%systemd_preun pmie.service
	%systemd_preun pmproxy.service
	%systemd_preun pmcd.service

	systemctl stop pmlogger.service >/dev/null 2>&1
	systemctl stop pmie.service >/dev/null 2>&1
	systemctl stop pmproxy.service >/dev/null 2>&1
	systemctl stop pmcd.service >/dev/null 2>&1
    %else
	/sbin/service pmlogger stop >/dev/null 2>&1
	/sbin/service pmie stop >/dev/null 2>&1
	/sbin/service pmproxy stop >/dev/null 2>&1
	/sbin/service pmcd stop >/dev/null 2>&1

	/sbin/chkconfig --del pcp >/dev/null 2>&1
	/sbin/chkconfig --del pmcd >/dev/null 2>&1
	/sbin/chkconfig --del pmlogger >/dev/null 2>&1
	/sbin/chkconfig --del pmie >/dev/null 2>&1
	/sbin/chkconfig --del pmproxy >/dev/null 2>&1
    %endif
    # cleanup namespace state/flag, may still exist
    PCP_PMNS_DIR=@pcp_var_dir@/pmns
    rm -f "$PCP_PMNS_DIR/.NeedRebuild" >/dev/null 2>&1
fi

%post
PCP_PMNS_DIR=@pcp_var_dir@/pmns
PCP_LOG_DIR=@pcp_log_dir@
PCP_SYSCONFIG_DIR=@pcp_sysconfig_dir@

# restore saved configs, if any
test -s "$PCP_LOG_DIR/configs.sh" && source "$PCP_LOG_DIR/configs.sh"
rm -f $PCP_LOG_DIR/configs.sh

chown -R pcp:pcp "$PCP_LOG_DIR/pmcd" 2>/dev/null
chown -R pcp:pcp "$PCP_LOG_DIR/pmlogger" 2>/dev/null
chown -R pcp:pcp "$PCP_SA_DIR" 2>/dev/null
chown -R pcp:pcp "$PCP_LOG_DIR/pmie" 2>/dev/null
chown -R pcp:pcp "$PCP_LOG_DIR/pmproxy" 2>/dev/null
touch "$PCP_PMNS_DIR/.NeedRebuild"
chmod 644 "$PCP_PMNS_DIR/.NeedRebuild"

%if "@enable_systemd@" == "true"
    %systemd_postun_with_restart pmcd.service
    %systemd_post pmcd.service
    %systemd_postun_with_restart pmlogger.service
    %systemd_post pmlogger.service
    %systemd_postun_with_restart pmie.service
    %systemd_post pmie.service
    systemctl condrestart pmproxy.service >/dev/null 2>&1
%else
    /sbin/chkconfig --add pmcd >/dev/null 2>&1
    /sbin/service pmcd condrestart
    /sbin/chkconfig --add pmlogger >/dev/null 2>&1
    /sbin/service pmlogger condrestart
    /sbin/chkconfig --add pmie >/dev/null 2>&1
    /sbin/service pmie condrestart
    /sbin/chkconfig --add pmproxy >/dev/null 2>&1
    /sbin/service pmproxy condrestart
%endif

cd $PCP_PMNS_DIR && ./Rebuild -s && rm -f .NeedRebuild
cd

%post libs -p /sbin/ldconfig
%postun libs -p /sbin/ldconfig

%if "@enable_selinux@" == "true"
%post selinux
%{selinux_handle_policy "$1" "pcpupstream"}

%triggerun selinux -- docker-selinux
%{selinux_handle_policy "$1" "pcpupstream-docker"}

%triggerun selinux -- container-selinux
%{selinux_handle_policy "$1" "pcpupstream-container"}
%endif

%if "@pmda_bcc@" == "true"
%post pmda-bcc
%{pmda_notready "$1" "bcc"}
%endif

%if "@pmda_prometheus@" == "true"
%post pmda-prometheus
%{pmda_notready "$1" "prometheus"}
%endif

%files -f base_files.rpm

%files conf -f cfg_files.rpm

%files libs -f libs_files.rpm

%files libs-devel -f lib_devel_files.rpm

%files devel -f dev_files.rpm

%files doc -f docs_files.rpm

%if "@enable_selinux@" == "true"
%files selinux -f selinux_files.rpm
%endif

%if "@enable_qt@" == "true"
%files gui -f gui_files.rpm
%endif

%if "@enable_webapi@" == "true"
%files webapi -f webapi_files.rpm
%endif

%if "@enable_manager@" == "true"
%files manager -f manager_files.rpm
%endif

%if "@have_webapps@" == "true"
%files webjs
# duplicate directories from pcp and pcp-webapi, but rpm copes with that.
%dir @pcp_share_dir@
%dir @pcp_share_dir@/webapps
@pcp_share_dir@/webapps/*.png
@pcp_share_dir@/webapps/*.ico
@pcp_share_dir@/webapps/*.html

%files webapp-blinkenlights
%dir @pcp_share_dir@
%dir @pcp_share_dir@/webapps
@pcp_share_dir@/webapps/blinkenlights

%files webapp-grafana
%dir @pcp_share_dir@
%dir @pcp_share_dir@/webapps
@pcp_share_dir@/webapps/grafana

%files webapp-graphite
%dir @pcp_share_dir@
%dir @pcp_share_dir@/webapps
@pcp_share_dir@/webapps/graphite

%files webapp-vector
%dir @pcp_share_dir@
%dir @pcp_share_dir@/webapps
@pcp_share_dir@/webapps/vector
%endif

%files testsuite -f testsuite_files.rpm
%defattr(-,pcpqa,pcpqa)

%if "@pmda_papi@" == "true"
%files pmda-papi -f pmda_papi_files.rpm
%endif

%if "@pmda_infiniband@" == "true"
%files pmda-infiniband -f pmda_infiniband_files.rpm
%endif

%if "@pmda_perfevent@" == "true"
%files pmda-perfevent -f pmda_perfevent_files.rpm
%endif

%if "@pmda_activemq@" == "true"
%files pmda-activemq -f pmda_activemq_files.rpm
%endif

%if "@pmda_bind2@" == "true"
%files pmda-bind2 -f pmda_bind2_files.rpm
%endif

%if "@pmda_nutcracker@" == "true"
%files pmda-nutcracker -f pmda_nutcracker_files.rpm
%endif

%files pmda-redis -f pmda_redis_files.rpm

%files pmda-bonding -f pmda_bonding_files.rpm

%files pmda-dbping -f pmda_dbping_files.rpm

%files pmda-ds389log -f pmda_ds389log_files.rpm

%files pmda-ds389 -f pmda_ds389_files.rpm

%if "@pmda_elasticsearch@" == "true"
%files pmda-elasticsearch -f pmda_elasticsearch_files.rpm
%endif

%files pmda-gpfs -f pmda_gpfs_files.rpm

%files pmda-gpsd -f pmda_gpsd_files.rpm

%files pmda-docker -f pmda_docker_files.rpm

%files pmda-lustre -f pmda_lustre_files.rpm

%files pmda-lustrecomm -f pmda_lustrecomm_files.rpm

%files pmda-memcache -f pmda_memcache_files.rpm

%if "@pmda_mysql@" == "true"
%files pmda-mysql -f pmda_mysql_files.rpm
%endif

%files pmda-named -f pmda_named_files.rpm

%files pmda-netfilter -f pmda_netfilter_files.rpm

%files pmda-news -f pmda_news_files.rpm

%if "@pmda_nginx@" == "true"
%files pmda-nginx -f pmda_nginx_files.rpm
%endif

%files pmda-nfsclient -f pmda_nfsclient_files.rpm

%files pmda-pdns -f pmda_pdns_files.rpm

%if "@pmda_postfix@" == "true"
%files pmda-postfix -f pmda_postfix_files.rpm
%endif

%if "@pmda_postgresql@" == "true"
%files pmda-postgresql -f pmda_postgresql_files.rpm
%endif

%if "@pmda_oracle@" == "true"
%files pmda-oracle -f pmda_oracle_files.rpm
%endif

%files pmda-rsyslog -f pmda_rsyslog_files.rpm

%files pmda-samba -f pmda_samba_files.rpm

%files pmda-slurm -f pmda_slurm_files.rpm

%if "@pmda_snmp@" == "true"
%files pmda-snmp -f pmda_snmp_files.rpm
%endif

%files pmda-vmware -f pmda_vmware_files.rpm

%files pmda-zimbra -f pmda_zimbra_files.rpm

%files pmda-dm -f pmda_dm_files.rpm

%if "@pmda_bcc@" == "true"
%files pmda-bcc -f pmda_bcc_files.rpm
%endif

%if "@have_python@" == "true"
%files pmda-gluster -f pmda_gluster_files.rpm

%files pmda-zswap -f pmda_zswap_files.rpm

%files pmda-unbound -f pmda_unbound_files.rpm

%files pmda-mic -f pmda_mic_files.rpm

%files pmda-haproxy -f pmda_haproxy_files.rpm

%files export-pcp2graphite -f export_pcp2graphite_files.rpm

%files export-pcp2json -f export_pcp2json_files.rpm

%files export-pcp2spark -f export_pcp2spark_files.rpm

%files export-pcp2xml -f export_pcp2xml_files.rpm

%files export-pcp2zabbix -f export_pcp2zabbix_files.rpm

%files pmda-lmsensors -f pmda_lmsensors_files.rpm

%endif

%if "@pcp2elasticsearch@" == "true"
%files export-pcp2elasticsearch -f export_pcp2elasticsearch_files.rpm
%endif

%if "@pcp2influxdb@" == "true"
%files export-pcp2influxdb -f export_pcp2influxdb_files.rpm
%endif

%if "@pcp2xlsx@" == "true"
%files export-pcp2xlsx -f export_pcp2xlsx_files.rpm
%endif

%files export-zabbix-agent -f export_zabbix_agent_files.rpm

%if "@pmda_json@" == "true"
%files pmda-json -f pmda_json_files.rpm
%endif

%if "@pmda_libvirt@" == "true"
%files pmda-libvirt -f pmda_libvirt_files.rpm
%endif

%if "@pmda_lio@" == "true"
%files pmda-lio -f pmda_lio_files.rpm
%endif

%if "@pmda_prometheus@" == "true"
%files pmda-prometheus -f pmda_prometheus_files.rpm
%endif

%files pmda-apache -f pmda_apache_files.rpm

%files pmda-bash -f pmda_bash_files.rpm

%files pmda-cifs -f pmda_cifs_files.rpm

%files pmda-cisco -f pmda_cisco_files.rpm

%files pmda-gfs2 -f pmda_gfs2_files.rpm

%files pmda-logger -f pmda_logger_files.rpm

%files pmda-mailq -f pmda_mailq_files.rpm

%files pmda-mounts -f pmda_mounts_files.rpm

%files pmda-nvidia-gpu -f pmda_nvidia_files.rpm

%files pmda-roomtemp -f pmda_roomtemp_files.rpm

%if "@pmda_rpm@" == "true"
%files pmda-rpm -f pmda_rpm_files.rpm
%endif

%files pmda-sendmail -f pmda_sendmail_files.rpm

%files pmda-shping -f pmda_shping_files.rpm

%files pmda-smart -f pmda_smart_files.rpm

%files pmda-summary -f pmda_summary_files.rpm

%if "@pmda_systemd@" == "true"
%files pmda-systemd -f pmda_systemd_files.rpm
%endif

%files pmda-trace -f pmda_trace_files.rpm

%files pmda-weblog -f pmda_weblog_files.rpm

%files import-sar2pcp -f import_sar2pcp_files.rpm

%files import-iostat2pcp -f import_iostat2pcp_files.rpm

%files import-sheet2pcp -f import_sheet2pcp_files.rpm

%files import-mrtg2pcp -f import_mrtg2pcp_files.rpm

%files import-ganglia2pcp -f import_ganglia2pcp_files.rpm

%files import-collectl2pcp -f import_collectl2pcp_files.rpm

%files -n perl-PCP-PMDA -f perl-pcp-pmda.list

%files -n perl-PCP-MMV -f perl-pcp-mmv.list

%files -n perl-PCP-LogImport -f perl-pcp-logimport.list

%files -n perl-PCP-LogSummary -f perl-pcp-logsummary.list

%if "@enable_python2@" == "true"
%files -n %{__python2}-pcp -f python-pcp.list.rpm
%endif

%if "@enable_python3@" == "true"
%files -n python3-pcp -f python3-pcp.list.rpm
%endif

%if "@have_python@" == "true"
%files system-tools -f system_tools_files.rpm
%endif

%files zeroconf -f zeroconf.rpm<|MERGE_RESOLUTION|>--- conflicted
+++ resolved
@@ -1885,29 +1885,6 @@
 # end pcp-pmda-gfs2
 
 #
-<<<<<<< HEAD
-=======
-# pcp-pmda-lmsensors
-#
-%package pmda-lmsensors
-License: GPLv2+
-Group: Applications/System
-Summary: Performance Co-Pilot (PCP) metrics for hardware sensors
-URL: https://pcp.io
-Requires: pcp-libs = @package_version@
-Requires: lm_sensors
-%if "@enable_python3@" == "true"
-Requires: python3-pcp
-%else
-Requires: %{__python2}-pcp
-%endif
-%description pmda-lmsensors
-This package contains the PCP Performance Metrics Domain Agent (PMDA) for
-collecting metrics about the Linux hardware monitoring sensors.
-# end pcp-pmda-lmsensors
-
-#
->>>>>>> 2254177c
 # pcp-pmda-logger
 #
 %package pmda-logger
