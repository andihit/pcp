#
# Copyright (c) 2012-2013 Red Hat.
# Copyright (c) 2000,2004 Silicon Graphics, Inc.  All Rights Reserved.
# 
# This program is free software; you can redistribute it and/or modify it
# under the terms of the GNU General Public License as published by the
# Free Software Foundation; either version 2 of the License, or (at your
# option) any later version.
# 
# This program is distributed in the hope that it will be useful, but
# WITHOUT ANY WARRANTY; without even the implied warranty of MERCHANTABILITY
# or FITNESS FOR A PARTICULAR PURPOSE.  See the GNU General Public License
# for more details.
# 

TOPDIR = ../..
include $(TOPDIR)/src/include/builddefs
-include ../GNUlocaldefs
-include ./GNUlocaldefs

SPEC = pcp.spec
LDIRT += *-[0-9]*.*.rpm $(SPEC) rpmmacros

PERLFILES = pcp-pmda-perl.desc pcp-logsummary-perl.desc pcp-mmv-perl.desc
RPM_VERSION=$(shell ./get_rpm_version)

default install install_pcp default_pcp :

# Blow the spec away after rpm has finished its work - it IS
# going to make sure it'll be rebuild next time we come here
# We used to override --target=FOO, but it's better to let the
# local build distro defaults do their jobs.
pack_pcp : rpmmacros $(SPEC)
	DEFS=`grep '^--define' rpmmacros`; \
	eval $(RPMPROG) -ba $$DEFS \
		--clean $(SPEC)
	rm -f $(SPEC) $(TOPDIR)/install.manifest $(TOPDIR)/files.rpm \
		rpmmacros 

rpmmacros : macros.template
	@TREEROOT=`cd ${TOPDIR}; pwd`; \
	for d in RPM SRPM; do \
	    eval D=\$$$${d}DIR; \
	    if [ -z "$$D" -o ! -d "$$D" ] ; then \
		eval $${d}DIR=$$TREEROOT/build/rpm; \
	    fi; \
	done; \
	sed -e "s|%topdir%|$${TREEROOT}|g" \
	    -e "s|@rpmsdir@|$${RPMDIR}|g" \
	    -e "s|@srpmsdir@|$${SRPMDIR}|"g \
	    -e '/^%/s/[ \t]*$$/'\''/' \
	    -e '/^%/s/^%/--define '\''/' <$< >$@

pcp.spec: pcp.spec.in
	@echo Generating $@ from $?; \
	sed -e's|@package_sgirelease@|$(SGIRELEASENUMBER)|g' \
	    -e's|@sgi_chroot_build@|$(SGI_CHROOT_BUILD)|g' \
	    -e's|@sgi_issp_build@|$(SGI_ISSP_BUILD)|g' \
	    -e's|@package_name@|$(PACKAGE_NAME)|g' \
	    -e's|@package_version@|$(PACKAGE_VERSION)|g' \
	    -e's|@package_release@|$(PACKAGE_BUILD)|g' \
	    -e's|@package_configure@|$(PACKAGE_CONFIGURE)|g' \
	    -e's|@package_distribution@|$(PACKAGE_DISTRIBUTION)|g' \
	    -e's|@have_libmicrohttpd@|$(HAVE_LIBMICROHTTPD)|g' \
	    -e's|@have_rpmlib@|$(HAVE_RPMLIB)|g' \
	    -e's|@pmda_infiniband@|$(PMDA_INFINIBAND)|g' \
	    -e's|@enable_secure@|$(ENABLE_SECURE)|g' \
	    -e's|@enable_probes@|$(ENABLE_PROBES)|g' \
	    -e's|@enable_avahi@|$(ENABLE_AVAHI)|g' \
	    -e's|@enable_qt@|$(ENABLE_QT)|g' \
<<<<<<< HEAD
	    -e's|@enable_systemd@|$(ENABLE_SYSTEMD)|g' \
=======
	    -e's|@enable_papi@|$(ENABLE_PAPI)|g' \
>>>>>>> 87cfe291
	    -e"s|@build_root@|$${DIST_ROOT}|g" \
	    -e's|@pcp_sysconf_dir@|$(PCP_SYSCONF_DIR)|g' \
	    -e's|@pcp_log_dir@|$(PCP_LOG_DIR)|g' \
	    -e's|@pcp_var_dir@|$(PCP_VAR_DIR)|g' \
	    -e's|@pcp_etc_dir@|$(PCP_ETC_DIR)|g' \
	    -e's|@BUILD_PMMGR@|$(BUILD_PMMGR)|g' \
	    -e's|@rpm_version@|$(RPM_VERSION)|g' \
	    -e's|@make@|$(PCP_MAKE_PROG)|g' <$? >$@

include $(BUILDRULES)
<|MERGE_RESOLUTION|>--- conflicted
+++ resolved
@@ -64,15 +64,12 @@
 	    -e's|@have_libmicrohttpd@|$(HAVE_LIBMICROHTTPD)|g' \
 	    -e's|@have_rpmlib@|$(HAVE_RPMLIB)|g' \
 	    -e's|@pmda_infiniband@|$(PMDA_INFINIBAND)|g' \
+	    -e's|@enable_systemd@|$(ENABLE_SYSTEMD)|g' \
+	    -e's|@enable_papi@|$(ENABLE_PAPI)|g' \
 	    -e's|@enable_secure@|$(ENABLE_SECURE)|g' \
 	    -e's|@enable_probes@|$(ENABLE_PROBES)|g' \
 	    -e's|@enable_avahi@|$(ENABLE_AVAHI)|g' \
 	    -e's|@enable_qt@|$(ENABLE_QT)|g' \
-<<<<<<< HEAD
-	    -e's|@enable_systemd@|$(ENABLE_SYSTEMD)|g' \
-=======
-	    -e's|@enable_papi@|$(ENABLE_PAPI)|g' \
->>>>>>> 87cfe291
 	    -e"s|@build_root@|$${DIST_ROOT}|g" \
 	    -e's|@pcp_sysconf_dir@|$(PCP_SYSCONF_DIR)|g' \
 	    -e's|@pcp_log_dir@|$(PCP_LOG_DIR)|g' \
