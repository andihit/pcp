--- conflicted
+++ resolved
@@ -531,13 +531,8 @@
 #define EXTERN __declspec(dllimport)
 #endif
 
-<<<<<<< HEAD
-#define setoserror(n)	SetLastError(n)
-#define oserror()	GetLastError()
-=======
 #define setoserror(n)	(errno = (n))	/* not SetLastError() */
 #define oserror()	errno		/* not GetLastError() */
->>>>>>> 0c91b0fd
 #define neterror()	WSAGetLastError()
 #define hosterror()	WSAGetLastError()
 #define osstrerror()	strerror(GetLastError())
