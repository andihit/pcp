--- conflicted
+++ resolved
@@ -348,13 +348,9 @@
     int	desperate;	/* Verbose/Desperate level (developers only) */
 /* new ones start here, no DBG_TRACE_xxx macro and no backwards compatibility */
     int	deprecated;	/* Report use of deprecated services */
-<<<<<<< HEAD
-    int	exec;	 	/* pmExec and related calls */
+    int	exec;	 	/* __pmProcessExec and related calls */
     int labels;		/* label metadata operations */
     int series;		/* Time series query operations */
-=======
-    int	exec;	 	/* __pmProcessExec and related calls */
->>>>>>> 25ce56a0
 } pmdebugoptions_t;
 
 PCP_DATA extern pmdebugoptions_t	pmDebugOptions;
