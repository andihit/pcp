--- conflicted
+++ resolved
@@ -605,11 +605,7 @@
 extern void	     __pmSockAddrSetFamily(__pmSockAddr *, int);
 extern int	     __pmSockAddrGetFamily(const __pmSockAddr *);
 extern void	     __pmSockAddrSetPort(__pmSockAddr *, int);
-<<<<<<< HEAD
-extern int	     __pmSockAddrGetPort(const __pmSockAddr *);
-=======
 extern int	     __pmSockAddrGetPort(__pmSockAddr *);
->>>>>>> 4d7b85b8
 extern void	     __pmSockAddrSetScope(__pmSockAddr *, int);
 extern void	     __pmSockAddrSetPath(__pmSockAddr *, const char *);
 extern int	     __pmSockAddrIsLoopBack(const __pmSockAddr *);
