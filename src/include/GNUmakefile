#
# Copyright (c) 2000,2004 Silicon Graphics, Inc.  All Rights Reserved.
# 
# This program is free software; you can redistribute it and/or modify it
# under the terms of the GNU General Public License as published by the
# Free Software Foundation; either version 2 of the License, or (at your
# option) any later version.
# 
# This program is distributed in the hope that it will be useful, but
# WITHOUT ANY WARRANTY; without even the implied warranty of MERCHANTABILITY
# or FITNESS FOR A PARTICULAR PURPOSE.  See the GNU General Public License
# for more details.
# 
# You should have received a copy of the GNU General Public License along
# with this program; if not, write to the Free Software Foundation, Inc.,
# 59 Temple Place, Suite 330, Boston, MA  02111-1307 USA
#

TOPDIR = ../..
include $(TOPDIR)/src/include/builddefs
-include ./GNUlocaldefs

HFILES = pmapi.h impl.h pmda.h pmtime.h pmafm.h \
<<<<<<< HEAD
	 trace.h trace_dev.h trace_hash.h
IMPORT = pmimport.h
=======
	 trace.h trace_dev.h trace_hash.h mmv_stats.h
>>>>>>> a21d0c5f
GENERATED_HFILES = pmdbg.h platform_defs.h
CONFFILES = platform_defs.h builddefs pcp.conf

LSRCFILES = platform_defs.h.in builddefs.in buildrules pcp.conf.in \
	    pcp.env mk_pmdbg $(IMPORT)

LDIRT = builddefs.install

default :: default_pcp

default_pcp : pcp.conf $(HEADERS) $(GENERATED_HFILES) builddefs.install

include $(BUILDRULES)

install :: default_pcp install_pcp

install_pcp : default_pcp
	$(INSTALL) -m 644 pcp.conf /etc/pcp.conf
	$(INSTALL) -m 644 pcp.env /etc/pcp.env
	$(INSTALL) -m 644 $(HFILES) $(GENERATED_HFILES) buildrules $(PCP_INC_DIR)
	$(INSTALL) -m 644 builddefs.install $(PCP_INC_DIR)/builddefs

pmdbg.h : pmapi.h
	./mk_pmdbg

builddefs.install : builddefs
	sed -e 's;^include .*pcp.conf;include /etc/pcp.conf;' <builddefs >builddefs.install<|MERGE_RESOLUTION|>--- conflicted
+++ resolved
@@ -21,12 +21,8 @@
 -include ./GNUlocaldefs
 
 HFILES = pmapi.h impl.h pmda.h pmtime.h pmafm.h \
-<<<<<<< HEAD
-	 trace.h trace_dev.h trace_hash.h
+	 trace.h trace_dev.h trace_hash.h mmv_stats.h
 IMPORT = pmimport.h
-=======
-	 trace.h trace_dev.h trace_hash.h mmv_stats.h
->>>>>>> a21d0c5f
 GENERATED_HFILES = pmdbg.h platform_defs.h
 CONFFILES = platform_defs.h builddefs pcp.conf
 
