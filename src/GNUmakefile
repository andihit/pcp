--- conflicted
+++ resolved
@@ -31,13 +31,8 @@
 	  pmdumplog pmlogextract pmstore pmhostname pmgenmap \
 	  pmlogconf pmloglabel pmlogsummary pmclient pcp pmlc dbpmda \
 	  pmtrace pmstat pmsocks pmdas pmafm procmemstat pmimport \
-<<<<<<< HEAD
 	  pmlogreduce genpmda pmproxy pmsignal pmsleep pmtop python \
-	  autofsd-probe telnet-probe cpan bashrc pmiestatus \
-=======
-	  pmlogreduce genpmda pmproxy pmsignal pmsleep pmtop \
 	  autofsd-probe telnet-probe bashrc pmiestatus \
->>>>>>> f0a5eca1
 	  pmevent pmlogrewrite
 
 ifneq "$(TARGET_OS)" "mingw"
