--- conflicted
+++ resolved
@@ -88,11 +88,7 @@
 	   (int)(((struct acct_v3 *)entry)->ac_etime / hz);
 }
 
-<<<<<<< HEAD
 static unsigned long long
-=======
-static unsigned long long 
->>>>>>> 0fb3b00d
 decode_comp_t(comp_t c)
 {
     int exp;
@@ -128,11 +124,7 @@
 	atom->ul = acctp->ac_btime;
 	break;
     case ACCT_ETIME:
-<<<<<<< HEAD
-	atom->f = decode_comp_t(acctp->ac_etime) * 1.0 / hz;
-=======
 	atom->f = acctp->ac_etime / hz;
->>>>>>> 0fb3b00d
 	break;
     case ACCT_UTIME:
 	atom->f = decode_comp_t(acctp->ac_utime) * 1.0 / hz;
@@ -141,24 +133,6 @@
 	atom->f = decode_comp_t(acctp->ac_stime) * 1.0 / hz;
 	break;
     case ACCT_MEM:
-<<<<<<< HEAD
-	atom->ull = acctp->ac_mem;
-	break;
-    case ACCT_IO:
-	atom->ull = acctp->ac_io;
-	break;
-    case ACCT_RW:
-	atom->ull = acctp->ac_rw;
-	break;
-    case ACCT_MINFLT:
-	atom->ull = acctp->ac_minflt;
-	break;
-    case ACCT_MAJFLT:
-	atom->ull = acctp->ac_majflt;
-	break;
-    case ACCT_SWAPS:
-	atom->ull = acctp->ac_swaps;
-=======
 	atom->ull = decode_comp_t(acctp->ac_mem);
 	break;
     case ACCT_IO:
@@ -175,7 +149,6 @@
 	break;
     case ACCT_SWAPS:
 	atom->ull = decode_comp_t(acctp->ac_swaps);
->>>>>>> 0fb3b00d
 	break;
     case ACCT_EXITCODE:
 	atom->ul = acctp->ac_exitcode;
