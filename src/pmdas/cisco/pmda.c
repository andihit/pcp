/*
 * Copyright (c) 2012 Red Hat.
 * Copyright (c) 1995-2002 Silicon Graphics, Inc.  All Rights Reserved.
 * 
 * This program is free software; you can redistribute it and/or modify it
 * under the terms of the GNU General Public License as published by the
 * Free Software Foundation; either version 2 of the License, or (at your
 * option) any later version.
 * 
 * This program is distributed in the hope that it will be useful, but
 * WITHOUT ANY WARRANTY; without even the implied warranty of MERCHANTABILITY
 * or FITNESS FOR A PARTICULAR PURPOSE.  See the GNU General Public License
 * for more details.
 */

/*
 * Cisco PMDA, based on generic driver for a daemon-based PMDA
 *  - cisco interfaces to monitor are named in the command line as
 *         hostname:tX[@username]
 *         hostname:tX[?passwd]
 *         hostname:tX[@username?passwd]
 *         hostname:tX[!prompt]
 *         hostname:tX[@username!prompt]
 *         hostname:tX[?passwd!prompt]
 *         hostname:tX[@username?passwd!prompt]
 *
 *    where t identifies an interface type as defined by intf_tab[] in
 *    interface.c
 *    and X is either the ordinal i/f number (base 0, for Series 4000)
 *    or the card/port number (Series 7000 routers)
 *    e.g sydcisco.sydney:s0 (Frame-Relay to Mtn View)
 *	  sydcisco.sydney:s1 (ISDN to Melbourne)
 *        cisco.melbourne:s0 (ISDN to Sydney)
 *        b8u-cisco1-e15.corp:e0 (Ethernet in Bldg 8 upper)
 *        b9u-cisco1-81.engr.sgi.com:f2/0
 *        wanbris.brisbane:B0 (BRI ISDN)
 *    If specified the username (after the @ delimiter) and/or the
 *    user-level password (after the ? delimiter) and/or the prompt (after
 *    the ! delimiter) over-rides the global username and/or user-level
 *    password and/or prompt, as specified via -U and/or -P and/or -s
 *    options and applies for all occurrences of the hostname.
 */

#include <stdio.h>
#include <sys/types.h>
#include <sys/socket.h>
#include <netinet/in.h>
#include <netinet/tcp.h>
#include <sys/un.h>
#include <netdb.h>
#include <string.h>
#include "./cisco.h"

pmdaInstid	*_router;
cisco_t		*cisco;
int		n_cisco;
intf_t		*intf;
int		n_intf;
int		refreshdelay = 120;	/* default poll every two minutes */
char		*pmdausername = "pcp";	/* username for the pmda */
char		*username;		/* username */
char		*passwd;		/* user-level password */
char		*prompt = ">";		/* command prompt */
int		port = 23;
int		parse_only;

extern void	cisco_init(pmdaInterface *);
extern void	cisco_done(void);

int
main(int argc, char **argv)
{
    int			err = 0;
    int			sep = __pmPathSeparator();
    char		*endnum;
    pmdaInterface	dispatch;
    int			n;
    int			i;
    int			c;
    char		helptext[MAXPATHLEN];

    __pmSetProgname(argv[0]);

#ifdef PARSE_ONLY
    pmDebug = DBG_TRACE_APPL0;
    parse_only = 1;
#endif

    snprintf(helptext, sizeof(helptext), "%s%c" "cisco" "%c" "help",
		pmGetConfig("PCP_PMDAS_DIR"), sep, sep);
    pmdaDaemon(&dispatch, PMDA_INTERFACE_3, pmProgname, CISCO,
		"cisco.log", parse_only ? NULL : helptext);

    while ((c = pmdaGetOpt(argc, argv, "D:d:h:i:l:pu:" "M:P:r:s:U:x:?", 
			   &dispatch, &err)) != EOF) {
	switch (c) {

	    case 'P':		/* passwd */
		passwd = optarg;
		break;

	    case 'r':
		refreshdelay = (int)strtol(optarg, &endnum, 10);
		if (*endnum != '\0') {
		    fprintf(stderr, "%s: -r requires numeric (number of seconds) argument\n",
			    pmProgname);
		    err++;
		}
		break;

	    case 's':		/* command prompt */
		prompt = optarg;
		break;

	    case 'M':		/* username (for the PMDA) */
		pmdausername = optarg;
		break;

	    case 'U':		/* username (for the Cisco) */
		username = optarg;
		break;

	    case 'x':
		port = (int)strtol(optarg, &endnum, 10);
		if (*endnum != '\0') {
		    fprintf(stderr, "%s: -x requires numeric argument\n",
			    pmProgname);
		    err++;
		}
		break;

	    case '?':
		err++;
	}
    }

    n_intf = argc - optind;
    if (n_intf == 0 || err) {
	fprintf(stderr, 
	    "Usage: %s [options] host:{a|B|E|e|f|h|s}N[/M[.I]] [...]\n\n", 
	    pmProgname);
	fputs("Options:\n"
	      "  -d domain    use domain (numeric) for metrics domain of PMDA\n"
	      "  -l logfile   redirect diagnostics and trace output to logfile\n"
	      "  -M username  user account to run PMDA under (default \"pcp\")\n"
	      "  -P password  default user-level Cisco password\n"
	      "  -r refresh   update metrics every refresh seconds\n"
	      "  -s prompt    Cisco command prompt [default >]\n"
	      "  -U username  Cisco username\n"
	      "  -x port      telnet port [default 23]\n",
	      stderr);		
	exit(1);
    }

#ifdef PARSE_ONLY
#else
    /* force errors from here on into the log */
    pmdaOpenLog(&dispatch);
<<<<<<< HEAD
    __pmSetProcessIdentity("pcp");
=======
    __pmSetProcessIdentity(pmdausername);
>>>>>>> 142c2859
#endif

    /*
     * build the instance domain and cisco data structures from the
     * command line arguments.
     */
    if ((_router = (pmdaInstid *)malloc(n_intf * sizeof(pmdaInstid))) == NULL) {
        __pmNoMem("main.router", n_intf * sizeof(pmdaInstid), PM_FATAL_ERR);
    }
    if ((intf = (intf_t *)malloc(n_intf * sizeof(intf_t))) == NULL) {
        __pmNoMem("main.intf", n_intf * sizeof(intf_t), PM_FATAL_ERR);
    }
    /* pre-allocated cisco[] to avoid realloc and ptr movement */
    if ((cisco = (cisco_t *)malloc(n_intf * sizeof(cisco_t))) == NULL) {
	__pmNoMem("main.cisco", n_intf * sizeof(cisco_t), PM_FATAL_ERR);
    }

    indomtab[CISCO_INDOM].it_numinst = n_intf;
    indomtab[CISCO_INDOM].it_set = _router;

    for (n = 0 ; optind < argc; optind++, n++) {
        char    *p = strdup(argv[optind]);
	char	*q;
	char	*myusername;
	char	*mypasswd;
	char	*myprompt;

	myprompt = strchr(p, '!');
	if (myprompt) {
	    /* save prompt for later */
	    *myprompt++ = '\0';
	}
	else
	    myprompt = NULL;
	mypasswd = strchr(p, '?');
	if (mypasswd) {
	    /* save user-level password for later */
	    *mypasswd++ = '\0';
	}
	else
	    mypasswd = passwd;
	myusername = strchr(p, '@');
	if (myusername) {
	    /* save username for later */
	    *myusername++ = '\0';
	}
	else
	    myusername = username;

        _router[n].i_inst = n;
        _router[n].i_name = strdup(p);

	if ((q = strchr(p, ':')) == NULL)
	    goto badintfspec;
	*q++ = '\0';
	for (i = 0; i < num_intf_tab; i++) {
	    if (strncmp(q, intf_tab[i].type, strlen(intf_tab[i].type)) == 0)
		break;
	}
	if (i == num_intf_tab)
            goto badintfspec;
	if (strcmp(intf_tab[i].type, "E") == 0) {
	    /*
	     * Cisco parser is case insensitive, so 'E' means "Ethernet"
	     * and 'F' means "Fddi", need to use "FastEthernet" here
	     */
	    q++;
	    intf[n].interface = (char *)malloc(strlen("FastEthernet")+strlen(q)+1);
	    if ((intf[n].interface = (char *)malloc(strlen("FastEthernet")+strlen(q)+1)) == NULL) {
		__pmNoMem("main.cisco", strlen("FastEthernet")+strlen(q)+1, PM_FATAL_ERR);
	    }
	    strcpy(intf[n].interface, "FastEthernet");
	    strcat(intf[n].interface, q);
	}
	else
	    intf[n].interface = q;

	for (i = 0; i < n_cisco; i++) {
	    if (strcmp(p, cisco[i].host) == 0)
		break;
	}
	if (i == n_cisco) {
	    struct hostent *hostInfo;

	    if ((hostInfo = gethostbyname(p)) == NULL) {
#ifdef PARSE_ONLY
		/*
		 * for debugging, "host" may be a file ...
		 */
		FILE	*f;
		if ((f = fopen(p, "r")) == NULL) {
		    fprintf(stderr, "%s: unknown hostname or filename %s: %s\n",
			pmProgname, argv[optind], hoststrerror());
		    /* abandon this host (cisco) */
		    continue;
		}
		else {
		    fprintf(stderr, "%s: assuming file %s contains output from \"show int\" command\n",
			pmProgname, p);

		    cisco[i].host = p;
		    cisco[i].username = myusername != NULL ? myusername : username;
		    cisco[i].passwd = mypasswd != NULL ? mypasswd : passwd;
		    cisco[i].prompt = myprompt != NULL ? myprompt : prompt;
		    cisco[i].fin = f;
		    cisco[i].fout = stdout;
		    n_cisco++;
		}
#else
		fprintf(stderr, "%s: unknown hostname %s: %s\n",
			pmProgname, p, hoststrerror());
		/* abandon this host (cisco) */
		continue;
#endif
	    }
	    else {
		struct sockaddr_in *sinp = & cisco[i].ipaddr;

		cisco[i].host = p;
		cisco[i].username = myusername != NULL ? myusername : username;
		cisco[i].passwd = mypasswd != NULL ? mypasswd : passwd;
		cisco[i].prompt = myprompt != NULL ? myprompt : prompt;
		cisco[i].fin = NULL;
		cisco[i].fout = NULL;

		memset(sinp, 0, sizeof(cisco[i].ipaddr));
		sinp->sin_family = AF_INET;
		memcpy(&sinp->sin_addr, hostInfo->h_addr, hostInfo->h_length);
		sinp->sin_port = htons(port);	/* telnet */

		n_cisco++;
		fprintf (stderr, "Adding new host %s\n", p);
		fflush (stderr);
	    }
	}
	else {
	    if (cisco[i].username == NULL) {
		if (myusername != NULL)
		    /* username on 2nd or later interface ... applies to all */
		    cisco[i].username = myusername;
	    }
	    else {
		if (myusername != NULL) {
		    if (strcmp(cisco[i].username, myusername) != 0) {
			fprintf(stderr, 
				"%s: conflicting usernames (\"%s\" "
				"and \"%s\") for cisco \"%s\"\n",
				pmProgname, cisco[i].username, myusername, 
				cisco[i].host);
			exit(1);
		    }
		}
	    }
	    if (cisco[i].passwd == NULL) {
		if (mypasswd != NULL)
		    /* passwd on 2nd or later interface ... applies to all */
		    cisco[i].passwd = mypasswd;
	    }
	    else {
		if (mypasswd != NULL) {
		    if (strcmp(cisco[i].passwd, mypasswd) != 0) {
			fprintf(stderr, 
				"%s: conflicting user-level passwords (\"%s\" "
				"and \"%s\") for cisco \"%s\"\n",
				pmProgname, cisco[i].passwd, mypasswd, 
				cisco[i].host);
			exit(1);
		    }
		}
	    }
	    if (cisco[i].prompt == NULL) {
		if (myprompt != NULL)
		    /* prompt on 2nd or later interface ... applies to all */
		    cisco[i].prompt = myprompt;
	    }
	    else {
		if (myprompt != NULL) {
		    if (strcmp(cisco[i].prompt, myprompt) != 0) {
			fprintf(stderr, 
				"%s: conflicting user-level prompts (\"%s\" "
				"and \"%s\") for cisco \"%s\"\n",
				pmProgname, cisco[i].prompt, myprompt, 
				cisco[i].host);
			exit(1);
		    }
		}
	    }
	}

	intf[n].cp = cisco+i;
	/*
	 * special one-trip initialization for Frame-Relay over serial
	 * lines ... see grab_cisco()
	 */
	intf[n].bandwidth = -2;

	fprintf (stderr, "Interface %s(%d) is on host %s\n",
		 intf[n].interface, n, cisco[i].host);
	fflush (stderr);


        continue;

badintfspec:
        fprintf(stderr, "%s: bad interface specification \"%s\"\n", pmProgname, argv[optind]);
        fprintf(stderr, "      should be like sydcisco.sydney:s1 or b9u-cisco1-81.engr.sgi.com:f2/0\n");
        fprintf(stderr, "      or cisco.melbourne:e0?secret\n");
        exit(1);
    }

    if (! n_cisco ) {
	fprintf(stderr, "%s: Nothing to monitor\n", pmProgname);
	exit(1);
    }

#ifdef PARSE_ONLY
    dispatch.version.two.text = NULL;
#endif

    /* initialize */
    cisco_init(&dispatch);

#ifdef PARSE_ONLY
    for (i = 0; i < n_intf; i++)
	intf[i].fetched = 0;

    fprintf(stderr, "Sleeping while sproc does the work ... SIGINT to terminate\n");
    pause();
#else
    /* set up connection to PMCD */
    pmdaConnect(&dispatch);
    pmdaMain(&dispatch);
#endif

    cisco_done();
    exit(0);
}<|MERGE_RESOLUTION|>--- conflicted
+++ resolved
@@ -156,11 +156,7 @@
 #else
     /* force errors from here on into the log */
     pmdaOpenLog(&dispatch);
-<<<<<<< HEAD
-    __pmSetProcessIdentity("pcp");
-=======
     __pmSetProcessIdentity(pmdausername);
->>>>>>> 142c2859
 #endif
 
     /*
