--- conflicted
+++ resolved
@@ -269,11 +269,7 @@
     char		*endnum;
     char		*passwd = NULL;
     char		*username = NULL;
-<<<<<<< HEAD
-    struct hostent	*hostInfo = NULL;
-=======
-    __pmHostEnt		*hostInfo;
->>>>>>> 11b2e6d3
+    __pmHostEnt		*hostInfo = NULL;
 
     __pmSetProgname(argv[0]);
 
@@ -326,14 +322,10 @@
 	exit(1);
     }
 
-<<<<<<< HEAD
     if (!Nflag)
-	hostInfo = gethostbyname(argv[optind]);
+	hostInfo = __pmGetAddrInfo(argv[optind]);
 
     if (hostInfo == NULL) {
-=======
-    if ((hostInfo = __pmGetAddrInfo(argv[optind])) == NULL) {
->>>>>>> 11b2e6d3
 	FILE	*f;
 
 	if ((f = fopen(argv[optind], "r")) == NULL) {
