#!/usr/bin/env pmpython
#
# Copyright (c) 2012,2018-2019 Red Hat.
# Copyright (c) 2008,2012 Aconex.  All Rights Reserved.
# Copyright (c) 2004 Silicon Graphics, Inc.  All Rights Reserved.
#
# This program is free software; you can redistribute it and/or modify it
# under the terms of the GNU General Public License as published by the
# Free Software Foundation; either version 2 of the License, or (at your
# option) any later version.
#
# This program is distributed in the hope that it will be useful, but
# WITHOUT ANY WARRANTY; without even the implied warranty of MERCHANTABILITY
# or FITNESS FOR A PARTICULAR PURPOSE.  See the GNU General Public License
# for more details.
#

""" PCP lmsensors Performance Metrics Domain Agent """

# pylint: disable=bad-continuation,line-too-long,too-few-public-methods,too-many-nested-blocks

import json
import subprocess
import re
import argparse
import os.path
from pcp.pmda import PMDA, pmdaMetric
from pcp.pmapi import pmUnits, pmContext as PCP
import cpmapi as c_api

sensorvalues = dict()   # lookup sensorname -> sensorvalue (temp/fan)
sensornames = dict()    # lookup sensornumber -> sensorname
basename = "lmsensors"

def lmsensors_get():
    ''' read sensor data '''

    if args.inject:
        # we will inject sensor data from a file
        # f = open(str(sys.argv[1]), "r")
        f = open(args.inject.name, args.inject.mode)
        output = f.read()
    else:
        # we will read real sensor data
        p = subprocess.Popen(["/usr/bin/sensors", "-j"], stdout=subprocess.PIPE)
<<<<<<< HEAD
        output = json.loads(re.sub("[0-9]_", "_", p.communicate()[0].decode("utf-8")))
        if args.debug >= 0:
            print("function lmsensors_get(), json object after removing redundant naming:\n", output)

        for lvl0 in output.keys():
            if args.debug == 1:
                print("level 0 keys:", output[lvl0].keys())
=======
        output = json.loads(re.sub("[0-9]_","_", p.communicate()[0].decode("utf-8")))
        if args.debug_value and args.debug_value >= 0:
            print("function lmsensors_get(), json object after removing redundant naming:\n", output)

        for lvl0 in output.keys():
            if args.debug_value and args.debug_value == 1:
                print("level 0 keys:",output[lvl0].keys())
>>>>>>> cca6c775
            for lvl1 in output[lvl0].keys():
                adapter = output[lvl0]["Adapter"].lower().replace(" ", "_")
                if lvl1 != "Adapter":
                    for lvl2 in output[lvl0][lvl1]:
                        if "_input" in lvl2:
                            sensorname = (lvl0+"."+adapter+"."+lvl1.replace(".", ",")).lower().replace(" ", "_").replace('-', '_')
                            sensorvalues[sensorname] = output[lvl0][lvl1][lvl2]

<<<<<<< HEAD
        if args.debug == 2:
            print("final array:", sensorvalues)
=======
        if args.debug_value and args.debug_value == 2:
            print("final array:",sensorvalues)
>>>>>>> cca6c775

class LmsensorsPMDA(PMDA):
    ''' lmsensors performance metrics domain agent '''

    def lmsensors_fetch_callback(self, cluster, item, inst):
        ''' Returns a list of value,status (single pair) for one metric '''

        lmsensors_get()
        if cluster == 0:
            # sanity checking: sort out temperatures below -127.
            # some sensors report -128 in error, from time to time.
            if re.search(r'temp', sensornames[item]):
                if int(sensorvalues[sensornames[item]]) < -127:
                    return None
            # sanity checking: sort out negative values from fans
            if re.search(r'fan', sensornames[item]):
                if int(sensorvalues[sensornames[item]]) < 0:
                    return None

            # if we made it until here, plainly return the read value
            return [sensorvalues[sensornames[item]], 1]
            # return [42, 1]
        return [c_api.PM_ERR_PMID, 0]

    def __init__(self, name, domain):
        ''' Initialisation - register metrics, callbacks, drop privileges '''

        PMDA.__init__(self, name, domain)
        self.connect_pmcd()

        sensorcounter = 0
        for k in sensorvalues:
            keysplit = k.split(".")
            self.add_metric(basename + "." + keysplit[0] + "." + keysplit[2],   # metric name
                pmdaMetric(self.pmid(0, sensorcounter),                         # ID
                c_api.PM_TYPE_FLOAT, c_api.PM_INDOM_NULL, c_api.PM_SEM_INSTANT, # type, indom, semantics
                pmUnits(0, 0, 0, 0, 0, 0)),                                     # and units.
                'sensor values from "sensors -u"',                              # short
                'sensor values from ' + k)                                      # long help
            sensornames[sensorcounter] = k
            sensorcounter += 1

        self.set_fetch_callback(self.lmsensors_fetch_callback)
        self.set_user(PCP.pmGetConfig('PCP_USER'))
        if args.debug_value:
            print("debug from __init__:")
            for k in sensorvalues:
                print("  sensorvalues key", k, " : value ", sensorvalues[k])
            for k in sensornames:
                print("  sensornames key", k, " : value ", sensornames[k])


# main
parser = argparse.ArgumentParser()
parser.add_argument("-i", "--inject", type=argparse.FileType('r'),
                    help="inject data from file instead of using sensors")
parser.add_argument("-d", "--debug", dest="debug_value", type=int, choices=[0, 1, 2],
                    help="change debug level, 0 is default")
args = parser.parse_args()

# if args.inject:

if not os.path.isfile('/usr/bin/sensors'):
    print("/usr/bin/sensors not found!  Is lm_sensors installed?")
    exit(1)

lmsensors_get()

if args.debug_value:
    for key in sensorvalues:
        print("dict sensorvalues: ", key, " : ", sensorvalues[key])
if __name__ == '__main__':
    LmsensorsPMDA('lmsensors', 74).run()<|MERGE_RESOLUTION|>--- conflicted
+++ resolved
@@ -43,23 +43,13 @@
     else:
         # we will read real sensor data
         p = subprocess.Popen(["/usr/bin/sensors", "-j"], stdout=subprocess.PIPE)
-<<<<<<< HEAD
         output = json.loads(re.sub("[0-9]_", "_", p.communicate()[0].decode("utf-8")))
-        if args.debug >= 0:
-            print("function lmsensors_get(), json object after removing redundant naming:\n", output)
-
-        for lvl0 in output.keys():
-            if args.debug == 1:
-                print("level 0 keys:", output[lvl0].keys())
-=======
-        output = json.loads(re.sub("[0-9]_","_", p.communicate()[0].decode("utf-8")))
         if args.debug_value and args.debug_value >= 0:
             print("function lmsensors_get(), json object after removing redundant naming:\n", output)
 
         for lvl0 in output.keys():
             if args.debug_value and args.debug_value == 1:
-                print("level 0 keys:",output[lvl0].keys())
->>>>>>> cca6c775
+                print("level 0 keys:", output[lvl0].keys())
             for lvl1 in output[lvl0].keys():
                 adapter = output[lvl0]["Adapter"].lower().replace(" ", "_")
                 if lvl1 != "Adapter":
@@ -68,13 +58,8 @@
                             sensorname = (lvl0+"."+adapter+"."+lvl1.replace(".", ",")).lower().replace(" ", "_").replace('-', '_')
                             sensorvalues[sensorname] = output[lvl0][lvl1][lvl2]
 
-<<<<<<< HEAD
-        if args.debug == 2:
+        if args.debug_value and args.debug_value == 2:
             print("final array:", sensorvalues)
-=======
-        if args.debug_value and args.debug_value == 2:
-            print("final array:",sensorvalues)
->>>>>>> cca6c775
 
 class LmsensorsPMDA(PMDA):
     ''' lmsensors performance metrics domain agent '''
