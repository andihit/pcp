--- conflicted
+++ resolved
@@ -210,7 +210,6 @@
         PMDA_PMID(CLUSTER_DM_COUNTER, PM_DM_STATS_TOTAL_WRITE_NSECS),
         PM_TYPE_U64, DM_STATS_INDOM, PM_SEM_INSTANT,
         PMDA_PMUNITS(0,1,0,0,PM_TIME_NSEC,0) }, },
-<<<<<<< HEAD
     /* DM STATS latency histogram */
     { .m_desc = {
         PMDA_PMID(CLUSTER_DM_HISTOGRAM, PM_DM_HISTOGRAM_COUNT),
@@ -228,9 +227,6 @@
         PMDA_PMID(CLUSTER_DM_HISTOGRAM, PM_DM_HISTOGRAM_BIN),
         PM_TYPE_U64, DM_HISTOGRAM_INDOM, PM_SEM_INSTANT,
         PMDA_PMUNITS(0,0,0,0,0,0) }, },
-#endif
-=======
->>>>>>> f68ecee5
 };
 
 static pmdaIndom indomtable[] = {
