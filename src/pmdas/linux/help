#
<<<<<<< HEAD
# Copyright (c) 2000,2004 Silicon Graphics, Inc.  All Rights Reserved.
# Portions Copyright (c) International Business Machines Corp., 2002
# Portions Copyright (c) 2007-2008 Aconex.  All Rights Reserved.
=======
# Copyright (c) 2000,2004-2008 Silicon Graphics, Inc.  All Rights Reserved.
# Portions Copyright (c) International Business Machines Corp., 2002
# Portions Copyright (c) 2007 Aconex.  All Rights Reserved.
>>>>>>> 41585df9
#
# This program is free software; you can redistribute it and/or modify it
# under the terms of the GNU General Public License as published by the
# Free Software Foundation; either version 2 of the License, or (at your
# option) any later version.
#
# This program is distributed in the hope that it will be useful, but
# WITHOUT ANY WARRANTY; without even the implied warranty of MERCHANTABILITY
# or FITNESS FOR A PARTICULAR PURPOSE.  See the GNU General Public License
# for more details.
#
# You should have received a copy of the GNU General Public License along
# with this program; if not, write to the Free Software Foundation, Inc.,
# 59 Temple Place, Suite 330, Boston, MA  02111-1307 USA
#
# Contact information: Silicon Graphics, Inc., 1500 Crittenden Lane,
# Mountain View, CA 94043, USA, or: http://www.sgi.com
#
<<<<<<< HEAD
=======
# $Revision: 1.51 $
#
>>>>>>> 41585df9
# Linux PMDA help file in the ASCII format
#
# lines beginning with a # are ignored
# lines beginning @ introduce a new entry of the form
#  @ metric_name oneline-text
#  help test goes
#  here over multiple lines
#  ...
#
# the metric_name is decoded against the default PMNS -- as a special case,
# a name of the form NNN.MM (for numeric NNN and MM) is interpreted as an
# instance domain identification, and the text describes the instance domain
#
# blank lines before the @ line are ignored
#
@ kernel.uname.release release level of the running kernel
Release level of the running kernel as reported via the release[]
value returned from uname(2) or uname -r.

See also pmda.uname.

@ kernel.uname.version version level (build number) and build date of the running kernel
Version level of the running kernel as reported by the version[]
value returned from uname(2) or uname -v.  Usually a build number
followed by a build date.

See also pmda.uname.

@ kernel.uname.sysname name of the implementation of the operating system
Name of the implementation of the running operating system as reported
by the sysname[] value returned from uname(2) or uname -s.  Usually
"Linux".

See also pmda.uname.

@ kernel.uname.machine name of the hardware type the system is running on
Name of the hardware type the system is running on as reported by the machine[]
value returned from uname(2) or uname -m, e.g. "i686".

See also pmda.uname.

@ kernel.uname.nodename host name of this node on the network
Name of this node on the network as reported by the nodename[]
value returned from uname(2) or uname -n.  Usually a synonym for
the host name.

See also pmda.uname.

@ kernel.uname.distro Linux distribution name
The Linux distribution name, as determined by a number of heuristics.
For example:
+ on Fedora, the contents of /etc/fedora-release
+ on RedHat, the contents of /etc/redhat-release

@ kernel.percpu.cpu.user percpu user CPU time metric from /proc/stat
@ kernel.percpu.cpu.nice percpu nice user CPU time metric from /proc/stat
@ kernel.percpu.cpu.sys percpu sys CPU time metric from /proc/stat
@ kernel.percpu.cpu.idle percpu idle CPU time metric from /proc/stat
@ kernel.percpu.cpu.steal percpu XEN CPU time metric from /proc/stat
@ kernel.percpu.cpu.wait.total percpu wait CPU time
Percpu I/O wait CPU time. This is available on 2.6 kernels and
some 2.4 kernels. If it is not available it will be zero rather than
"unavailable".

@ kernel.percpu.cpu.intr percpu interrupt CPU time 
Total time spent processing interrupts on each CPU (this includes
both soft and hard interrupt processing time).  This is available
on 2.6 kernels and some 2.4 kernels. If it is not available it
will be zero rather than "unavailable".

@ kernel.percpu.cpu.irq.soft percpu soft interrupt CPU time 
Percpu soft interrupt CPU time (defered interrupt handling code,
not run in the initial interrupt handler).  This is available on
2.6 kernels and some 2.4 kernels. If it is not available it will
be zero rather than "unavailable".

@ kernel.percpu.cpu.irq.hard percpu hard interrupt CPU time 
Percpu soft interrupt CPU time ("hard" interrupt handling code
is the code run directly on receipt of the initial hardware
interrupt, and does not include "soft" interrupt handling code
which is defered until later).  This is available on 2.6 kernels
and some 2.4 kernels. If it is not available it will be zero
rather than "unavailable".

@ kernel.percpu.cpu.steal percpu CPU steal time 
Percpu time when the CPU had a runnable process, but the hypervisor
(virtualisation layer) chose to run something else instead.  This
metric is available on 2.6 kernels.

@ kernel.percpu.interrupts per-CPU interrupt counters from /proc/interrupts
This provides one counter (normally converted to a count/second)
for each type of interrupt, for each CPU in the system.

@ kernel.all.syscall total system calls counter from /proc/interrupts
This provides a counter (normally converted to a count/second)
of the total number of system calls executed across all CPUs.

A kernel patch is required for the instrumentation to use this metric
(contact markgw@sgi.com).

@ kernel.percpu.syscall per-CPU system call counters from /proc/interrupts
This provides a counter (normally converted to a count/second)
of the total number of system calls executed per-CPU.

A kernel patch is required for the instrumentation to use this metric
(contact markgw@sgi.com).

@ disk.dev.read per-disk read operations
Cummulative number of disk read operations since system boot time (subject
to counter wrap).

If the "sard" patch has been applied, the values are obtained from
/proc/partitions, otherwise they are obtained from /proc/stat. In the
latter case, (a) some metric values may be shared by multiple disks
(this may happen if both scsi and ide disks are present in the system),
in which case the disk instance name will show multiple device names
separated by "+", and (b) metric values may not be available at all for
some disks - this only happens if there are more than four disk devices
installed in the system, and is the unfortunate end result of a
limitation in the kernel's I/O accounting.

@ disk.dev.write per-disk write operations
Cummulative number of disk write operations since system boot time (subject
to counter wrap).

If the "sard" patch has been applied, the values are obtained from
/proc/partitions, otherwise they are obtained from /proc/stat. In the
latter case, (a) some metric values may be shared by multiple disks
(this may happen if both scsi and ide disks are present in the system),
in which case the disk instance name will show multiple device names
separated by "+", and (b) metric values may not be available at all for
some disks - this only happens if there are more than four disk devices
installed in the system, and is the unfortunate end result of a
limitation in the kernel's I/O accounting.

@ disk.dev.total per-disk total (read+write) operations
Cummulative number of disk read and write operations since system boot
time (subject to counter wrap).

If the "sard" patch has been applied, the values are obtained from
/proc/partitions, otherwise they are obtained from /proc/stat. In the
latter case, (a) some metric values may be shared by multiple disks
(this may happen if both scsi and ide disks are present in the system),
in which case the disk instance name will show multiple device names
separated by "+", and (b) metric values may not be available at all for
some disks - this only happens if there are more than four disk devices
installed in the system, and is the unfortunate end result of a
limitation in the kernel's I/O accounting.

@ disk.dev.blkread per-disk block read operations
Cummulative number of disk block read operations since system boot time
(subject to counter wrap).

If the "sard" patch has been applied, the values are obtained from
/proc/partitions, otherwise they are obtained from /proc/stat. In the
latter case, (a) some metric values may be shared by multiple disks
(this may happen if both scsi and ide disks are present in the system),
in which case the disk instance name will show multiple device names
separated by "+", and (b) metric values may not be available at all for
some disks - this only happens if there are more than four disk devices
installed in the system, and is the unfortunate end result of a
limitation in the kernel's I/O accounting.

@ disk.dev.blkwrite per-disk block write operations
Cummulative number of disk block write operations since system boot time
(subject to counter wrap).

If the "sard" patch has been applied, the values are obtained from
/proc/partitions, otherwise they are obtained from /proc/stat. In the
latter case, (a) some metric values may be shared by multiple disks
(this may happen if both scsi and ide disks are present in the system),
in which case the disk instance name will show multiple device names
separated by "+", and (b) metric values may not be available at all for
some disks - this only happens if there are more than four disk devices
installed in the system, and is the unfortunate end result of a
limitation in the kernel's I/O accounting.

@ disk.dev.blktotal per-disk total (read+write) block operations
Cummulative number of disk block read and write operations since system
boot time (subject to counter wrap).

If the "sard" patch has been applied, the values are obtained from
/proc/partitions, otherwise they are obtained from /proc/stat. In the
latter case, (a) some metric values may be shared by multiple disks
(this may happen if both scsi and ide disks are present in the system),
in which case the disk instance name will show multiple device names
separated by "+", and (b) metric values may not be available at all for
some disks - this only happens if there are more than four disk devices
installed in the system, and is the unfortunate end result of a
limitation in the kernel's I/O accounting.

@ disk.dev.read_bytes per-disk count of bytes read
This metric is not available if the "sard" patch has not been applied.
See disk.dev.read for further details.

@ disk.dev.write_bytes per-disk count of bytes written
This metric is not available if the "sard" patch has not been applied.
See disk.dev.write for further details.

@ disk.dev.total_bytes per-disk count of total bytes read and written
This metric is not available if the "sard" patch has not been applied.
See disk.dev.total for further details.

@ disk.dev.scheduler per-disk I/O scheduler
The name of the I/O scheduler in use for each device.  The scheduler
is part of the block layer in the kernel, and attempts to optimise the
I/O submission patterns using various techniques (typically, sorting
and merging adjacent requests into larger ones to reduce seek activity,
but certainly not limited to that).

@ disk.dev.avactive per-disk count of active time
When converted to a rate, this metric represents the average utilization of
the disk during the sampling interval.  A value of 0.5 (or 50%) means the
disk was active (i.e. busy) half the time.

@ disk.dev.aveq per-disk time averaged count of request queue length
When converted to a rate, this metric represents the time averaged disk
request queue length during the sampling interval.  A value of 2.5 (or 250%)
represents a time averaged queue length of 2.5 requests during the sampling
interval.

@ disk.dev.read_merge per-disk count of merged read requests
Count of read requests that were merged with an already queued read request.

@ disk.dev.write_merge per-disk count of merged write requests
Count of write requests that were merged with an already queued write request.

@ disk.all.read_merge total count of merged read requests, summed for all disks
Total count of read requests that were merged with an already queued read request.

@ disk.all.write_merge total count of merged write requests, summed for all disks
Total count of write requests that were merged with an already queued write request.

@ disk.all.avactive total count of active time, summed for all disks
When converted to a rate, this metric represents the average utilization of
all disks during the sampling interval.  A value of 0.25 (or 25%) means that
on average every disk was active (i.e. busy) one quarter of the time.

@ disk.all.aveq total time averaged count of request queue length, summed for all disks
When converted to a rate, this metric represents the average across all disks
of the time averaged request queue length during the sampling interval.  A
value of 1.5 (or 150%) suggests that (on average) each all disk experienced a
time averaged queue length of 1.5 requests during the sampling interval.

@ disk.all.read total read operations, summed for all disks
Cummulative number of disk read operations since system boot time
(subject to counter wrap), summed over all disk devices.

@ disk.all.write total write operations, summed for all disks
Cummulative number of disk read operations since system boot time
(subject to counter wrap), summed over all disk devices.

@ disk.all.total total (read+write) operations, summed for all disks
Cummulative number of disk read and write operations since system boot
time (subject to counter wrap), summed over all disk devices.

@ disk.all.blkread block read operations, summed for all disks
Cummulative number of disk block read operations since system boot time
(subject to counter wrap), summed over all disk devices.

@ disk.all.blkwrite block write operations, summed for all disks
Cummulative number of disk block write operations since system boot time
(subject to counter wrap), summed over all disk devices.

@ disk.all.blktotal total (read+write) block operations, summed for all disks
Cummulative number of disk block read and write operations since system
boot time (subject to counter wrap), summed over all disk devices.

@ disk.partitions.read read operations metric from /proc/partitions
Cummulative number of disk read operations since system boot time
(subject to counter wrap) for individual disk partitions.

If the "sard" patch has not been applied, the values for this metric
are unavailable.

@ disk.all.read_bytes count of bytes read for all disk devices
This metric is not available if the "sard" patch has not been applied.
See disk.all.read for further details.

@ disk.all.write_bytes count of bytes written for all disk devices
This metric is not available if the "sard" patch has not been applied.
See disk.all.write for further details.

@ disk.all.total_bytes total count of bytes read and written for all disk devices
This metric is not available if the "sard" patch has not been applied.
See disk.all.total for further details.

@ disk.partitions.write write operations metric from /proc/partitions
Cummulative number of disk write operations since system boot time
(subject to counter wrap) for individual disk partitions.

If the "sard" patch has not been applied, the values for this metric
are unavailable.

@ disk.partitions.total total (read+write) I/O operations metric from /proc/partitions
Cummulative number of disk read and write operations since system boot
time (subject to counter wrap) for individual disk partitions.

If the "sard" patch has not been applied, the values for this metric
are unavailable.

@ disk.partitions.blkread block read operations metric from /proc/partitions
Cummulative number of disk block read operations since system boot time
(subject to counter wrap) for individual disk partitions.

If the "sard" patch has not been applied, the values for this metric
are unavailable.

@ disk.partitions.blkwrite block write operations metric from /proc/partitions
Cummulative number of disk block write operations since system boot time
(subject to counter wrap) for individual disk partitions.

If the "sard" patch has not been applied, the values for this metric
are unavailable.

@ disk.partitions.blktotal total (read+write) block operations metric from /proc/partitions
Cummulative number of disk block read and write operations since system
boot time (subject to counter wrap) for individual disk partitions.

If the "sard" patch has not been applied, the values for this metric
are unavailable.

@ disk.partitions.read_bytes number of bytes read, from /proc/partitions
Cummulative number of bytes read since system boot time (subject to
counter wrap) for individual disk partitions.

If the "sard" patch has not been applied, the values for this metric
are unavailable.

@ disk.partitions.write_bytes number of bytes written, from /proc/partitions
Cummulative number of bytes written since system boot time (subject to
counter wrap) for individual disk partitions.

If the "sard" patch has not been applied, the values for this metric
are unavailable.

@ disk.partitions.total_bytes total number of bytes read and written, from /proc/partitions
Cummulative number of bytes read and written since system boot time
(subject to counter wrap) for individual disk partitions.

If the "sard" patch has not been applied, the values for this metric
are unavailable.

@ swap.pagesin pages read from swap devices due to demand for physical memory
@ swap.pagesout pages written to swap devices due to demand for physical memory
@ swap.in pages number of swap in operations
@ swap.out pages number of swap out operations
@ kernel.all.pswitch context switches metric from /proc/stat
@ kernel.all.sysfork fork rate metric from /proc/stat
@ kernel.all.intr intrrupt rate metric from /proc/stat
The value is the first value from the intr field in /proc/stat,
which is a counter of the total number of interrupts processed.
The value is normally converted to a rate (count/second).
This counter usually increases by at least HZ/second,
i.e. the clock interrupt rate, wehich is usually 100/second.

See also kernel.percpu.interrupts to get a breakdown
of interrupt rates by interrupt type and which CPU
processed each one.

@ mem.physmem total system memory metric reported by /proc/meminfo
The value of this metric corresponds to the "MemTotal" field
reported by /proc/meminfo. Note that this does not necessarily
correspond to actual installed physical memory - there may
be areas of the physical address space mapped as ROM in
various peripheral devices and the bios may be mirroring
certain ROMs in RAM.
@ mem.freemem free system memory metric from /proc/meminfo
@ mem.util.used used memory metric from /proc/meminfo
Used memory is the difference between mem.physmem and mem.freemem.
@ mem.util.free free memory metric from /proc/meminfo
Alias for mem.freemem.
@ mem.util.shared shared memory metric from /proc/meminfo
Shared memory metric. Currently always zero on Linux 2.4 kernels
and has been removed from 2.6 kernels.
@ mem.util.bufmem I/O buffers metric from /proc/meminfo
Memory allocated for buffer_heads.
@ mem.util.cached page cache metric from /proc/meminfo
Memory used by the page cache, including buffered file data.
This is in-memory cache for files read from the disk (the pagecache)
but doesn't include SwapCached.
@ mem.util.other unaccounted memory
Memory that is not free (i.e. has been referenced) and is not cached.
mem.physmem - mem.util.free - mem.util.cached - mem.util.buffers
@ mem.util.active Kbytes on the active page list (recently referenced pages)
Memory that has been used more recently and usually not reclaimed unless
absolutely necessary.
@ mem.util.inactive Kbytes on the inactive page list (candidates for discarding)
Memory which has been less recently used.  It is more eligible to be
reclaimed for other purposes
@ mem.util.swapCached Kbytes in swap cache, from /proc/meminfo
Memory that once was swapped out, is swapped back in but still also
is in the swapfile (if memory is needed it doesn't need to be swapped
out AGAIN because it is already in the swapfile. This saves I/O)
@ mem.util.highTotal Kbytes in high memory, from /proc/meminfo
This is apparently an i386 specific metric, and seems to be always zero
on ia64 architecture (and possibly others). On i386 arch (at least),
highmem is all memory above ~860MB of physical memory. Highmem areas
are for use by userspace programs, or for the pagecache. The kernel
must use tricks to access this memory, making it slower to access
than lowmem.
@ mem.util.highFree Kbytes free high memory, from /proc/meminfo
See mem.util.highTotal. Not used on ia64 arch (and possibly others).
@ mem.util.lowTotal Kbytes in low memory total, from /proc/meminfo
Lowmem is memory which can be used for everything that highmem can be
used for, but it is also availble for the kernel's use for its own
data structures. Among many other things, it is where everything
from the Slab is allocated.  Bad things happen when you're out of lowmem.
(this may only be true on i386 architectures).
@ mem.util.lowFree Kbytes free low memory, from /proc/meminfo
See mem.util.lowTotal
@ mem.util.swapTotal Kbytes swap, from /proc/meminfo
total amount of swap space available
@ mem.util.swapFree Kbytes free swap, from /proc/meminfo
Memory which has been evicted from RAM, and is temporarily on the disk
@ mem.util.dirty Kbytes in dirty pages, from /proc/meminfo
Memory which is waiting to get written back to the disk
@ mem.util.writeback Kbytes in writeback pages, from /proc/meminfo
Memory which is actively being written back to the disk
@ mem.util.mapped Kbytes in mapped pages, from /proc/meminfo
files which have been mmaped, such as libraries
@ mem.util.slab Kbytes in slab memory, from /proc/meminfo
in-kernel data structures cache
@ mem.util.commitLimit Kbytes limit for address space commit, from /proc/meminfo
The static total, in Kbytes, available for commitment to address 
spaces. Thus, mem.util.committed_AS may range up to this total. Normally 
the kernel overcommits memory, so this value may exceed mem.physmem
@ mem.util.committed_AS Kbytes committed to address spaces, from /proc/meminfo
An estimate of how much RAM you would need to make a 99.99% guarantee
that there never is OOM (out of memory) for this workload. Normally
the kernel will overcommit memory. That means, say you do a 1GB malloc,
nothing happens, really. Only when you start USING that malloc memory
you will get real memory on demand, and just as much as you use.
@ mem.util.pageTables Kbytes in kernel page tables, from /proc/meminfo
@ mem.util.reverseMaps Kbytes in reverse mapped pages, from /proc/meminfo
@ mem.util.cache_clean Kbytes cached and not dirty or writeback, derived from /proc/meminfo
<<<<<<< HEAD
@ mem.util.anonpages Kbytes in anonymous mapped pages, from /proc/meminfo

=======
@ mem.util.anonpages Kbytes in user pages not backed by files, from /proc/meminfo
User memory (Kbytes) in pages not backed by files, e.g. from malloc()
>>>>>>> 41585df9
@ mem.vmstat.nr_dirty number of pages in dirty state
Instantaneous number of pages in dirty state, from /proc/vmstat
@ mem.vmstat.nr_writeback number of pages in writeback state
Instantaneous number of pages in writeback state, from /proc/vmstat
@ mem.vmstat.nr_unstable number of pages in unstable state
Instantaneous number of pages in unstable state, from /proc/vmstat
@ mem.vmstat.nr_page_table_pages number of page table pages
Instantaneous number of page table pages, from /proc/vmstat
@ mem.vmstat.nr_mapped number of mapped pagecache pages
Instantaneous number of mapped pagecache pages, from /proc/vmstat
See also mem.vmstat.nr_anon for anonymous mapped pages.
@ mem.vmstat.nr_slab number of slab pages
Instantaneous number of slab pages, from /proc/vmstat
This counter was retired in 2.6.18 kernels, and replaced by
mem.vmstat.nr_slab_reclaimable and mem.vmstat.nr_slab_unreclaimable.
@ mem.vmstat.pgpgin page in operations
Count of page in operations since boot, from /proc/vmstat
@ mem.vmstat.pgpgout page out operations
Count of page out operations since boot, from /proc/vmstat
@ mem.vmstat.pswpin pages swapped in
Count of pages swapped in since boot, from /proc/vmstat
@ mem.vmstat.pswpout pages swapped out
Count of pages swapped out since boot, from /proc/vmstat
@ mem.vmstat.pgalloc_high high mem page allocations
Count of high mem page allocations since boot, from /proc/vmstat
@ mem.vmstat.pgalloc_normal normal mem page allocations
Count of normal mem page allocations since boot, from /proc/vmstat
@ mem.vmstat.pgalloc_dma dma mem page allocations
Count of dma mem page allocations since boot, from /proc/vmstat
@ mem.vmstat.pgfree page free operations
Count of page free operations since boot, from /proc/vmstat
@ mem.vmstat.pgactivate pages moved from inactive to active
Count of pages moved from inactive to active since boot, from /proc/vmstat
@ mem.vmstat.pgdeactivate pages moved from active to inactive
Count of pages moved from active to inactive since boot, from /proc/vmstat
@ mem.vmstat.pgfault page major and minor fault operations
Count of page major and minor fault operations since boot, from /proc/vmstat
@ mem.vmstat.pgmajfault major page fault operations
Count of major page fault operations since boot, from /proc/vmstat
@ mem.vmstat.pgrefill_high high mem pages inspected in refill_inactive_zone
Count of high mem pages inspected in refill_inactive_zone since boot,
from /proc/vmstat
@ mem.vmstat.pgrefill_normal normal mem pages inspected in refill_inactive_zone
Count of normal mem pages inspected in refill_inactive_zone since boot,
from /proc/vmstat
@ mem.vmstat.pgrefill_dma dma mem pages inspected in refill_inactive_zone
Count of dma mem pages inspected in refill_inactive_zone since boot,
from /proc/vmstat
@ mem.vmstat.pgsteal_high high mem pages reclaimed
Count of high mem pages reclaimed since boot, from /proc/vmstat
@ mem.vmstat.pgsteal_normal normal mem pages reclaimed
Count of normal mem pages reclaimed since boot, from /proc/vmstat
@ mem.vmstat.pgsteal_dma dma mem pages reclaimed
Count of dma mem pages reclaimed since boot, from /proc/vmstat
@ mem.vmstat.pgscan_kswapd_high high mem pages scanned by kswapd
Count of high mem pages scanned by kswapd since boot, from /proc/vmstat
@ mem.vmstat.pgscan_kswapd_normal normal mem pages scanned by kswapd
Count of normal mem pages scanned by kswapd since boot, from /proc/vmstat
@ mem.vmstat.pgscan_kswapd_dma dma mem pages scanned by kswapd
Count of dma mem pages scanned by kswapd since boot, from /proc/vmstat
@ mem.vmstat.pgscan_direct_high high mem pages scanned
Count of high mem pages scanned since boot, from /proc/vmstat
@ mem.vmstat.pgscan_direct_normal normal mem pages scanned
Count of normal mem pages scanned since boot, from /proc/vmstat
@ mem.vmstat.pgscan_direct_dma dma mem pages scanned
Count of dma mem pages scanned since boot, from /proc/vmstat
@ mem.vmstat.pginodesteal pages reclaimed via inode freeing
Count of pages reclaimed via inode freeing since boot, from /proc/vmstat
@ mem.vmstat.slabs_scanned slab pages scanned
Count of slab pages scanned since boot, from /proc/vmstat
@ mem.vmstat.kswapd_steal pages reclaimed by kswapd
Count of pages reclaimed by kswapd since boot, from /proc/vmstat
@ mem.vmstat.kswapd_inodesteal pages reclaimed via kswapd inode freeing
Count of pages reclaimed via kswapd inode freeing since boot, from
/proc/vmstat
@ mem.vmstat.pageoutrun kswapd calls to page reclaim
Count of kswapd calls to page reclaim since boot, from /proc/vmstat
@ mem.vmstat.allocstall direct reclaim calls
Count of direct reclaim calls since boot, from /proc/vmstat
@ mem.vmstat.pgrotated pages rotated to tail of the LRU
Count of pages rotated to tail of the LRU since boot, from /proc/vmstat
@mem.vmstat.nr_anon_pages number of anonymous mapped pagecache pages
Instantaneous number of anonymous mapped pagecache pages, from /proc/vmstat
See also mem.vmstat.mapped for other mapped pages.
@mem.vmstat.nr_bounce number of bounce buffer pages
Instantaneous number of bounce buffer pages, from /proc/vmstat
@mem.vmstat.nr_slab_reclaimable reclaimable slab pages
Instantaneous number of reclaimable slab pages, from /proc/vmstat.
Added in 2.6.18 kernels.
@mem.vmstat.nr_slab_unreclaimable unreclaimable slab pages
Instantaneous number of unreclaimable slab pages, from /proc/vmstat.
Added in 2.6.18 kernels.
@mem.vmstat.nr_vmscan_write pages written by VM scanner from LRU
Count of pages written from the LRU by the VM scanner, from /proc/vmstat.
The VM is supposed to minimise the number of pages which get written
from the LRU (for IO scheduling efficiency, and for high reclaim-success
rates).

@ swap.length total swap available metric from /proc/meminfo
@ swap.used swap used metric from /proc/meminfo
@ swap.free swap free metric from /proc/meminfo
@ kernel.all.load 1, 5 and 15 minute load average
<<<<<<< HEAD
@ kernel.all.cpu.user total user CPU time from /proc/stat for all CPUs
@ kernel.all.cpu.intr total interrupt CPU time from /proc/stat for all CPUs
Total time spent processing interrupts on all CPUs.
This value includes both soft and hard interrupt processing time.
@ kernel.all.cpu.wait.total total wait CPU time from /proc/stat for all CPUs
@ kernel.all.cpu.nice total nice user CPU time from /proc/stat for all CPUs
@ kernel.all.cpu.sys total sys CPU time from /proc/stat for all CPUs
@ kernel.all.cpu.idle total idle CPU time from /proc/stat for all CPUs
@ kernel.all.cpu.irq.soft soft interrupt CPU time from /proc/stat for all CPUs
Total soft interrupt CPU time (defered interrupt handling code,
not run in the initial interrupt handler).
@ kernel.all.cpu.irq.hard hard interrupt CPU time from /proc/stat for all CPUs
Total soft interrupt CPU time ("hard" interrupt handling code
is the code run directly on receipt of the initial hardware
interrupt, and does not include "soft" interrupt handling code
which is defered until later).
@ kernel.all.cpu.steal percpu virtualisation CPU steal time 
Total CPU time when a CPU had a runnable process, but the hypervisor
(virtualisation layer) chose to run something else instead.
=======
@ kernel.all.cpu.user total user CPU time metric from /proc/stat for all CPUs
@ kernel.all.cpu.intr total interrupts CPU time
Total interrupts CPU time.

This metric is retained on Linux for interoperability with PCP monitor
tools running on IRIX.

@ kernel.all.cpu.wait.total total wait CPU time
Total wait CPU time.

This metric is retained on Linux for interoperability with PCP monitor
tools running on IRIX.

@ kernel.all.cpu.nice total nice user CPU time metric from /proc/stat for all CPUs
@ kernel.all.cpu.sys total sys CPU time metric from /proc/stat for all CPUs
@ kernel.all.cpu.idle total idle CPU time metric from /proc/stat for all CPUs
@ kernel.all.cpu.steal total XEN CPU time metric from /proc/stat for all CPUs
>>>>>>> 41585df9
@ kernel.all.nusers number of user sessions on system

@ network.interface.in.bytes network recv read bytes from /proc/net/dev per network interface
@ network.interface.in.packets network recv read packets from /proc/net/dev per network interface
@ network.interface.in.errors network recv read errors from /proc/net/dev per network interface
@ network.interface.in.drops network recv read drops from /proc/net/dev per network interface
@ network.interface.in.mcasts network recv compressed from /proc/net/dev per network interface
@ network.interface.in.fifo network recv read fifos from /proc/net/dev per network interface
@ network.interface.in.frame network recv read frames from /proc/net/dev per network interface
@ network.interface.in.compressed network recv compressed from /proc/net/dev per network interface
@ network.interface.out.bytes network send bytes from /proc/net/dev per network interface
@ network.interface.out.packets network send packets from /proc/net/dev per network interface
@ network.interface.out.errors network send errors from /proc/net/dev per network interface
@ network.interface.out.drops network send drops from /proc/net/dev per network interface
@ network.interface.out.fifo network send fifos from /proc/net/dev per network interface
@ network.interface.collisions network send collisions from /proc/net/dev per network interface
@ network.interface.out.carrier network send carrier from /proc/net/dev per network interface
@ network.interface.out.compressed network send compressed from /proc/net/dev per network interface
@ network.interface.total.bytes network total (in+out) bytes from /proc/net/dev per network interface
@ network.interface.total.packets network total (in+out) packets from /proc/net/dev per network interface
@ network.interface.total.errors network total (in+out) errors from /proc/net/dev per network interface
@ network.interface.total.drops network total (in+out) drops from /proc/net/dev per network interface
@ network.interface.total.mcasts network total (in+out) mcasts from /proc/net/dev per network interface
@ network.interface.mtu maximum transmission unit on network interface
@ network.interface.speed interface speed in megabytes per second
The linespeed on the network interface, as reported by the kernel,
scaled from Megabits/second to Megabytes/second.
See also network.interface.baudrate for the bytes/second value.
@ network.interface.baudrate interface speed in bytes per second
The linespeed on the network interface, as reported by the kernel,
scaled up from Megabits/second to bits/second and divided by 8 to convert
to bytes/second.
See also network.interface.speed for the Megbytes/second value.
@ network.interface.duplex value one for half or two for full duplex interface
@ network.interface.up boolean for whether interface is currently up or down
@ network.interface.inet_addr string INET interface address (ifconfig style)
@ network.sockstat.tcp.inuse instantaneous number of tcp sockets currently in use
@ network.sockstat.tcp.highest highest number of tcp sockets in use at any one time since boot
@ network.sockstat.tcp.util instantaneous tcp socket utilization (100 * inuse/highest)
@ network.sockstat.udp.inuse instantaneous number of udp sockets currently in use
@ network.sockstat.udp.highest highest number of udp sockets in use at any one time since boot
@ network.sockstat.udp.util instantaneous udp socket utilization (100 * inuse/highest)
@ network.sockstat.raw.inuse instantaneous number of raw sockets currently in use
@ network.sockstat.raw.highest highest number of raw sockets in use at any one time since boot
@ network.sockstat.raw.util instantaneous raw socket utilization (100 * inuse/highest)
@ hinv.physmem total system memory metric from /proc/meminfo
@ hinv.pagesize Memory page size
The memory page size of the running kernel in bytes.
@ hinv.ncpu number of CPUs in the system
@ hinv.ndisk number of disks in the syste (excluding floppy drives)
@ hinv.nfilesys number of (local) file systems currently mounted
@ hinv.map.scsi list of active SCSI devices
There is one string value for each SCSI device active in the system,
as extracted from /proc/scsi/scsi. The external instance name
for each device is in the format scsiD:C:I:L where
D is controller number, C is channel number, I is device ID
and L is the SCSI LUN number for the device. The values for this
metric are the actual device names (sd[a-z] are SCSI disks, st[0-9]
are SCSI tapes and scd[0-9] are SCSI CD-ROMS.
@ filesys.capacity Total capacity of mounted filesystem (Kbytes)
@ filesys.used Total space used on mounted filesystem (Kbytes)
@ filesys.free Total space free on mounted filesystem (Kbytes)
@ filesys.maxfiles Inodes capacity of mounted filesystem
@ filesys.usedfiles Number of inodes allocated on mounted filesystem
@ filesys.freefiles Number of unallocated inodes on mounted filesystem
@ filesys.mountdir file system mount point
@ filesys.full percentage of filesystem in use
@ filesys.blocksize Size of each block on mounted filesystem (Bytes)
@ filesys.avail Total space free to non-superusers on mounted filesystem (Kbytes)
@ swapdev.free physical swap free space
@ swapdev.length physical swap size
@ swapdev.maxswap maximum swap length (same as swapdev.length on Linux)
@ swapdev.vlength virtual swap size (always zero on Linux)
Virtual swap size (always zero on Linux since Linux does not support
virtual swap).

This metric is retained on Linux for interoperability with PCP monitor
tools running on IRIX.

@ swapdev.priority swap resource priority
@ nfs.client.calls cumulative total of client NFSv2 requests
@ nfs.client.reqs cumulative total of client NFSv2 requests by request type
@ nfs.server.calls cumulative total of server NFSv2 requests
@ nfs.server.reqs cumulative total of client NFSv2 requests by request type
@ nfs3.client.calls cumulative total of client NFSv3 requests
@ nfs3.client.reqs cumulative total of client NFSv3 requests by request type
@ nfs3.server.calls cumulative total of server NFSv3 requests
@ nfs3.server.reqs cumulative total of client NFSv3 requests by request type
@ nfs4.client.calls cumulative total of client NFSv4 requests
@ nfs4.client.reqs cumulative total for each client NFSv4 request type
@ nfs4.server.calls cumulative total of server NFSv4 operations, plus NULL requests
@ nfs4.server.reqs cumulative total for each server NFSv4 operation, and for NULL requests
@ rpc.client.rpccnt cumulative total of client RPC requests
@ rpc.client.rpcretrans cumulative total of client RPC retransmissions
@ rpc.client.rpcauthrefresh cumulative total of client RPC auth refreshes
@ rpc.client.netcnt cumulative total of client RPC network layer requests
@ rpc.client.netudpcnt cumulative total of client RPC UDP network layer requests
@ rpc.client.nettcpcnt cumulative total of client RPC TCP network layer requests
@ rpc.client.nettcpconn cumulative total of client RPC TCP network layer connection requests
@ rpc.server.rpccnt cumulative total of server RPC requests
@ rpc.server.rpcerr cumulative total of server RPC errors
@ rpc.server.rpcbadfmt cumulative total of server RPC bad format errors
@ rpc.server.rpcbadauth cumulative total of server RPC bad auth errors
@ rpc.server.rpcbadclnt cumulative total of server RPC bad client errors
@ rpc.server.rchits cumulative total of request-reply-cache hits
@ rpc.server.rcmisses cumulative total of request-reply-cache misses
@ rpc.server.rcnocache cumulative total of uncached request-reply-cache requests
@ rpc.server.fh_cached cumulative total of file handle cache requests
@ rpc.server.fh_valid cumulative total of file handle cache validations
@ rpc.server.fh_fixup cumulative total of file handle cache fixup validations
@ rpc.server.fh_lookup cumulative total of file handle cache new lookups
@ rpc.server.fh_stale cumulative total of stale file handle cache errors
@ rpc.server.fh_concurrent cumulative total of concurrent file handle cache requests
@ rpc.server.netcnt cumulative total of server RPC network layer requests
@ rpc.server.netudpcnt cumulative total of server RPC UDP network layer requests
@ rpc.server.nettcpcnt cumulative total of server RPC TCP network layer requests
@ rpc.server.nettcpconn cumulative total of server RPC TCP network layer connection requests
@ rpc.server.fh_anon cumulative total anonymous file dentries returned
@ rpc.server.fh_nocache_dir count of directory file handles not found cached
@ rpc.server.fh_nocache_nondir count of non-directory file handles not found cached
@ rpc.server.io_read cumulative count of bytes returned from read requests
@ rpc.server.io_write cumulative count of bytes passed into write requests
@ rpc.server.th_cnt available nfsd threads
@ rpc.server.th_fullcnt number of times the last free nfsd thread was used
@ proc.nprocs instantaneous number of processes
@ proc.psinfo.pid process identifier
@ proc.psinfo.psargs full command string
@ proc.psinfo.cmd command name
@ proc.psinfo.sname process state identifier (see ps(1)). See also proc.runq metrics.
@ proc.psinfo.ppid parent process identifier
@ proc.psinfo.pgrp process group identifier
@ proc.psinfo.session process session identifier
@ proc.psinfo.tty controlling tty device number (zero if none)
@ proc.psinfo.tty_pgrp controlling tty process group identifier
@ proc.psinfo.flags process state flags, as a bitmap
@ proc.psinfo.minflt count of minor page faults (i.e. reclaims)
@ proc.psinfo.cmin_flt count of minor page faults (i.e. reclaims) of all exited children
@ proc.psinfo.maj_flt count of page faults other than reclaims
@ proc.psinfo.cmaj_flt count of page faults other than reclaims of all exited children
@ proc.psinfo.utime time (in ms) spent executing user code since process started
@ proc.psinfo.stime time (in ms) spent executing system code (calls) since process started
@ proc.psinfo.cutime time (in ms) spent executing user code of all exited children
@ proc.psinfo.cstime time (in ms) spent executing system code of all exited children
@ proc.psinfo.priority priority value
@ proc.psinfo.nice process nice value (negative nice values are lower priority)
@ proc.psinfo.it_real_value current interval timer value (zero if none)
@ proc.psinfo.start_time start time of the process relative to system boot time in seconds
@ proc.psinfo.vsize virtual size of the process in Kbytes
@ proc.psinfo.rss resident set size (i.e. physical memory) of the process
@ proc.psinfo.rss_rlim limit on resident set size of process
@ proc.psinfo.start_code address of the start of the code segment for the process
@ proc.psinfo.end_code address of the end of the code segment for the process
@ proc.psinfo.start_stack address of the stack segment for the process
@ proc.psinfo.esp the value in the esp field of struct task_struct for the process
@ proc.psinfo.eip the value in the eip field of struct task_struct for the process
@ proc.psinfo.signal the value in the signal field of struct task_struct for the process
@ proc.psinfo.blocked the value in the blocked field of struct task_struct for the process
@ proc.psinfo.sigignore the value in the sigignore field of struct task_struct for the process
@ proc.psinfo.sigcatch the value in the sigcatch field of struct task_struct for the process
@ proc.psinfo.wchan wait channel, kernel address this process is blocked or sleeping on
@ proc.psinfo.nswap count of page swap operations
@ proc.psinfo.cnswap count of page swap operations of all exited children
@ proc.psinfo.exit_signal the value in the exit_signal field of struct task_struct for the process
@ proc.psinfo.ttyname name of controlling tty device, or "?" if none. See also proc.psinfo.tty.
@ proc.psinfo.processor last CPU the process was running on
@ proc.psinfo.wchan_s name of an event for which the process is sleeping (if blank, the process is running).
This field needs access to a namelist file for proper 
address-to-symbol name translation. If no namelist file
is available, the address is printed instead. The namelist
file must match the current Linux kernel exactly.
The search path for the namelist file is as follows:
	/boot/System.map-`uname -r`
	/boot/System.map
	/lib/modules/`uname -r`/System.map
	/usr/src/linux/System.map
	/System.map
@ proc.psinfo.signal_s pending signals mask in string form (from /proc/<pid>/status)
@ proc.psinfo.blocked_s blocked signals mask in string form (from /proc/<pid>/status)
@ proc.psinfo.sigignore_s ignored signals mask in string form (from /proc/<pid>/status)
@ proc.psinfo.sigcatch_s caught signals mask in string form (from /proc/<pid>/status)
@ proc.memory.size instantaneous virtual size of process, excluding page table and task structure.
@ proc.memory.rss instantaneous resident size of process, excluding page table and task structure.
@ proc.memory.share instantaneous amount of memory shared by this process with other processes 
@ proc.memory.textrss instantaneous resident size of process code segment in Kbytes
@ proc.memory.librss instantaneous resident size of library code mapped by the process, in Kbytes
@ proc.memory.datrss instantaneous resident size of process data segment, in Kbytes
@ proc.memory.dirty instantaneous amount of memory that has been modified by the process, in Kbytes
@ proc.memory.maps table of memory mapped by process in string form from /proc/<pid>/maps
@ proc.memory.vmsize total virtual memory (from /proc/<pid>/status)
@ proc.memory.vmlock locked virtual memory (from /proc/<pid>/status)
@ proc.memory.vmrss resident virtual memory (from /proc/<pid>/status)
@ proc.memory.vmdata virtual memory used for data (from /proc/<pid>/status)
@ proc.memory.vmstack virtual memory used for stack (from /proc/<pid>/status)
@ proc.memory.vmexe virtual memory used for non-library executable code (from /proc/<pid>/status)
@ proc.memory.vmlib virtual memory used for libraries (from /proc/<pid>/status)
@ proc.id.uid real user ID from /proc/<pid>/status
@ proc.id.euid effective user ID from /proc/<pid>/status
@ proc.id.suid saved user ID from /proc/<pid>/status
@ proc.id.fsuid filesystem user ID from /proc/<pid>/status
@ proc.id.gid real group ID from /proc/<pid>/status
@ proc.id.egid effective group ID from /proc/<pid>/status
@ proc.id.sgid saved group ID from /proc/<pid>/status
@ proc.id.fsgid filesystem group ID from /proc/<pid>/status
@ proc.id.uid_nm real user name based on real user ID from /proc/<pid>/status
@ proc.id.euid_nm effective user name based on effective user ID from /proc/<pid>/status
@ proc.id.suid_nm saved user name based on saved user ID from /proc/<pid>/status
@ proc.id.fsuid_nm filesystem user name based on filesystem user ID from /proc/<pid>/status
@ proc.id.gid_nm real group name based on real group ID from /proc/<pid>/status
@ proc.id.egid_nm effective group name based on effective group ID from /proc/<pid>/status
@ proc.id.sgid_nm saved group name based on saved group ID from /proc/<pid>/status
@ proc.id.fsgid_nm filesystem group name based on filesystem group ID from /proc/<pid>/status

@ proc.runq.runnable number of runnable (on run queue) processes
Instantaneous number of runnable (on run queue) processes, state 'R' in ps
@ proc.runq.blocked number of processes in uninterruptible sleep
Instantaneous number of processes in uninterruptible sleep, state 'D' in ps
@ proc.runq.sleeping number of processes sleeping
Instantaneous number of processes sleeping, state 'S' in ps
@ proc.runq.stopped number of traced, stopped or suspended processes
Instantaneous number of traced, stopped or suspended processes, state
'T' in ps
@ proc.runq.swapped number of processes that are swapped
Instantaneous number of processes (excluding kernel threads) that are
swapped, state 'SW' in ps
@ proc.runq.defunct number of defunct/zombie processes
Instantaneous number of defunct/zombie processes, state 'Z' in ps
@ proc.runq.unknown number of processes is an unknown state
Instantaneous number of processes is an unknown state, including all
kernel threads
@ proc.runq.kernel number of kernel threads
Instantaneous number of processes with virtual size of zero (kernel threads)

@ proc.io.rchar
Extended accounting information - count of the number of bytes that
have passed over the read(2), readv(2) and sendfile(2) syscalls by
each process.

@ proc.io.wchar
Extended accounting information - count of the number of bytes that
have passed over the write(2), writev(2) and sendfile(2) syscalls by
each process.

@ proc.io.syscr
Extended accounting information - count of number of calls to the
read(2), readv(2) and sendfile(2) syscalls by each process.

@ proc.io.syscw
Extended accounting information - count of number of calls to the
write(2), writev(2) and sendfile(2) syscalls by each process.

@ proc.io.read_bytes
Number of bytes physically read on by devices on behalf of this process.
@ proc.io.write_bytes
Number of bytes physically written to devices on behalf of this process.
This must be reduced by any truncated I/O (proc.io.cancelled_write_bytes).
@ proc.io.cancelled_write_bytes
Number of bytes cancelled via truncate by this process.  Actual physical
writes for an individual process can be calculated as:
	proc.io.write_bytes - proc.io.cancelled_write_bytes.

@ proc.schedstat.cpu_time
Length of time in nanoseconds that a process has been running, including
scheduling time.
@ proc.schedstat.run_delay
Length of time in nanoseconds that a process spent waiting to be scheduled
to run in the run queue.
@ proc.schedstat.pcount
Number of times a process has been scheduled to run on a CPU (this is
incremented when a task actually reaches a CPU to run on, not simply
when it is added to the run queue).

@ network.ip.forwarding count of ip forwarding
@ network.ip.defaultttl count of ip defaultttl
@ network.ip.inreceives count of ip inreceives
@ network.ip.inhdrerrors count of ip inhdrerrors
@ network.ip.inaddrerrors count of ip inaddrerrors
@ network.ip.forwdatagrams count of ip forwdatagrams
@ network.ip.inunknownprotos count of ip inunknownprotos
@ network.ip.indiscards count of ip indiscards
@ network.ip.indelivers count of ip indelivers
@ network.ip.outrequests count of ip outrequests
@ network.ip.outdiscards count of ip outdiscards
@ network.ip.outnoroutes count of ip outnoroutes
@ network.ip.reasmtimeout count of ip reasmtimeout
@ network.ip.reasmreqds count of ip reasmreqds
@ network.ip.reasmoks count of ip reasmoks
@ network.ip.reasmfails count of ip reasmfails
@ network.ip.fragoks count of ip fragoks
@ network.ip.fragfails count of ip fragfails
@ network.ip.fragcreates count of ip fragcreates
@ network.icmp.inmsgs count of icmp inmsgs
@ network.icmp.inerrors count of icmp inerrors
@ network.icmp.indestunreachs count of icmp indestunreachs
@ network.icmp.intimeexcds count of icmp intimeexcds
@ network.icmp.inparmprobs count of icmp inparmprobs
@ network.icmp.insrcquenchs count of icmp insrcquenchs
@ network.icmp.inredirects count of icmp inredirects
@ network.icmp.inechos count of icmp inechos
@ network.icmp.inechoreps count of icmp inechoreps
@ network.icmp.intimestamps count of icmp intimestamps
@ network.icmp.intimestampreps count of icmp intimestampreps
@ network.icmp.inaddrmasks count of icmp inaddrmasks
@ network.icmp.inaddrmaskreps count of icmp inaddrmaskreps
@ network.icmp.outmsgs count of icmp outmsgs
@ network.icmp.outerrors count of icmp outerrors
@ network.icmp.outdestunreachs count of icmp outdestunreachs
@ network.icmp.outtimeexcds count of icmp outtimeexcds
@ network.icmp.outparmprobs count of icmp outparmprobs
@ network.icmp.outsrcquenchs count of icmp outsrcquenchs
@ network.icmp.outredirects count of icmp outredirects
@ network.icmp.outechos count of icmp outechos
@ network.icmp.outechoreps count of icmp outechoreps
@ network.icmp.outtimestamps count of icmp outtimestamps
@ network.icmp.outtimestampreps count of icmp outtimestampreps
@ network.icmp.outaddrmasks count of icmp outaddrmasks
@ network.icmp.outaddrmaskreps count of icmp outaddrmaskreps
@ network.tcp.rtoalgorithm count of tcp rtoalgorithm
@ network.tcp.rtomin count of tcp rtomin
@ network.tcp.rtomax count of tcp rtomax
@ network.tcp.maxconn count of tcp maxconn
@ network.tcp.activeopens count of tcp activeopens
@ network.tcp.passiveopens count of tcp passiveopens
@ network.tcp.attemptfails count of tcp attemptfails
@ network.tcp.estabresets count of tcp estabresets
@ network.tcp.currestab count of tcp currestab
@ network.tcp.insegs count of tcp insegs
@ network.tcp.outsegs count of tcp outsegs
@ network.tcp.retranssegs count of tcp retranssegs
@ network.tcp.inerrs count of tcp inerrs
@ network.tcp.outrsts count of tcp outrsts
@ network.tcpconn.established Number of established connections
@ network.tcpconn.syn_sent Number of SYN_SENT connections
@ network.tcpconn.syn_recv Number of SYN_RECV connections
@ network.tcpconn.fin_wait1 Number of FIN_WAIT1 connections
@ network.tcpconn.fin_wait2 Number of FIN_WAIT2 connections
@ network.tcpconn.time_wait Number of TIME_WAIT connections
@ network.tcpconn.close Number of CLOSE connections
@ network.tcpconn.close_wait Number of CLOSE_WAIT connections
@ network.tcpconn.last_ack Number of LAST_ACK connections
@ network.tcpconn.listen Number of LISTEN connections
@ network.tcpconn.closing Number of CLOSING connections
@ network.udp.indatagrams count of udp indatagrams
@ network.udp.noports count of udp noports
@ network.udp.inerrors count of udp inerrors
@ network.udp.outdatagrams count of udp outdatagrams
@ network.udp.recvbuferrors count of udp receive buffer errors
@ network.udp.sndbuferrors count of udp send buffer errors
@ network.udplite.indatagrams count of udplite indatagrams
@ network.udplite.noports count of udplite noports
@ network.udplite.inerrors count of udplite inerrors
@ network.udplite.outdatagrams count of udplite outdatagrams
@ network.udplite.recvbuferrors count of udplite receive buffer errors
@ network.udplite.sndbuferrors count of udplite send buffer errors
@ xfs.allocs.alloc_extent XFS extents allocated
Number of file system extents allocated over all XFS filesystems
@ xfs.allocs.alloc_block XFS blocks allocated
Number of file system blocks allocated over all XFS filesystems
@ xfs.allocs.free_extent XFS extents freed
Number of file system extents freed over all XFS filesystems
@ xfs.allocs.free_block XFS blocks freed
Number of file system blocks freed over all XFS filesystems

@ xfs.alloc_btree.lookup lookups in XFS alloc btrees
Number of lookup operations in XFS filesystem allocation btrees
@ xfs.alloc_btree.compare compares in XFS alloc btrees
Number of compares in XFS filesystem allocation btree lookups
@ xfs.alloc_btree.insrec insertions in XFS alloc btrees
Number of extent records inserted into XFS filesystem allocation btrees
@ xfs.alloc_btree.delrec deletions in XFS alloc btrees
Number of extent records deleted from XFS filesystem allocation btrees

@ xfs.block_map.read_ops block map read ops in XFS
Number of block map for read operations performed on XFS files
@ xfs.block_map.write_ops block map write ops in XFS
Number of block map for write operations performed on XFS files
@ xfs.block_map.unmap block unmap ops in XFS
Number of block unmap (delete) operations performed on XFS files
@ xfs.block_map.add_exlist extent list add ops in XFS
Number of extent list insertion operations for XFS files
@ xfs.block_map.del_exlist extent list delete ops in XFS
Number of extent list deletion operations for XFS files
@ xfs.block_map.look_exlist extent list lookup ops in XFS
Number of extent list lookup operations for XFS files
@ xfs.block_map.cmp_exlist extent list compare ops in XFS
Number of extent list comparisons in XFS extent list lookups

@ xfs.bmap_btree.lookup block map btree lookup ops in XFS
Number of block map btree lookup operations on XFS files
@ xfs.bmap_btree.compare block map btree compare ops in XFS
Number of block map btree compare operations in XFS block map lookups
@ xfs.bmap_btree.insrec block map btree insert ops in XFS
Number of block map btree records inserted for XFS files
@ xfs.bmap_btree.delrec block map btree delete ops in XFS
Number of block map btree records deleted for XFS files

@ xfs.dir_ops.lookup number of file name directory lookups
This is a count of the number of file name directory lookups in XFS
filesystems. It counts only those lookups which miss in the operating
system's directory name lookup cache and must search the real directory
structure for the name in question.  The count is incremented once for
each level of a pathname search that results in a directory lookup.

@ xfs.dir_ops.create number of directory entry creation operations
This is the number of times a new directory entry was created in XFS
filesystems. Each time that a new file, directory, link, symbolic link,
or special file is created in the directory hierarchy the count is
incremented.

@ xfs.dir_ops.remove number of directory entry remove operations
This is the number of times an existing directory entry was removed in
XFS filesystems. Each time that a file, directory, link, symbolic link,
or special file is removed from the directory hierarchy the count is
incremented.

@ xfs.dir_ops.getdents number of times the getdents operation is performed
This is the number of times the XFS directory getdents operation was
performed. The getdents operation is used by programs to read the
contents of directories in a file system independent fashion.  This
count corresponds exactly to the number of times the getdents(2) system
call was successfully used on an XFS directory.

@ xfs.transactions.sync number of synchronous meta-data transactions performed
This is the number of meta-data transactions which waited to be
committed to the on-disk log before allowing the process performing the
transaction to continue. These transactions are slower and more
expensive than asynchronous transactions, because they force the in
memory log buffers to be forced to disk more often and they wait for
the completion of the log buffer writes. Synchronous transactions
include file truncations and all directory updates when the file system
is mounted with the 'wsync' option.

@ xfs.transactions.async number of asynchronous meta-data transactions performed
This is the number of meta-data transactions which did not wait to be
committed to the on-disk log before allowing the process performing the
transaction to continue. These transactions are faster and more
efficient than synchronous transactions, because they commit their data
to the in memory log buffers without forcing those buffers to be
written to disk. This allows multiple asynchronous transactions to be
committed to disk in a single log buffer write. Most transactions used
in XFS file systems are asynchronous.

@ xfs.transactions.empty number of meta-data transactions which committed without changing anything
This is the number of meta-data transactions which did not actually
change anything. These are transactions which were started for some
purpose, but in the end it turned out that no change was necessary.

@ xfs.inode_ops.ig_attempts number of in memory inode lookup operations
This is the number of times the operating system looked for an XFS
inode in the inode cache. Whether the inode was found in the cache or
needed to be read in from the disk is not indicated here, but this can
be computed from the ig_found and ig_missed counts.

@ xfs.inode_ops.ig_found number of successful in memory inode lookup operations
This is the number of times the operating system looked for an XFS
inode in the inode cache and found it. The closer this count is to the
ig_attempts count the better the inode cache is performing.

@ xfs.inode_ops.ig_frecycle number of just missed in memory inode lookup operations
This is the number of times the operating system looked for an XFS
inode in the inode cache and saw that it was there but was unable to
use the in memory inode because it was being recycled by another
process.

@ xfs.inode_ops.ig_missed number of failed in memory inode lookup operations
This is the number of times the operating system looked for an XFS
inode in the inode cache and the inode was not there. The further this
count is from the ig_attempts count the better.

@ xfs.inode_ops.ig_dup number of inode cache insertions that fail because the inode is there
This is the number of times the operating system looked for an XFS
inode in the inode cache and found that it was not there but upon
attempting to add the inode to the cache found that another process had
already inserted it.

@ xfs.inode_ops.ig_reclaims number of in memory inode recycle operations
This is the number of times the operating system recycled an XFS inode
from the inode cache in order to use the memory for that inode for
another purpose. Inodes are recycled in order to keep the inode cache
from growing without bound. If the reclaim rate is high it may be
beneficial to raise the vnode_free_ratio kernel tunable variable to
increase the size of inode cache.

@ xfs.inode_ops.ig_attrchg number of inode attribute change operations
This is the number of times the operating system explicitly changed the
attributes of an XFS inode. For example, this could be to change the
inode's owner, the inode's size, or the inode's timestamps.

@ xfs.log.writes number of buffer writes going to the disk from the log
This variable counts the number of log buffer writes going to the
physical log partitions of all XFS filesystems. Log data traffic is
proportional to the level of meta-data updating. Log buffer writes get
generated when they fill up or external syncs occur.

@ xfs.log.blocks write throughput to the physical XFS log
This variable counts the number of Kbytes of information being written
to the physical log partitions of all XFS filesystems. Log data traffic
is proportional to the level of meta-data updating. The rate with which
log data gets written depends on the size of internal log buffers and
disk write speed. Therefore, filesystems with very high meta-data
updating may need to stripe the log partition or put the log partition
on a separate drive.

@ xfs.log.write_ratio ratio of count of XFS log blocks written to log writes
The ratio of log blocks written to log writes.  If block count isn't a
"reasonable" multiple of writes, then many small log writes are being
performed - this is suboptimal.  Perfection is 64.  Fine-grain control
can be obtained when this metric is used in conjuntion with pmstore(1)
and the xfs.control.reset metric.

@ xfs.log.noiclogs count of failures for immediate get of buffered/internal
This variable keeps track of times when a logged transaction can not
get any log buffer space. When this occurs, all of the internal log
buffers are busy flushing their data to the physical on-disk log.

@ xfs.log.force value from xs_log_force field of struct xfsstats
The number of times the in-core log is forced to disk.  It is
equivalent to the number of successful calls to the function
xfs_log_force().

@ xfs.log.force_sleep value from xs_log_force_sleep field of struct xfsstats
This metric is exported from the xs_log_force_sleep field of struct xfsstats

@ xfs.log_tail.try_logspace value from xs_try_logspace field of struct xfsstats
This metric is exported from the xs_try_logspace field of struct xfsstats

@ xfs.log_tail.sleep_logspace value from xs_sleep_logspace field of struct xfsstats
This metric is exported from the xs_sleep_logspace field of struct xfsstats

@ xfs.log_tail.push_ail.pushes number of times the AIL tail is moved forward
The number of times the tail of the AIL is moved forward.  It is
equivalent to the number of successful calls to the function
xfs_trans_push_ail().

@ xfs.log_tail.push_ail.success value from xs_push_ail_success field of struct xfsstats
@ xfs.log_tail.push_ail.pushbuf value from xs_push_ail_pushbuf field of struct xfsstats
@ xfs.log_tail.push_ail.pinned value from xs_push_ail_pinned field of struct xfsstats
@ xfs.log_tail.push_ail.locked value from xs_push_ail_locked field of struct xfsstats
@ xfs.log_tail.push_ail.flushing value from xs_push_ail_flushing field of struct xfsstats
@ xfs.log_tail.push_ail.restarts value from xs_push_ail_restarts field of struct xfsstats
@ xfs.log_tail.push_ail.flush value from xs_push_ail_flush field of struct xfsstats

@ xfs.xstrat.bytes number of bytes of data processed by the XFS daemons
This is the number of bytes of file data flushed out by the XFS
flushing daemons.

@ xfs.xstrat.quick number of buffers processed by the XFS daemons written to contiguous space on disk
This is the number of buffers flushed out by the XFS flushing daemons
which are written to contiguous space on disk. The buffers handled by
the XFS daemons are delayed allocation buffers, so this count gives an
indication of the success of the XFS daemons in allocating contiguous
disk space for the data being flushed to disk.

@ xfs.xstrat.split number of buffers processed by the XFS daemons written to non-contiguous space on disk
This is the number of buffers flushed out by the XFS flushing daemons
which are written to non-contiguous space on disk. The buffers handled
by the XFS daemons are delayed allocation buffers, so this count gives
an indication of the failure of the XFS daemons in allocating
contiguous disk space for the data being flushed to disk. Large values
in this counter indicate that the file system has become fragmented.

@ xfs.write number of XFS file system write operations
This is the number of write(2) system calls made to files in
XFS file systems.

@ xfs.write_bytes number of bytes written in XFS file system write operations
This is the number of bytes written via write(2) system calls to files
in XFS file systems. It can be used in conjunction with the write_calls
count to calculate the average size of the write operations to files in
XFS file systems.

@ xfs.read number of XFS file system read operations
This is the number of read(2) system calls made to files in XFS file
systems.

@ xfs.read_bytes number of bytes read in XFS file system read operations
This is the number of bytes read via read(2) system calls to files in
XFS file systems. It can be used in conjunction with the read_calls
count to calculate the average size of the read operations to files in
XFS file systems.

@ xfs.attr.get number of "get" operations on XFS extended file attributes
The number of "get" operations performed on extended file attributes
within XFS filesystems.  The "get" operation retrieves the value of an
extended attribute.

@ xfs.attr.set number of "set" operations on XFS extended file attributes
The number of "set" operations performed on extended file attributes
within XFS filesystems.  The "set" operation creates and sets the value
of an extended attribute.

@ xfs.attr.remove number of "remove" operations on XFS extended file attributes
The number of "remove" operations performed on extended file attributes
within XFS filesystems.  The "remove" operation deletes an extended
attribute.

@ xfs.attr.list number of "list" operations on XFS extended file attributes
The number of "list" operations performed on extended file attributes
within XFS filesystems.  The "list" operation retrieves the set of
extended attributes associated with a file.

@ xfs.quota.reclaims value from xs_qm_dqreclaims field of struct xfsstats
@ xfs.quota.reclaim_misses value from xs_qm_dqreclaim_misses field of struct xfsstats
@ xfs.quota.dquot_dups value from xs_qm_dquot_dups field of struct xfsstats
@ xfs.quota.cachemisses value from xs_qm_dqcachemisses field of struct xfsstats
@ xfs.quota.cachehits value from xs_qm_dqcachehits field of struct xfsstats
@ xfs.quota.wants value from xs_qm_dqwants field of struct xfsstats
@ xfs.quota.shake_reclaims value from xs_qm_dqshake_reclaims field of struct xfsstats
@ xfs.quota.inact_reclaims value from xs_qm_dqinact_reclaims field of struct xfsstats

@ xfs.iflush_count the number of calls to xfs_iflush
This is the number of calls to xfs_iflush which gets called when an
inode is being flushed (such as by bdflush or tail pushing).
xfs_iflush searches for other inodes in the same cluster which are
dirty and flushable.

@ xfs.icluster_flushcnt value from xs_icluster_flushcnt field of struct xfsstats

@ xfs.icluster_flushinode number of flushes of only one inode in cluster
This is the number of times that the inode clustering was not able to
flush anything but the one inode it was called with.

@ xfs.buffer.get number of request buffer calls
@ xfs.buffer.create number of buffers created
@ xfs.buffer.get_locked number of requests for a locked buffer which succeeded
@ xfs.buffer.get_locked_waited number of requests for a locked buffer which waited
@ xfs.buffer.miss_locked number of requests for a locked buffer which failed due to no buffer
@ xfs.buffer.busy_locked number of non-blocking requests for a locked buffer which failed
@ xfs.buffer.page_retries number of retry attempts when allocating a page for insertion in a buffer
@ xfs.buffer.page_found number of hits in the page cache when looking for a page
@ xfs.buffer.get_read number of buffer get calls requiring immediate device reads
@ xfs.vnodes.active number of vnodes not on free lists
@ xfs.vnodes.alloc number of times vn_alloc called
@ xfs.vnodes.get number of times vn_get called
@ xfs.vnodes.hold number of times vn_hold called
@ xfs.vnodes.rele number of times vn_rele called
@ xfs.vnodes.reclaim number of times vn_reclaim called
@ xfs.vnodes.remove number of times vn_remove called
@ xfs.vnodes.free number of times vn_free called
@ xfs.control.reset reset the values of all XFS metrics to zero

@ pmda.uname identity and type of current system
Identity and type of current system.  The concatenation of the values
returned from utsname(2), also similar to uname -a.

See also the kernel.uname.* metrics

@ pmda.version build version of Linux PMDA
@ hinv.map.cpu_num logical to physical CPU mapping for each CPU
@ hinv.machine machine name, IP35 if SGI SNIA, else simply linux
@ hinv.cpu.clock clock rate in Mhz for each CPU as reported by /proc/cpuinfo
@ hinv.cpu.vendor manafacturer of each CPU as reported by /proc/cpuinfo
@ hinv.cpu.model model name of each CPU as reported by /proc/cpuinfo
@ hinv.cpu.stepping stepping of each CPU as reported by /proc/cpuinfo
@ hinv.cpu.cache primary cache size of each CPU as reported by /proc/cpuinfo
@ hinv.cpu.bogomips bogo mips rating for each CPU as reported by /proc/cpuinfo
@ kernel.all.hz value of HZ (jiffies/second) for the currently running kernel
@ kernel.all.uptime time the current kernel has been running
@ kernel.all.idletime time the current kernel has been idle since boot
@ kernel.all.lastpid most recently allocated process id
@ kernel.all.runnable total number of processes in the (per-CPU) run queues
@ kernel.all.nprocs total number of processes (lightweight)
@ mem.slabinfo.objects.active number of active objects in each cache
@ mem.slabinfo.objects.total total number of objects in each cache
@ mem.slabinfo.objects.size size of individual objects of each cache
@ mem.slabinfo.slabs.active number of active slabs comprising each cache
@ mem.slabinfo.slabs.total total number of slabs comprising each cache
@ mem.slabinfo.slabs.pages_per_slab number of pages in each slab
@ mem.slabinfo.slabs.objects_per_slab number of objects in each slab
@ mem.slabinfo.slabs.total_size total number of bytes allocated for active objects in each slab
@ ipc.sem.max_semmap  maximum number of entries in a semaphore map (from semctl(..,IPC_INFO,..))
@ ipc.sem.max_semid maximum number of semaphore identifiers (from semctl(..,IPC_INFO,..))
@ ipc.sem.max_sem maximum number of semaphores in system (from semctl(..,IPC_INFO,..))
@ ipc.sem.num_undo number of undo structures in system (from semctl(..,IPC_INFO,..))
@ ipc.sem.max_perid maximum number of semaphores per identifier (from semctl(..,IPC_INFO,..))
@ ipc.sem.max_ops maximum number of operations per semop call (from semctl(..,IPC_INFO,..))
@ ipc.sem.max_undoent maximum number of undo entries per process (from semctl(..,IPC_INFO,..))
@ ipc.sem.sz_semundo size of struct sem_undo (from semctl(..,IPC_INFO,..))
@ ipc.sem.max_semval semaphore maximum value (from semctl(..,IPC_INFO,..))
@ ipc.sem.max_exit adjust on exit maximum value (from semctl(..,IPC_INFO,..))
@ ipc.msg.sz_pool size of message pool in kilobytes (from msgctl(..,IPC_INFO,..))
@ ipc.msg.mapent number of entries in a message map (from msgctl(..,IPC_INFO,..))
@ ipc.msg.max_msgsz maximum size of a message in bytes (from msgctl(..,IPC_INFO,..))
@ ipc.msg.max_defmsgq default maximum size of a message queue (from msgctl(..,IPC_INFO,..))
@ ipc.msg.max_msgqid maximum number of message queue identifiers (from msgctl(..,IPC_INFO,..))
@ ipc.msg.max_msgseg message segment size (from msgctl(..,IPC_INFO,..))
@ ipc.msg.num_smsghdr number of system message headers (from msgctl(..,IPC_INFO,..))
@ ipc.msg.max_seg maximum number of message segments (from msgctl(..,IPC_INFO,..))
@ ipc.shm.max_segsz maximum shared segment size in bytes (from shmctl(..,IPC_INFO,..))
@ ipc.shm.min_segsz minimum shared segment size in bytes (from shmctl(..,IPC_INFO,..))
@ ipc.shm.max_seg maximum number of shared segments in system (from shmctl(..,IPC_INFO,..))
@ ipc.shm.max_segproc maximum number of shared segments per process (from shmctl(..,IPC_INFO,..))
@ ipc.shm.max_shmsys maximum amount of shared memory in system in pages (from shmctl(..,IPC_INFO,..))

@ vfs.files.count number of in-use file structures
@ vfs.files.free number of available file structures
@ vfs.files.max hard maximum on number of file structures
@ vfs.inodes.count number of in-use inode structures
@ vfs.inodes.free number of available inode structures
@ vfs.dentry.count number of in-use dentry structures
@ vfs.dentry.free number of available dentry structures

@ network.ib.status IB status and description from ibstatus
@ network.ib.in.bytes network recv read bytes from perfquery
@ network.ib.in.packets network recv read packets from perfquery
@ network.ib.in.errors.drop network recv read drops from perfquery
@ network.ib.in.errors.filter network recv filtered packets from perfquery
@ network.ib.in.errors.local network recv error packets from perfquery
@ network.ib.in.errors.remote remote physical error packets recv with EBP delimiter from perfquery
@ network.ib.out.bytes network send bytes from perfquery
@ network.ib.out.packets network send packets from perfquery
@ network.ib.out.errors.drop network send drops from perfquery
@ network.ib.out.errors.filter network send filtered packets from perfquery
@ network.ib.total.bytes network total (in+out) bytes from perfquery
@ network.ib.total.packets network total (in+out) packets from perfquery
@ network.ib.total.errors.drop network drops (in+out) from perfquery
@ network.ib.total.errors.filter network filtered packets (in+out) from perfquery
@ network.ib.total.errors.link network link drops from perfquery
@ network.ib.total.errors.recover network link recoveries from perfquery
@ network.ib.total.errors.integrity local link integrity errors from perfquery
@ network.ib.total.errors.vl15 VL15 packets dropped from perfquery
@ network.ib.total.errors.overrun excessive buffer overrun errors from perfquery
@ network.ib.total.errors.symbol minor link errors from perfquery
<<<<<<< HEAD
@ network.ib.control If non-zero, stop collecting performance stats this many seconds after last fetch
=======
@ network.ib.control If non-zero, stop collecting performance stats this many seconds after last fetch

@ quota.state.project.accounting 1 indicates quota accounting enabled, else 0
@ quota.state.project.enforcement 1 indicates quotas enforced, else 0
@ quota.project.space.hard hard limit for this project and filesys in Kbytes
@ quota.project.space.soft soft limit for this project and filesys in Kbytes
@ quota.project.space.used space used for this project and filesys in Kbytes
@ quota.project.space.time_left when soft limit is exceeded, seconds until it is enacted
@ quota.project.files.hard file count hard limit for this project and filesys
@ quota.project.files.soft file count soft limit for this project and filesys
@ quota.project.files.used file count for this project and filesys
@ quota.project.files.time_left when soft limit is exceeded, seconds until it is enacted
>>>>>>> 41585df9
<|MERGE_RESOLUTION|>--- conflicted
+++ resolved
@@ -1,13 +1,7 @@
 #
-<<<<<<< HEAD
-# Copyright (c) 2000,2004 Silicon Graphics, Inc.  All Rights Reserved.
+# Copyright (c) 2000,2004-2008 Silicon Graphics, Inc.  All Rights Reserved.
 # Portions Copyright (c) International Business Machines Corp., 2002
 # Portions Copyright (c) 2007-2008 Aconex.  All Rights Reserved.
-=======
-# Copyright (c) 2000,2004-2008 Silicon Graphics, Inc.  All Rights Reserved.
-# Portions Copyright (c) International Business Machines Corp., 2002
-# Portions Copyright (c) 2007 Aconex.  All Rights Reserved.
->>>>>>> 41585df9
 #
 # This program is free software; you can redistribute it and/or modify it
 # under the terms of the GNU General Public License as published by the
@@ -26,11 +20,6 @@
 # Contact information: Silicon Graphics, Inc., 1500 Crittenden Lane,
 # Mountain View, CA 94043, USA, or: http://www.sgi.com
 #
-<<<<<<< HEAD
-=======
-# $Revision: 1.51 $
-#
->>>>>>> 41585df9
 # Linux PMDA help file in the ASCII format
 #
 # lines beginning with a # are ignored
@@ -467,13 +456,8 @@
 @ mem.util.pageTables Kbytes in kernel page tables, from /proc/meminfo
 @ mem.util.reverseMaps Kbytes in reverse mapped pages, from /proc/meminfo
 @ mem.util.cache_clean Kbytes cached and not dirty or writeback, derived from /proc/meminfo
-<<<<<<< HEAD
-@ mem.util.anonpages Kbytes in anonymous mapped pages, from /proc/meminfo
-
-=======
 @ mem.util.anonpages Kbytes in user pages not backed by files, from /proc/meminfo
 User memory (Kbytes) in pages not backed by files, e.g. from malloc()
->>>>>>> 41585df9
 @ mem.vmstat.nr_dirty number of pages in dirty state
 Instantaneous number of pages in dirty state, from /proc/vmstat
 @ mem.vmstat.nr_writeback number of pages in writeback state
@@ -576,7 +560,6 @@
 @ swap.used swap used metric from /proc/meminfo
 @ swap.free swap free metric from /proc/meminfo
 @ kernel.all.load 1, 5 and 15 minute load average
-<<<<<<< HEAD
 @ kernel.all.cpu.user total user CPU time from /proc/stat for all CPUs
 @ kernel.all.cpu.intr total interrupt CPU time from /proc/stat for all CPUs
 Total time spent processing interrupts on all CPUs.
@@ -596,25 +579,6 @@
 @ kernel.all.cpu.steal percpu virtualisation CPU steal time 
 Total CPU time when a CPU had a runnable process, but the hypervisor
 (virtualisation layer) chose to run something else instead.
-=======
-@ kernel.all.cpu.user total user CPU time metric from /proc/stat for all CPUs
-@ kernel.all.cpu.intr total interrupts CPU time
-Total interrupts CPU time.
-
-This metric is retained on Linux for interoperability with PCP monitor
-tools running on IRIX.
-
-@ kernel.all.cpu.wait.total total wait CPU time
-Total wait CPU time.
-
-This metric is retained on Linux for interoperability with PCP monitor
-tools running on IRIX.
-
-@ kernel.all.cpu.nice total nice user CPU time metric from /proc/stat for all CPUs
-@ kernel.all.cpu.sys total sys CPU time metric from /proc/stat for all CPUs
-@ kernel.all.cpu.idle total idle CPU time metric from /proc/stat for all CPUs
-@ kernel.all.cpu.steal total XEN CPU time metric from /proc/stat for all CPUs
->>>>>>> 41585df9
 @ kernel.all.nusers number of user sessions on system
 
 @ network.interface.in.bytes network recv read bytes from /proc/net/dev per network interface
@@ -1337,9 +1301,6 @@
 @ network.ib.total.errors.vl15 VL15 packets dropped from perfquery
 @ network.ib.total.errors.overrun excessive buffer overrun errors from perfquery
 @ network.ib.total.errors.symbol minor link errors from perfquery
-<<<<<<< HEAD
-@ network.ib.control If non-zero, stop collecting performance stats this many seconds after last fetch
-=======
 @ network.ib.control If non-zero, stop collecting performance stats this many seconds after last fetch
 
 @ quota.state.project.accounting 1 indicates quota accounting enabled, else 0
@@ -1351,5 +1312,4 @@
 @ quota.project.files.hard file count hard limit for this project and filesys
 @ quota.project.files.soft file count soft limit for this project and filesys
 @ quota.project.files.used file count for this project and filesys
-@ quota.project.files.time_left when soft limit is exceeded, seconds until it is enacted
->>>>>>> 41585df9
+@ quota.project.files.time_left when soft limit is exceeded, seconds until it is enacted