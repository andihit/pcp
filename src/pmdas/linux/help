#
# Copyright (c) 2000,2004-2008 Silicon Graphics, Inc.  All Rights Reserved.
# Portions Copyright (c) International Business Machines Corp., 2002
# Portions Copyright (c) 2007-2009 Aconex.  All Rights Reserved.
# Portions Copyright (c) 2013-2017 Red Hat.
# Portions Copyright (c) 2016-2017 Fujitsu.
#
# This program is free software; you can redistribute it and/or modify it
# under the terms of the GNU General Public License as published by the
# Free Software Foundation; either version 2 of the License, or (at your
# option) any later version.
#
# This program is distributed in the hope that it will be useful, but
# WITHOUT ANY WARRANTY; without even the implied warranty of MERCHANTABILITY
# or FITNESS FOR A PARTICULAR PURPOSE.  See the GNU General Public License
# for more details.
#
# Linux PMDA help file in the ASCII format
#
# lines beginning with a # are ignored
# lines beginning @ introduce a new entry of the form
#  @ metric_name oneline-text
#  help text goes
#  here over multiple lines
#  ...
#
# the metric_name is decoded against the default PMNS -- as a special case,
# a name of the form NNN.MM (for numeric NNN and MM) is interpreted as an
# instance domain identification, and the text describes the instance domain
#
# blank lines before the @ line are ignored
#

@ 60.0 set of all processors
@ 60.1 set of all disks
@ 60.2 load averages for 1, 5, and 15 minutes
@ 60.3 set of network interfaces
@ 60.5 mounted block-device-backed filesystem
@ 60.6 swap devices
@ 60.7 network filesystem (NFS) v2 operations
@ 60.8 network filesystem (NFS) v3 operations
@ 60.10 set of all disk partitions
@ 60.11 SCSI devices
@ 60.12 kernel memory slabs
@ 60.14 network filesystem (NFS) v4 client operations
@ 60.15 network filesystem (NFS) v4 server operations
@ 60.17 network interface addresses (inet and ipv6)
@ 60.18 temporary filesystem (tempfs) mounts
@ 60.19 non-uniform memory access (NUMA) nodes
@ 60.23 internet control message protocol (ICMP) message types
@ 60.24 device mapper driver devices
@ 60.25 multi-device driver devices
@ 60.26 persistent per-processor interrupt IDs
@ 60.27 persistent per-processor softirq IDs
@ 60.28 IPC shm_stat shared memory IDs
@ 60.29 IPC msg_stat message queue IDs
@ 60.30 IPC sem_stat semaphore IDs
@ 60.31 buddyinfo memory fragmentation sets, per-NUMA-node
@ 60.32 zoneinfo memory types, per-NUMA-node
<<<<<<< HEAD
@ 60.33 low memory regions for each zoneinfo memory type, per-NUMA-node
=======
@ 60.34 scsi tape devices, per scsi tape device
The scsi tape instance domain includes st[0-9]+ devices, but not any of the
derived devices such as nst0, nst0a, st0l, st0m and so forth. The derived
devices all share the same statistics in the kernel as the st devices.
>>>>>>> 981649de

@ kernel.uname.release release level of the running kernel
Release level of the running kernel as reported via the release[]
value returned from uname(2) or uname -r.

See also pmda.uname.

@ kernel.uname.version version level (build number) and build date of the running kernel
Version level of the running kernel as reported by the version[]
value returned from uname(2) or uname -v.  Usually a build number
followed by a build date.

See also pmda.uname.

@ kernel.uname.sysname name of the implementation of the operating system
Name of the implementation of the running operating system as reported
by the sysname[] value returned from uname(2) or uname -s.  Usually
"Linux".

See also pmda.uname.

@ kernel.uname.machine name of the hardware type the system is running on
Name of the hardware type the system is running on as reported by the machine[]
value returned from uname(2) or uname -m, e.g. "i686".

See also pmda.uname.

@ kernel.uname.nodename host name of this node on the network
Name of this node on the network as reported by the nodename[]
value returned from uname(2) or uname -n.  Usually a synonym for
the host name.

See also pmda.uname.

@ kernel.uname.distro Linux distribution name
The Linux distribution name, as determined by a number of heuristics.
For example:
+ on Fedora, the contents of /etc/fedora-release
+ on RedHat, the contents of /etc/redhat-release

@ kernel.percpu.cpu.user percpu user CPU time metric from /proc/stat, including guest CPU time
@ kernel.percpu.cpu.vuser percpu user CPU time metric from /proc/stat, excluding guest CPU time
@ kernel.percpu.cpu.nice percpu nice user CPU time metric from /proc/stat, including guest CPU time
@ kernel.percpu.cpu.vnice percpu nice user CPU time metric from /proc/stat, excluding guest CPU time
@ kernel.percpu.cpu.sys percpu sys CPU time metric from /proc/stat
@ kernel.percpu.cpu.idle percpu idle CPU time metric from /proc/stat
@ kernel.percpu.cpu.wait.total percpu wait CPU time
Per-CPU I/O wait CPU time - time spent with outstanding I/O requests.

@ kernel.percpu.cpu.intr percpu interrupt CPU time 
Total time spent processing interrupts on each CPU (this includes
both soft and hard interrupt processing time).

@ kernel.percpu.cpu.irq.soft percpu soft interrupt CPU time 
Per-CPU soft interrupt CPU time (deferred interrupt handling code,
not run in the initial interrupt handler).

@ kernel.percpu.cpu.irq.hard percpu hard interrupt CPU time 
Per-CPU hard interrupt CPU time ("hard" interrupt handling code
is the code run directly on receipt of the initial hardware
interrupt, and does not include "soft" interrupt handling code
which is deferred until later).

@ kernel.percpu.cpu.steal percpu CPU steal time 
Per-CPU time when the CPU had a runnable process, but the hypervisor
(virtualisation layer) chose to run something else instead.

@ kernel.percpu.cpu.guest percpu guest CPU time
Per-CPU time spent running (virtual) guest operating systems.

@ kernel.percpu.cpu.guest_nice percpu nice guest CPU time
Per-CPU nice time spent running (virtual) guest operating systems.

@ kernel.all.interrupts.errors interrupt error count from /proc/interrupts
This is a global counter (normally converted to a count/second)
for any and all errors that occur while handling interrupts.

@ disk.dev.read per-disk read operations
Cumulative number of disk read operations since system boot time (subject
to counter wrap).

@ disk.dev.write per-disk write operations
Cumulative number of disk write operations since system boot time (subject
to counter wrap).

@ disk.dev.total per-disk total (read+write) operations
Cumulative number of disk read and write operations since system boot
time (subject to counter wrap).

@ disk.dev.blkread per-disk block read operations
Cumulative number of disk block read operations since system boot time
(subject to counter wrap).

@ disk.dev.blkwrite per-disk block write operations
Cumulative number of disk block write operations since system boot time
(subject to counter wrap).

@ disk.dev.blktotal per-disk total (read+write) block operations
Cumulative number of disk block read and write operations since system
boot time (subject to counter wrap).

@ disk.dev.read_bytes per-disk count of bytes read
@ disk.dev.write_bytes per-disk count of bytes written
@ disk.dev.total_bytes per-disk count of total bytes read and written

@ disk.dev.scheduler per-disk I/O scheduler
The name of the I/O scheduler in use for each device.  The scheduler
is part of the block layer in the kernel, and attempts to optimise the
I/O submission patterns using various techniques (typically, sorting
and merging adjacent requests into larger ones to reduce seek activity,
but certainly not limited to that).

@ disk.dev.avactive per-disk count of active time
Counts the number of milliseconds for which at least one I/O is in
progress for each device.

When converted to a rate, this metric represents the average utilization of
the disk during the sampling interval.  A value of 0.5 (or 50%) means the
disk was active (i.e. busy) half the time.

@ disk.dev.read_rawactive per-disk raw count of read response time
For each completed read on each disk the response time (queue time plus
service time) in milliseconds is added to the associated instance of
this metric.

When converted to a normalized rate, the value represents the time average
of the number of outstanding reads for a disk.  When divided by the number
of completed reads for a disk (disk.dev.read), the value represents the
stochastic average of the read response (or wait) time for that disk.

It is suitable mainly for use in calculations with other metrics,
e.g. mirroring the results from existing performance tools:

 iostat.dev.r_await = delta(disk.dev.read_rawactive) / delta(disk.dev.read)

@ disk.dev.write_rawactive per-disk raw count of write response time
For each completed write on each disk the response time (queue time plus
service time) in milliseconds is added to the associated instance of
this metric.

When converted to a normalized rate, the value represents the time
average of the number of outstanding writes for a disk.  When divided by
the number of completed writes for a disk (disk.dev.write), the value
represents the stochastic average of the write response (or wait)
time for that disk.

It is suitable mainly for use in calculations with other metrics,
e.g. mirroring the results from existing performance tools:

 iostat.dev.w_await = delta(disk.dev.write_rawactive) / delta(disk.dev.write)

@ disk.dev.total_rawactive per-disk raw count of I/O response time
For each completed I/O on each disk the response time (queue time plus
service time) in milliseconds is added to the associated instance of
this metric.

When converted to a normalized rate, the value represents the time average
of the number of outstanding I/Os for a disk.  When divided by the number
of completed I/Os for a disk (disk.dev.total), the value represents the
stochastic average of the I/O response (or wait) time for that disk.

It is suitable mainly for use in calculations with other metrics,
e.g. mirroring the results from existing performance tools:

 iostat.dev.await = delta(disk.dev.total_rawactive) / delta(disk.dev.total)

@ disk.dev.aveq per-disk time averaged count of request queue length
When converted to a rate, this metric represents the time averaged disk
request queue length during the sampling interval.  A value of 2.5 (or 250%)
represents a time averaged queue length of 2.5 requests during the sampling
interval.

@ disk.dev.read_merge per-disk count of merged read requests
Count of read requests that were merged with an already queued read request.

@ disk.dev.write_merge per-disk count of merged write requests
Count of write requests that were merged with an already queued write request.

@ disk.dm.read per-device-mapper device read operations
@ disk.dm.write per-device-mapper device write operations
@ disk.dm.total per-device-mapper device total (read+write) operations
@ disk.dm.blkread per-device-mapper device block read operations
@ disk.dm.blkwrite per-device-mapper device block write operations
@ disk.dm.blktotal per-device-mapper device total (read+write) block operations
@ disk.dm.read_bytes per-device-mapper device count of bytes read
@ disk.dm.write_bytes per-device-mapper device count of bytes written
@ disk.dm.total_bytes per-device-mapper device count of total bytes read and written
@ disk.dm.read_merge per-device-mapper device count of merged read requests
@ disk.dm.write_merge per-device-mapper device count of merged write requests
@ disk.dm.avactive per-device-mapper device count of active time
Counts the number of milliseconds for which at least one I/O is in
progress for each device-mapper device.

When converted to a rate, this metric represents the average utilization
of the device during the sampling interval.  A value of 0.5 (or 50%)
means the device was active (i.e. busy) half the time.

@ disk.dm.aveq per-device-mapper device time averaged count of request queue length

@ disk.dm.read_rawactive per-device-mapper raw count of read response time
For each completed read on each device-mapper device the response time
(queue time plus service time) in milliseconds is added to the associated
instance of this metric.

When converted to a normalized rate, the value represents the time
average of the number of outstanding reads for a device-mapper device.
When divided by the number of completed reads for a device-mapper device
(disk.dm.read), the value represents the stochastic average of the read
response (or wait) time for that device.

It is suitable mainly for use in calculations with other metrics,
e.g. mirroring the results from existing performance tools:

 iostat.dm.r_await = delta(disk.dm.read_rawactive) / delta(disk.dm.read)

@ disk.dm.write_rawactive per-device-mapper raw count of write response time
For each completed write on each device-mapper device the response time
(queue time plus service time) in milliseconds is added to the associated
instance of this metric.

When converted to a normalized rate, the value represents the time
average of the number of outstanding writes for a device-mapper device.
When divided by the number of completed writes for a device-mapper device
(disk.dm.write), the value represents the stochastic average of the
write response (or wait) time for that device.

It is suitable mainly for use in calculations with other metrics,
e.g. mirroring the results from existing performance tools:

 iostat.dm.w_await = delta(disk.dm.write_rawactive) / delta(disk.dm.write)

@ disk.dm.total_rawactive per-device-mapper raw count of I/O response time
For each completed I/O on each device-mapper device the response time
(queue time plus service time) in milliseconds is added to the associated
instance of this metric.

When converted to a normalized rate, the value represents the time
average of the number of outstanding I/Os for a device-mapper device.
When divided by the number of completed I/Os for a device-mapper device
(disk.dm.total), the value represents the stochastic average of the I/O
response (or wait) time for that device-mapper device.

It is suitable mainly for use in calculations with other metrics,
e.g. mirroring the results from existing performance tools:

 iostat.dm.await = delta(disk.dm.total_rawactive) / delta(disk.dm.total)

@ hinv.map.dmname per-device-mapper device persistent name mapping to dm-[0-9]*

@ disk.md.read per-multi-device device read operations
@ disk.md.write per-multi-device device write operations
@ disk.md.total per-multi-device device total (read+write) operations
@ disk.md.blkread per-multi-device device block read operations
@ disk.md.blkwrite per-multi-device device block write operations
@ disk.md.blktotal per-multi-device device total (read+write) block operations
@ disk.md.read_bytes per-multi-device device count of bytes read
@ disk.md.write_bytes per-multi-device device count of bytes written
@ disk.md.total_bytes per-multi-device device count of total bytes read and written
@ disk.md.read_merge per-multi-device device count of merged read requests
@ disk.md.write_merge per-multi-device device count of merged write requests
@ disk.md.avactive per-multi-device device count of active time
Counts the number of milliseconds for which at least one I/O is in
progress for each multi-device device.

When converted to a rate, this metric represents the average utilization
of the device during the sampling interval.  A value of 0.5 (or 50%)
means the device was active (i.e. busy) half the time.

@ disk.md.aveq per-multi-device device time averaged count of request queue length

@ disk.md.read_rawactive per-multi-device raw count of read response time
For each completed read on each multi-device device the response time
(queue time plus service time) in milliseconds is added to the associated
instance of this metric.

When converted to a normalized rate, the value represents the time
average of the number of outstanding reads for a multi-device device.
When divided by the number of completed reads for a multi-device device
(disk.md.read), the value represents the stochastic average of the read
response (or wait) time for that device.

It is suitable mainly for use in calculations with other metrics,
e.g. mirroring the results from existing performance tools:

 iostat.md.r_await = delta(disk.md.read_rawactive) / delta(disk.md.read)

@ disk.md.write_rawactive per-multi-device raw count of write response time
For each completed write on each multi-device device the response time
(queue time plus service time) in milliseconds is added to the associated
instance of this metric.

When converted to a normalized rate, the value represents the time
average of the number of outstanding writes for a multi-device device.
When divided by the number of completed writes for a multi-device device
(disk.md.write), the value represents the stochastic average of the
write response (or wait) time for that device.

It is suitable mainly for use in calculations with other metrics,
e.g. mirroring the results from existing performance tools:

 iostat.md.w_await = delta(disk.md.write_rawactive) / delta(disk.md.write)

@ disk.md.total_rawactive per-multi-device raw count of I/O response time
For each completed I/O on each multi-device device the response time
(queue time plus service time) in milliseconds is added to the associated
instance of this metric.

When converted to a normalized rate, the value represents the time
average of the number of outstanding I/Os for a multi-device device.
When divided by the number of completed I/Os for a multi-device device
(disk.md.total), the value represents the stochastic average of the I/O
response (or wait) time for that multi-device device.

It is suitable mainly for use in calculations with other metrics,
e.g. mirroring the results from existing performance tools:

 iostat.md.await = delta(disk.md.total_rawactive) / delta(disk.md.total)

@ disk.md.status per-multi-device "mdadm --test --detail <device>" return code
@ hinv.map.mdname per-multi-device device persistent name mapping to md[0-9]*

@ disk.all.read_merge total count of merged read requests, summed for all disks
Total count of read requests that were merged with an already queued read request.

@ disk.all.write_merge total count of merged write requests, summed for all disks
Total count of write requests that were merged with an already queued write request.

@ disk.all.avactive total count of active time, summed for all disks
Counts the number of milliseconds for which at least one I/O is in
progress on each disk, summed across all disks.

When converted to a rate and divided by the number of disks (hinv.ndisk),
this metric represents the average utilization of all disks during the
sampling interval.  A value of 0.25 (or 25%) means that on average every
disk was active (i.e. busy) one quarter of the time.

@ disk.all.read_rawactive raw count of read response time, summed for all disks
For each completed read on every disk the response time (queue time plus
service time) in milliseconds is added to this metric.

When converted to a normalized rate, the value represents the time average
of the number of outstanding reads across all disks.  When divided
by the number of completed reads for all disks (disk.all.read), value
represents the stochastic average of the read response (or wait) time
across all disks.

It is suitable mainly for use in calculations with other metrics,
e.g. mirroring the results from existing performance tools:

 iostat.all.r_await = delta(disk.all.read_rawactive) / delta(disk.all.read)

@ disk.all.write_rawactive raw count of write response time, summed for all disks
For each completed write on every disk the response time (queue time
plus service time) in milliseconds is added to this metric.

When converted to a normalized rate, the value represents the time average
of the number of outstanding writes across all disks.  When divided by
the number of completed writes for all disks (disk.all.write), value
represents the stochastic average of the write response (or wait) time
across all disks.

@ disk.all.total_rawactive raw count of I/O response time, summed for all disks
For each completed I/O on every disk the response time (queue time
plus service time) in milliseconds is added to this metric.

When converted to a normalized rate, the value represents the time average
of the number of outstanding I/Os across all disks.  When divided by
the number of completed I/Os for all disks (disk.all.total), value
represents the stochastic average of the I/O response (or wait) time
across all disks.

@ disk.all.aveq total time averaged count of request queue length, summed for all disks
When converted to a rate, this metric represents the average across all disks
of the time averaged request queue length during the sampling interval.  A
value of 1.5 (or 150%) suggests that (on average) each all disk experienced a
time averaged queue length of 1.5 requests during the sampling interval.

@ disk.all.read total read operations, summed for all disks
Cumulative number of disk read operations since system boot time
(subject to counter wrap), summed over all disk devices.

@ disk.all.write total write operations, summed for all disks
Cumulative number of disk read operations since system boot time
(subject to counter wrap), summed over all disk devices.

@ disk.all.total total (read+write) operations, summed for all disks
Cumulative number of disk read and write operations since system boot
time (subject to counter wrap), summed over all disk devices.

@ disk.all.blkread block read operations, summed for all disks
Cumulative number of disk block read operations since system boot time
(subject to counter wrap), summed over all disk devices.

@ disk.all.blkwrite block write operations, summed for all disks
Cumulative number of disk block write operations since system boot time
(subject to counter wrap), summed over all disk devices.

@ disk.all.blktotal total (read+write) block operations, summed for all disks
Cumulative number of disk block read and write operations since system
boot time (subject to counter wrap), summed over all disk devices.

@ disk.all.read_bytes count of bytes read for all disk devices
@ disk.all.write_bytes count of bytes written for all disk devices
@ disk.all.total_bytes total count of bytes read and written for all disk devices

@ disk.partitions.read read operations metric for storage partitions
Cumulative number of disk read operations since system boot time
(subject to counter wrap) for individual disk partitions or logical
volumes.

@ disk.partitions.write write operations metric for storage partitions
Cumulative number of disk write operations since system boot time
(subject to counter wrap) for individual disk partitions or logical
volumes.

@ disk.partitions.total total (read+write) I/O operations metric for storage partitions
Cumulative number of disk read and write operations since system boot
time (subject to counter wrap) for individual disk partitions or
logical volumes.

@ disk.partitions.blkread block read operations metric for storage partitions
Cumulative number of disk block read operations since system boot time
(subject to counter wrap) for individual disk partitions or logical
volumes.

@ disk.partitions.blkwrite block write operations metric for storage partitions
Cumulative number of disk block write operations since system boot time
(subject to counter wrap) for individual disk partitions or logical
volumes.

@ disk.partitions.blktotal total (read+write) block operations metric for storage partitions
Cumulative number of disk block read and write operations since system
boot time (subject to counter wrap) for individual disk partitions or
logical volumes.

@ disk.partitions.read_bytes number of bytes read for storage partitions
Cumulative number of bytes read since system boot time (subject to
counter wrap) for individual disk partitions or logical volumes.

@ disk.partitions.write_bytes number of bytes written for storage partitions
Cumulative number of bytes written since system boot time (subject to
counter wrap) for individual disk partitions or logical volumes.

@ disk.partitions.total_bytes total number of bytes read and written for storage partitions
Cumulative number of bytes read and written since system boot time
(subject to counter wrap) for individual disk partitions or logical
volumes.

@ disk.partitions.read_merge per-disk-partition count of merged read requests

@ disk.partitions.write_merge per-disk-partition count of merged write requests

@ disk.partitions.avactive per-disk-partition device count of active time
Counts the number of milliseconds for which at least one I/O is in
progress for each disk partition.

When converted to a rate, this metric represents the average utilization
of the disk partition during the sampling interval.  A value of 0.5
(or 50%) means the disk partition was active (i.e. busy) half the time.

@ disk.partitions.aveq per-disk-partition device time averaged count of request queue length

@ disk.partitions.read_rawactive per-disk-partition raw count of read response time
For each completed read on each disk partition the response time
(queue time plus service time) in milliseconds is added to the associated
instance of this metric.

When converted to a normalized rate, the value represents the time average
of the number of outstanding reads for a disk partition.  When divided by
the number of completed reads for a disk partition (disk.partitions.read),
the value represents the stochastic average of the read response (or wait)
time for that disk partition.

It is suitable mainly for use in calculations with other metrics,
e.g. mirroring the results from existing performance tools:

 iostat.partitions.r_await = delta(disk.partitions.read_rawactive) /
                             delta(disk.partitions.read)

@ disk.partitions.write_rawactive per-disk-partition raw count of write response time
For each completed write on each disk partition the response time
(queue time plus service time) in milliseconds is added to the associated
instance of this metric.

When converted to a normalized rate, the value represents the time
average of the number of outstanding writes for a disk partition.
When divided by the number of completed writes for a disk partition
(disk.partitions.write), the value represents the stochastic average of
the write response (or wait) time for that disk partition.

It is suitable mainly for use in calculations with other metrics,
e.g. mirroring the results from existing performance tools:

 iostat.partitions.w_await = delta(disk.partitions.write_rawactive) /
                             delta(disk.partitions.write)

@ disk.partitions.total_rawactive per-disk-partition raw count of I/O response time
For each completed I/O on each disk partition the response time (queue
time plus service time) in milliseconds is added to the associated
instance of this metric.

When converted to a normalized rate, the value represents the time
average of the number of outstanding I/Os for a disk partition.
When divided by the number of completed I/Os for a disk partition
(disk.partitions.total), the value represents the stochastic average of
the I/O response (or wait) time for that disk partition.

@ swap.pagesin pages read from swap devices due to demand for physical memory
@ swap.pagesout pages written to swap devices due to demand for physical memory
@ swap.in number of swap in operations
@ swap.out number of swap out operations
@ kernel.all.pswitch context switches metric from /proc/stat
@ kernel.all.sysfork fork rate metric from /proc/stat
@ kernel.all.running number of currently running processes from /proc/stat
@ kernel.all.blocked number of currently blocked processes from /proc/stat
@ kernel.all.intr interrupt count metric from /proc/stat
The value is the first value from the intr field in /proc/stat,
which is a counter of the total number of interrupts processed.
The value is normally converted to a rate (count/second).
This counter usually increases by at least HZ/second,
i.e. the clock interrupt rate, wehich is usually 100/second.

See also kernel.percpu.intr and kernel.percpu.interrupts to get
the breakdown of interrupt count by interrupt type and which CPU
processed each one.

@ kernel.percpu.intr interrupt count metric from /proc/interrupts
Aggregate count of each CPUs interrupt processing count, calculated
as the sum of all interrupt types in /proc/interrupts for each CPU.

@ mem.physmem total system memory metric reported by /proc/meminfo
The value of this metric corresponds to the "MemTotal" field
reported by /proc/meminfo. Note that this does not necessarily
correspond to actual installed physical memory - there may
be areas of the physical address space mapped as ROM in
various peripheral devices and the bios may be mirroring
certain ROMs in RAM.
@ mem.freemem free system memory metric from /proc/meminfo
@ mem.buddyinfo.pages fragmented page count from /proc/buddyinfo
@ mem.buddyinfo.total page fragmentation size from /proc/buddyinfo
@ mem.util.used used memory metric from /proc/meminfo
Used memory is the difference between mem.physmem and mem.freemem.
@ mem.util.free free memory metric from /proc/meminfo
Alias for mem.freemem.
@ mem.util.available available memory from /proc/meminfo
The amount of memory that is available for a new workload,
without pushing the system into swap. Estimated from MemFree,
Active(file), Inactive(file), and SReclaimable, as well as the "low"
watermarks from /proc/zoneinfo.

@ mem.util.shared shared memory metric from /proc/meminfo
Shared memory metric. Currently always zero on Linux 2.4 kernels
and has been removed from 2.6 kernels.
@ mem.util.bufmem I/O buffers metric from /proc/meminfo
Memory allocated for buffer_heads.
@ mem.util.cached page cache metric from /proc/meminfo
Memory used by the page cache, including buffered file data.
This is in-memory cache for files read from the disk (the pagecache)
but doesn't include SwapCached.
@ mem.util.other unaccounted memory
Memory that is not free (i.e. has been referenced) and is not cached.
mem.physmem - mem.util.free - mem.util.cached - mem.util.buffers
@ mem.util.active Kbytes on the active page list (recently referenced pages)
Memory that has been used more recently and usually not reclaimed unless
absolutely necessary.
@ mem.util.inactive Kbytes on the inactive page list (candidates for discarding)
Memory which has been less recently used.  It is more eligible to be
reclaimed for other purposes
@ mem.util.swapCached Kbytes in swap cache, from /proc/meminfo
Memory that once was swapped out, is swapped back in but still also
is in the swapfile (if memory is needed it doesn't need to be swapped
out AGAIN because it is already in the swapfile. This saves I/O)
@ mem.util.highTotal Kbytes in high memory, from /proc/meminfo
This is apparently an i386 specific metric, and seems to be always zero
on ia64 architecture (and possibly others). On i386 arch (at least),
highmem is all memory above ~860MB of physical memory. Highmem areas
are for use by userspace programs, or for the pagecache. The kernel
must use tricks to access this memory, making it slower to access
than lowmem.
@ mem.util.highFree Kbytes free high memory, from /proc/meminfo
See mem.util.highTotal. Not used on ia64 arch (and possibly others).
@ mem.util.lowTotal Kbytes in low memory total, from /proc/meminfo
Lowmem is memory which can be used for everything that highmem can be
used for, but it is also availble for the kernel's use for its own
data structures. Among many other things, it is where everything
from the Slab is allocated.  Bad things happen when you're out of lowmem.
(this may only be true on i386 architectures).
@ mem.util.lowFree Kbytes free low memory, from /proc/meminfo
See mem.util.lowTotal
@ mem.util.swapTotal Kbytes swap, from /proc/meminfo
total amount of swap space available
@ mem.util.swapFree Kbytes free swap, from /proc/meminfo
Memory which has been evicted from RAM, and is temporarily on the disk
@ mem.util.dirty Kbytes in dirty pages, from /proc/meminfo
Memory which is waiting to get written back to the disk
@ mem.util.writeback Kbytes in writeback pages, from /proc/meminfo
Memory which is actively being written back to the disk
@ mem.util.mapped Kbytes in mapped pages, from /proc/meminfo
files which have been mmaped, such as libraries
@ mem.util.slab Kbytes in slab memory, from /proc/meminfo
in-kernel data structures cache
@ mem.util.commitLimit Kbytes limit for address space commit, from /proc/meminfo
The static total, in Kbytes, available for commitment to address 
spaces. Thus, mem.util.committed_AS may range up to this total. Normally 
the kernel overcommits memory, so this value may exceed mem.physmem
@ mem.util.committed_AS Kbytes committed to address spaces, from /proc/meminfo
An estimate of how much RAM you would need to make a 99.99% guarantee
that there never is OOM (out of memory) for this workload. Normally
the kernel will overcommit memory. That means, say you do a 1GB malloc,
nothing happens, really. Only when you start USING that malloc memory
you will get real memory on demand, and just as much as you use.
@ mem.util.pageTables Kbytes in kernel page tables, from /proc/meminfo
@ mem.util.reverseMaps Kbytes in reverse mapped pages, from /proc/meminfo
@ mem.util.cache_clean Kbytes cached and not dirty or writeback, derived from /proc/meminfo
@ mem.util.anonpages Kbytes in user pages not backed by files, from /proc/meminfo
@ mem.util.bounce Kbytes in bounce buffers, from /proc/meminfo
@ mem.util.NFS_Unstable Kbytes in NFS unstable memory, from /proc/meminfo
@ mem.util.slabReclaimable Kbytes in reclaimable slab pages, from /proc/meminfo
@ mem.util.slabUnreclaimable Kbytes in unreclaimable slab pages, from /proc/meminfo
@ mem.util.active_anon anonymous Active list LRU memory
@ mem.util.inactive_anon anonymous Inactive list LRU memory
@ mem.util.active_file file-backed Active list LRU memory
@ mem.util.inactive_file file-backed Inactive list LRU memory
@ mem.util.unevictable kbytes of memory that is unevictable
@ mem.util.mlocked kbytes of memory that is pinned via mlock()
@ mem.util.shmem kbytes of shmem
@ mem.util.kernelStack kbytes of memory used for kernel stacks
@ mem.util.hugepagesTotal a count of total hugepages
@ mem.util.hugepagesFree a count of free hugepages
@ mem.util.hugepagesRsvd a count of reserved hugepages
@ mem.util.hugepagesSurp a count of surplus hugepages
@ mem.util.directMap4k amount of memory that is directly mapped in 4kB pages
@ mem.util.directMap2M amount of memory that is directly mapped in 2MB pages
@ mem.util.directMap1G amount of memory that is directly mapped in 1GB pages
@ mem.util.vmallocTotal amount of kernel memory allocated via vmalloc
@ mem.util.vmallocUsed amount of used vmalloc memory
@ mem.util.vmallocChunk amount of vmalloc chunk memory
@ mem.util.mmap_copy amount of mmap_copy space (non-MMU kernels only)
@ mem.util.quicklists amount of memory in the per-CPU quicklists
@ mem.util.corrupthardware amount of memory in hardware corrupted pages
@ mem.util.anonhugepages amount of memory in anonymous huge pages
@ mem.util.hugepagesTotalBytes amount of memory in total hugepages
@ mem.util.hugepagesFreeBytes amount of memory in free hugepages
@ mem.util.hugepagesRsvdBytes amount of memory in reserved hugepages
@ mem.util.hugepagesSurpBytes amount of memory in surplus hugepages

User memory (Kbytes) in pages not backed by files, e.g. from malloc()
@ mem.numa.util.total per-node total memory
@ mem.numa.util.free per-node free memory
@ mem.numa.util.used per-node used memory
@ mem.numa.util.active per-node Active list LRU memory
@ mem.numa.util.inactive per-node Inactive list LRU memory
@ mem.numa.util.active_anon per-node anonymous Active list LRU memory
@ mem.numa.util.inactive_anon per-node anonymous Inactive list LRU memory
@ mem.numa.util.active_file per-node file-backed Active list LRU memory
@ mem.numa.util.inactive_file per-node file-backed Inactive list LRU memory
@ mem.numa.util.highTotal per-node highmem total
@ mem.numa.util.highFree per-node highmem free
@ mem.numa.util.lowTotal per-node lowmem total
@ mem.numa.util.lowFree per-node lowmem free
@ mem.numa.util.unevictable per-node Unevictable memory
@ mem.numa.util.mlocked per-node count of Mlocked memory
@ mem.numa.util.dirty per-node dirty memory
@ mem.numa.util.writeback per-node count of memory locked for writeback to stable storage
@ mem.numa.util.filePages per-node count of memory backed by files
@ mem.numa.util.mapped per-node mapped memory
@ mem.numa.util.anonpages per-node anonymous memory
@ mem.numa.util.shmem per-node amount of shared memory
@ mem.numa.util.kernelStack per-node memory used as kernel stacks
@ mem.numa.util.pageTables per-node memory used for pagetables
@ mem.numa.util.NFS_Unstable per-node memory holding NFS data that needs writeback
@ mem.numa.util.bounce per-node memory used for bounce buffers
@ mem.numa.util.writebackTmp per-node temporary memory used for writeback
@ mem.numa.util.slab per-node memory used for slab objects
@ mem.numa.util.slabReclaimable per-node memory used for slab objects that can be reclaimed
@ mem.numa.util.slabUnreclaimable per-node memory used for slab objects that is unreclaimable
@ mem.numa.util.hugepagesTotal per-node total count of hugepages
@ mem.numa.util.hugepagesFree per-node count of free hugepages
@ mem.numa.util.hugepagesSurp per-node count of surplus hugepages
@ mem.numa.alloc.hit per-node count of times a task wanted alloc on local node and succeeded
@ mem.numa.alloc.miss per-node count of times a task wanted alloc on local node but got another node
@ mem.numa.alloc.foreign count of times a task on another node alloced on that node, but got this node
@ mem.numa.alloc.interleave_hit count of times interleaving wanted to allocate on this node and succeeded
@ mem.numa.alloc.local_node count of times a process ran on this node and got memory on this node
@ mem.numa.alloc.other_node count of times a process ran on this node and got memory from another node
@ mem.numa.max_bandwidth maximum memory bandwidth supported on each numa node
Maximum memory bandwidth supported on each numa node. It makes use of a
bandwith.conf file which has the bandwidth information for each node :
node_num:bandwidth
The node_num must match with any node in sysfs/devices/system/node directory.
And, the bandwidth is expressed in terms of MBps. This config file should be
filled up manually after running some bandwidth saturation benchmark tools.
@ mem.numa.util.hugepagesTotalBytes per-node total amount of hugepages memory
@ mem.numa.util.hugepagesFreeBytes per-node amount of free hugepages memory
@ mem.numa.util.hugepagesSurpBytes per-node amount of surplus hugepages memory
@ mem.vmstat.nr_dirty number of pages in dirty state
Instantaneous number of pages in dirty state, from /proc/vmstat
@ mem.vmstat.nr_dirty_background_threshold background writeback threshold
@ mem.vmstat.nr_dirty_threshold dirty throttling threshold
@ mem.vmstat.nr_dirtied count of pages dirtied
Count of pages entering dirty state, from /proc/vmstat
@ mem.vmstat.nr_writeback number of pages in writeback state
Instantaneous number of pages in writeback state, from /proc/vmstat
@ mem.vmstat.nr_unstable number of pages in unstable state
Instantaneous number of pages in unstable state, from /proc/vmstat
@ mem.vmstat.nr_page_table_pages number of page table pages
Instantaneous number of page table pages, from /proc/vmstat
@ mem.vmstat.nr_mapped number of mapped pagecache pages
Instantaneous number of mapped pagecache pages, from /proc/vmstat
See also mem.vmstat.nr_anon for anonymous mapped pages.
@ mem.vmstat.nr_slab number of slab pages
Instantaneous number of slab pages, from /proc/vmstat
This counter was retired in 2.6.18 kernels, and is now the sum of
mem.vmstat.nr_slab_reclaimable and mem.vmstat.nr_slab_unreclaimable.
@ mem.vmstat.nr_written count of pages written out
Count of pages written out, from /proc/vmstat
@ mem.vmstat.numa_foreign count of foreign NUMA zone allocations
@ mem.vmstat.numa_hit count of successful allocations from preferred NUMA zone
@ mem.vmstat.numa_interleave count of interleaved NUMA allocations
@ mem.vmstat.numa_local count of successful allocations from local NUMA zone
@ mem.vmstat.numa_miss count of unsuccessful allocations from preferred NUMA zona
@ mem.vmstat.numa_other count of unsuccessful allocations from local NUMA zone
@ mem.vmstat.pgpgin page in operations
Count of page in operations since boot, from /proc/vmstat
@ mem.vmstat.pgpgout page out operations
Count of page out operations since boot, from /proc/vmstat
@ mem.vmstat.pswpin pages swapped in
Count of pages swapped in since boot, from /proc/vmstat
@ mem.vmstat.pswpout pages swapped out
Count of pages swapped out since boot, from /proc/vmstat
@ mem.vmstat.pgalloc_high high mem page allocations
Count of high mem page allocations since boot, from /proc/vmstat
@ mem.vmstat.pgalloc_normal normal mem page allocations
Count of normal mem page allocations since boot, from /proc/vmstat
@ mem.vmstat.pgalloc_dma dma mem page allocations
Count of dma mem page allocations since boot, from /proc/vmstat
@ mem.vmstat.pgalloc_dma32 dma32 mem page allocations
Count of dma32 mem page allocations since boot, from /proc/vmstat
@ mem.vmstat.pgalloc_movable movable mem page allocations
Count of movable mem page allocations since boot, from /proc/vmstat
@ mem.vmstat.pgfree page free operations
Count of page free operations since boot, from /proc/vmstat
@ mem.vmstat.pgactivate pages moved from inactive to active
Count of pages moved from inactive to active since boot, from /proc/vmstat
@ mem.vmstat.pgdeactivate pages moved from active to inactive
Count of pages moved from active to inactive since boot, from /proc/vmstat
@ mem.vmstat.pgfault page major and minor fault operations
Count of page major and minor fault operations since boot, from /proc/vmstat
@ mem.vmstat.pgmajfault major page fault operations
Count of major page fault operations since boot, from /proc/vmstat
@ mem.vmstat.pgrefill_high high mem pages inspected in refill_inactive_zone
Count of high mem pages inspected in refill_inactive_zone since boot,
from /proc/vmstat
@ mem.vmstat.pgrefill_normal normal mem pages inspected in refill_inactive_zone
Count of normal mem pages inspected in refill_inactive_zone since boot,
from /proc/vmstat
@ mem.vmstat.pgrefill_dma dma mem pages inspected in refill_inactive_zone
Count of dma mem pages inspected in refill_inactive_zone since boot,
from /proc/vmstat
@ mem.vmstat.pgrefill_dma32 dma32 mem pages inspected in refill_inactive_zone
Count of dma32 mem pages inspected in refill_inactive_zone since boot,
from /proc/vmstat
@ mem.vmstat.pgrefill_movable movable mem pages inspected in refill_inactive_zone
Count of movable mem pages inspected in refill_inactive_zone since boot,
from /proc/vmstat
@ mem.vmstat.pgsteal_high high mem pages reclaimed
Count of high mem pages reclaimed since boot, from /proc/vmstat
@ mem.vmstat.pgsteal_normal normal mem pages reclaimed
Count of normal mem pages reclaimed since boot, from /proc/vmstat
@ mem.vmstat.pgsteal_dma dma mem pages reclaimed
Count of dma mem pages reclaimed since boot, from /proc/vmstat
@ mem.vmstat.pgsteal_dma32 dma32 mem pages reclaimed
Count of dma32 mem pages reclaimed since boot, from /proc/vmstat
@ mem.vmstat.pgsteal_movable movable mem pages reclaimed
Count of movable mem pages reclaimed since boot, from /proc/vmstat
@ mem.vmstat.pgscan_kswapd_high high mem pages scanned by kswapd
Count of high mem pages scanned by kswapd since boot, from /proc/vmstat
@ mem.vmstat.pgscan_kswapd_normal normal mem pages scanned by kswapd
Count of normal mem pages scanned by kswapd since boot, from /proc/vmstat
@ mem.vmstat.pgscan_kswapd_dma dma mem pages scanned by kswapd
Count of dma mem pages scanned by kswapd since boot, from /proc/vmstat
@ mem.vmstat.pgscan_kswapd_dma32 dma32 mem pages scanned by kswapd
Count of dma32 mem pages scanned by kswapd since boot, from /proc/vmstat
@ mem.vmstat.pgscan_kswapd_movable movable mem pages scanned by kswapd
Count of movable mem pages scanned by kswapd since boot, from /proc/vmstat
@ mem.vmstat.pgscan_direct_high high mem pages scanned
Count of high mem pages scanned since boot, from /proc/vmstat
@ mem.vmstat.pgscan_direct_normal normal mem pages scanned
Count of normal mem pages scanned since boot, from /proc/vmstat
@ mem.vmstat.pgscan_direct_dma dma mem pages scanned
Count of dma mem pages scanned since boot, from /proc/vmstat
@ mem.vmstat.pgscan_direct_dma32 dma32 mem pages scanned
Count of dma32 mem pages scanned since boot, from /proc/vmstat
@ mem.vmstat.pgscan_direct_movable movable mem pages scanned
Count of movable mem pages scanned since boot, from /proc/vmstat
@ mem.vmstat.pginodesteal pages reclaimed via inode freeing
Count of pages reclaimed via inode freeing since boot, from /proc/vmstat
@ mem.vmstat.slabs_scanned slab pages scanned
Count of slab pages scanned since boot, from /proc/vmstat
@ mem.vmstat.kswapd_steal pages reclaimed by kswapd
Count of pages reclaimed by kswapd since boot, from /proc/vmstat
@ mem.vmstat.kswapd_low_wmark_hit_quickly count of times low watermark reached quickly
Count of times kswapd reached low watermark quickly, from /proc/vmstat
@ mem.vmstat.kswapd_high_wmark_hit_quickly count of times high watermark reached quickly
Count of times kswapd reached high watermark quickly, from /proc/vmstat
@ mem.vmstat.kswapd_skip_congestion_wait count of times kswapd skipped waiting on device congestion
Count of times kswapd skipped waiting due to device congestion as a
result of being under the low watermark, from /proc/vmstat
@ mem.vmstat.kswapd_inodesteal pages reclaimed via kswapd inode freeing
Count of pages reclaimed via kswapd inode freeing since boot, from
/proc/vmstat
@ mem.vmstat.pageoutrun kswapd calls to page reclaim
Count of kswapd calls to page reclaim since boot, from /proc/vmstat
@ mem.vmstat.allocstall direct reclaim calls
Count of direct reclaim calls since boot, from /proc/vmstat
@ mem.vmstat.pgrotated pages rotated to tail of the LRU
Count of pages rotated to tail of the LRU since boot, from /proc/vmstat
@mem.vmstat.nr_anon_pages number of anonymous mapped pagecache pages
Instantaneous number of anonymous mapped pagecache pages, from /proc/vmstat
See also mem.vmstat.mapped for other mapped pages.
@mem.vmstat.nr_anon_transparent_hugepages number of anonymous transparent huge pages
Instantaneous number of anonymous transparent huge pages, from /proc/vmstat
@mem.vmstat.nr_bounce number of bounce buffer pages
Instantaneous number of bounce buffer pages, from /proc/vmstat
@mem.vmstat.nr_slab_reclaimable reclaimable slab pages
Instantaneous number of reclaimable slab pages, from /proc/vmstat.
@mem.vmstat.nr_slab_unreclaimable unreclaimable slab pages
Instantaneous number of unreclaimable slab pages, from /proc/vmstat.
@mem.vmstat.nr_vmscan_write pages written by VM scanner from LRU
Count of pages written from the LRU by the VM scanner, from /proc/vmstat.
The VM is supposed to minimise the number of pages which get written
from the LRU (for IO scheduling efficiency, and for high reclaim-success
rates).
@ mem.vmstat.htlb_buddy_alloc_fail huge TLB page buddy allocation failures
Count of huge TLB page buddy allocation failures, from /proc/vmstat
@ mem.vmstat.htlb_buddy_alloc_success huge TLB page buddy allocation successes
Count of huge TLB page buddy allocation successes, from /proc/vmstat
@ mem.vmstat.nr_active_anon number of active anonymous memory pages
@ mem.vmstat.nr_active_file number of active file memory memory pages
@ mem.vmstat.nr_free_pages number of free pages
@ mem.vmstat.nr_inactive_anon number of inactive anonymous memory pages
@ mem.vmstat.nr_inactive_file number of inactive file memory pages
@ mem.vmstat.nr_isolated_anon number of isolated anonymous memory pages
@ mem.vmstat.nr_isolated_file number of isolated file memory pages
@ mem.vmstat.nr_kernel_stack number of pages of kernel stack
@ mem.vmstat.nr_mlock number of pages under mlock
@ mem.vmstat.nr_shmem number of shared memory pages
@ mem.vmstat.nr_unevictable number of unevictable pages
@ mem.vmstat.nr_writeback_temp number of temporary writeback pages
@ mem.vmstat.compact_blocks_moved count of compact blocks moved
@ mem.vmstat.compact_fail count of unsuccessful compactions for high order allocations
@ mem.vmstat.compact_pagemigrate_failed count of pages unsuccessfully compacted
@ mem.vmstat.compact_pages_moved count of pages successfully moved for compaction
@ mem.vmstat.compact_stall count of failures to even start compacting
@ mem.vmstat.compact_success count of successful compactions for high order allocations
@ mem.vmstat.thp_fault_alloc transparent huge page fault allocations
@ mem.vmstat.thp_fault_fallback transparent huge page fault fallbacks
@ mem.vmstat.thp_collapse_alloc transparent huge page collapse allocations
@ mem.vmstat.thp_collapse_alloc_failed transparent huge page collapse failures
@ mem.vmstat.thp_split count of transparent huge page splits
@ mem.vmstat.thp_zero_page_alloc count of transparent huge page zeroed page allocations
@ mem.vmstat.thp_zero_page_alloc_failed count of transparent huge page zeroed page allocation failures
@ mem.vmstat.unevictable_pgs_cleared count of unevictable pages cleared
@ mem.vmstat.unevictable_pgs_culled count of unevictable pages culled
@ mem.vmstat.unevictable_pgs_mlocked count of mlocked unevictable pages
@ mem.vmstat.unevictable_pgs_mlockfreed count of unevictable pages mlock freed
@ mem.vmstat.unevictable_pgs_munlocked count of unevictable pages munlocked
@ mem.vmstat.unevictable_pgs_rescued count of unevictable pages rescued
@ mem.vmstat.unevictable_pgs_scanned count of unevictable pages scanned
@ mem.vmstat.unevictable_pgs_stranded count of unevictable pages stranded
@ mem.vmstat.zone_reclaim_failed number of zone reclaim failures
@ mem.vmstat.balloon_inflate count of virt guest balloon page inflations
@ mem.vmstat.balloon_deflate number of virt guest balloon page deflations
@ mem.vmstat.balloon_migrate number of virt guest balloon page migrations
@ mem.vmstat.compact_daemon_wake number of times the memory compaction daemon was woken
@ mem.vmstat.compact_free_scanned count of pages scanned for freeing by compaction daemon
@ mem.vmstat.compact_migrate_scanned count of pages scanned for migration by compaction daemon
@ mem.vmstat.drop_pagecache count of calls to drop page cache pages
@ mem.vmstat.drop_slab count of calls to drop slab cache pages
@ mem.vmstat.nr_free_cma count of free Contiguous Memory Allocator pages
@ mem.vmstat.nr_pages_scanned count of pages scanned during page reclaim
@ mem.vmstat.nr_vmscan_immediate_reclaim prioritise for reclaim when writeback ends
@ mem.vmstat.numa_pages_migrated count of NUMA page migrations
@ mem.vmstat.numa_pte_updates count of NUMA page table entry updates
@ mem.vmstat.pglazyfreed count of pages lazily freed
@ mem.vmstat.pgmigrate_fail count of unsuccessful NUMA page migrations
@ mem.vmstat.pgmigrate_success count of successful NUMA page migrations
@ mem.vmstat.thp_deferred_split_page count of huge page enqueues for splitting
@ mem.vmstat.thp_split_page count of huge page splits into base pages
@ mem.vmstat.thp_split_page_failed count of failures to split a huge page
@ mem.vmstat.thp_split_pmd count of times a PMD was split into table of PTEs
This can happen, for instance, when an application calls mprotect() or
munmap() on part of huge page. It doesn't split huge page, only the page
table entry.
@ mem.vmstat.workingset_activate count of page activations to form the working set
@ mem.vmstat.workingset_nodereclaim count of NUMA node working set page reclaims
@ mem.vmstat.workingset_refault count of refaults of previously evicted pages
@ mem.vmstat.compact_isolated count of page isolations for memory compaction
@ mem.vmstat.nr_shmem_hugepages number of huge pages used for shared memory
@ mem.vmstat.nr_shmem_pmdmapped number of huge page PMD mappings
@ mem.vmstat.nr_zone_inactive_anon number of inactive anonymous memory pages in zones
@ mem.vmstat.nr_zone_active_anon number of inactive file memory pages in zones
@ mem.vmstat.nr_zone_inactive_file number of isolated anonymous memory pages in zones
@ mem.vmstat.nr_zone_active_file number of isolated file memory pages in zones
@ mem.vmstat.nr_zone_unevictable number of unevictable memory pages in zones
@ mem.vmstat.nr_zone_write_pending count of dirty, writeback and unstable pages
@ mem.vmstat.nr_zspages number of compressed pages
@ mem.vmstat.thp_file_alloc count of times huge pages were allocated and put in page cache
@ mem.vmstat.thp_file_mapped count of times huge pages were used for file mappings
@ mem.zoneinfo.free free space in each zone for each NUMA node
@ mem.zoneinfo.min  min space in each zone for each NUMA node
@ mem.zoneinfo.low  low space in each zone for each NUMA node
@ mem.zoneinfo.high high space in each zone for each NUMA node
@ mem.zoneinfo.scanned scanned space in each zone for each NUMA node
@ mem.zoneinfo.spanned spanned space in each zone for each NUMA node
@ mem.zoneinfo.present present space in each zone for each NUMA node
@ mem.zoneinfo.managed managed space in each zone for each NUMA node
@ mem.zoneinfo.protection protection space in each zone for each NUMA node
@ mem.ksm.full_scans Number of times that KSM has scanned for duplicated content
@ mem.ksm.merge_across_nodes Kernel allows merging across NUMA nodes
@ mem.ksm.pages_shared The number of nodes in the stable tree
@ mem.ksm.pages_sharing The number of virtual pages that are sharing a single page
@ mem.ksm.pages_to_scan Number of pages to scan at a time
@ mem.ksm.pages_unshared The number of nodes in the unstable tree
@ mem.ksm.pages_volatile Number of pages that are candidate to be shared
@ mem.ksm.run_state Whether the KSM daemon has run and/or is running
@ mem.ksm.sleep_time Time ksmd should sleep between batches

@ swap.length total swap available metric from /proc/meminfo
@ swap.used swap used metric from /proc/meminfo
@ swap.free swap free metric from /proc/meminfo
@ kernel.all.load 1, 5 and 15 minute load average
@ kernel.all.nusers number of user sessions on system
@ kernel.all.cpu.user total user CPU time from /proc/stat for all CPUs, including guest CPU time
@ kernel.all.cpu.vuser total user CPU time from /proc/stat for all CPUs, excluding guest CPU time
@ kernel.all.cpu.intr total interrupt CPU time from /proc/stat for all CPUs
Total time spent processing interrupts on all CPUs.
This value includes both soft and hard interrupt processing time.
@ kernel.all.cpu.wait.total total wait CPU time from /proc/stat for all CPUs
@ kernel.all.cpu.nice total nice user CPU time from /proc/stat for all CPUs, including guest time
@ kernel.all.cpu.vnice total nice user CPU time from /proc/stat for all CPUs, excluding guest time
@ kernel.all.cpu.sys total sys CPU time from /proc/stat for all CPUs
@ kernel.all.cpu.idle total idle CPU time from /proc/stat for all CPUs
@ kernel.all.cpu.irq.soft soft interrupt CPU time from /proc/stat for all CPUs
Total soft interrupt CPU time (deferred interrupt handling code,
not run in the initial interrupt handler).
@ kernel.all.cpu.irq.hard hard interrupt CPU time from /proc/stat for all CPUs
Total hard interrupt CPU time ("hard" interrupt handling code
is the code run directly on receipt of the initial hardware
interrupt, and does not include "soft" interrupt handling code
which is deferred until later).
@ kernel.all.cpu.steal total virtualisation CPU steal time for all CPUs
Total CPU time when a CPU had a runnable process, but the hypervisor
(virtualisation layer) chose to run something else instead.
@ kernel.all.cpu.guest total virtual guest CPU time for all CPUs
Total CPU time spent running virtual guest operating systems.
@ kernel.all.cpu.guest_nice total virtual guest CPU nice time for all CPUs
Total CPU nice time spent running virtual guest operating systems.
@ kernel.pernode.cpu.user total user CPU time from /proc/stat for each node, including guest CPU time
@ kernel.pernode.cpu.vuser total user CPU time from /proc/stat for each node, excluding guest CPU time
@ kernel.pernode.cpu.intr total interrupt CPU time from /proc/stat for each node
@ kernel.pernode.cpu.wait.total total wait CPU time from /proc/stat for each node
@ kernel.pernode.cpu.nice total nice user CPU time from /proc/stat for each node, including guest time
@ kernel.pernode.cpu.vnice total nice user CPU time from /proc/stat for each node, excluding guest time
@ kernel.pernode.cpu.sys total sys CPU time from /proc/stat for each node
@ kernel.pernode.cpu.idle total idle CPU time from /proc/stat for each node
@ kernel.pernode.cpu.irq.soft soft interrupt CPU time from /proc/stat for each node
@ kernel.pernode.cpu.irq.hard hard interrupt CPU time from /proc/stat for each node
@ kernel.pernode.cpu.steal total virtualisation CPU steal time for each node
@ kernel.pernode.cpu.guest total virtual guest CPU time for each node
@ kernel.pernode.cpu.guest_nice total virtual nice guest CPU time for each node

@ hinv.ninterface number of active (up) network interfaces
@ network.interface.in.bytes network recv read bytes from /proc/net/dev per network interface
bytes column on the "Receive" side of /proc/net/dev (stats->rx_bytes counter in
rtnl_link_stats64)
@ network.interface.in.packets network recv read packets from /proc/net/dev per network interface
packets column on the "Receive" side of /proc/net/dev
(stats->rx_packets counter in rtnl_link_stats64)
@ network.interface.in.errors network recv read errors from /proc/net/dev per network interface
errors column on the "Receive" side of /proc/net/dev
(stats->rx_errors counter in rtnl_link_stats64)
@ network.interface.in.drops network recv read drops from /proc/net/dev per network interface
drop column on the "Receive" side of /proc/net/dev
(stats->{rx_dropped + rx_missed_errors} counters in rtnl_link_stats64)
rx_dropped are the dropped packets due to no space in linux buffers and rx_missed
are due to the receiver NIC missing a packet.
Not all NICS use the rx_missed_errors counter.
@ network.interface.in.mcasts network recv multicast packets from /proc/net/dev per network interface
multicast column on the "Receive" side of /proc/net/dev
(stats->multicast counter in rtnl_link_stats64)
@ network.interface.in.fifo network recv fifo overrun errors from /proc/net/dev per network interface
fifo column on the "Receive" side of /proc/net/dev
(stats->rx_fifo_errors counter in rtnl_link_stats64)
@ network.interface.in.frame network recv frames errors from /proc/net/dev per network interface
frame column on the "Receive" side of /proc/net/dev
(stats->{rx_length_errors + rx_over_errors + rx_crc_errors + rx_frame_errors}
counters in rtnl_link_stats64)
@ network.interface.in.compressed network recv compressed from /proc/net/dev per network interface
compressed column on the "Receive" side of /proc/net/dev
(stats->rx_compressed counter in rtnl_link_stats64).
Almost exclusively used for CSLIP or HDLC devices
@ network.interface.out.bytes network send bytes from /proc/net/dev per network interface
bytes column on the "Transmit" side of /proc/net/dev
(stats->tx_bytes counter in rtnl_link_stats64)
@ network.interface.out.packets network send packets from /proc/net/dev per network interface
packets column on the "Transmit" side of /proc/net/dev
(stats->tx_packets counter in rtnl_link_stats64)
@ network.interface.out.errors network send errors from /proc/net/dev per network interface
errors column on the "Transmit" side of /proc/net/dev
(stats->tx_errors counter in rtnl_link_stats64)
@ network.interface.out.drops network send drops from /proc/net/dev per network interface
drop column on the "Transmit" side of /proc/net/dev
(stats->tx_dropped counter in rtnl_link_stats64)
@ network.interface.out.fifo network send fifos from /proc/net/dev per network interface
fifo column on the "Transmit" side of /proc/net/dev
(stats->tx_fifo_errors counter in rtnl_link_stats64)
@ network.interface.collisions network send collisions from /proc/net/dev per network interface
colls column on the "Transmit" side of /proc/net/dev
(stats->collisions counter in rtnl_link_stats64).
Counter only valid for outgoing packets.
@ network.interface.out.carrier network send carrier from /proc/net/dev per network interface
carrier column on the "Transmit" side of /proc/net/dev
(stats->{tx_carrier_errors + tx_aborted_errors + tx_window_errors +
tx_heartbeat_errors} counters in rtnl_link_stats64).
@ network.interface.out.compressed network send compressed from /proc/net/dev per network interface
compressed column on the "Transmit" side of /proc/net/dev
(stats->tx_compressed counter in rtnl_link_stats64).
Almost exclusively used for CSLIP or HDLC devices
@ network.interface.total.bytes network total (in+out) bytes from /proc/net/dev per network interface
@ network.interface.total.packets network total (in+out) packets from /proc/net/dev per network interface
@ network.interface.total.errors network total (in+out) errors from /proc/net/dev per network interface
@ network.interface.total.drops network total (in+out) drops from /proc/net/dev per network interface
@ network.interface.total.mcasts network total (in) mcasts from /proc/net/dev per network interface
Linux does not account for outgoing mcast packets per device, so this counter
is identical to the incoming mcast metric.
@ network.interface.mtu maximum transmission unit on network interface
@ network.interface.speed interface speed in megabytes per second
The linespeed on the network interface, as reported by the kernel,
scaled from Megabits/second to Megabytes/second.
See also network.interface.baudrate for the bytes/second value.
@ network.interface.baudrate interface speed in bytes per second
The linespeed on the network interface, as reported by the kernel,
scaled up from Megabits/second to bits/second and divided by 8 to convert
to bytes/second.
See also network.interface.speed for the Megabytes/second value.
@ network.interface.duplex value one for half or two for full duplex interface
@ network.interface.up boolean for whether interface is currently up or down
@ network.interface.running boolean for whether interface has resources allocated
@ network.interface.inet_addr string INET interface address (ifconfig style)
@ network.interface.ipv6_addr string IPv6 interface address (ifconfig style)
@ network.interface.ipv6_scope string IPv6 interface scope (ifconfig style)
@ network.interface.hw_addr hardware address (from sysfs)
@ network.sockstat.tcp.inuse instantaneous number of tcp sockets currently in use
@ network.sockstat.tcp.highest highest number of tcp sockets in use at any one time since boot
@ network.sockstat.tcp.util instantaneous tcp socket utilization (100 * inuse/highest)
@ network.sockstat.udp.inuse instantaneous number of udp sockets currently in use
@ network.sockstat.udp.highest highest number of udp sockets in use at any one time since boot
@ network.sockstat.udp.util instantaneous udp socket utilization (100 * inuse/highest)
@ network.sockstat.raw.inuse instantaneous number of raw sockets currently in use
@ network.sockstat.raw.highest highest number of raw sockets in use at any one time since boot
@ network.sockstat.raw.util instantaneous raw socket utilization (100 * inuse/highest)
@ network.softnet.processed number of packets (not including netpoll) received by the interrupt handler
@ network.softnet.dropped number of packets that were dropped because netdev_max_backlog was exceeded
@ network.softnet.time_squeeze number of times ksoftirq ran out of netdev_budget or time slice with work remaining
@ network.softnet.cpu_collision number of times that two cpus collided trying to get the device queue lock
@ network.softnet.received_rps number of times rps_trigger_softirq has been called
@ network.softnet.flow_limit_count softnet_data flow limit counter
@ network.softnet.percpu.processed number of packets (not including netpoll) received by the interrupt handler
@ network.softnet.percpu.dropped number of packets that were dropped because netdev_max_backlog was exceeded
@ network.softnet.percpu.time_squeeze number of times ksoftirq ran out of netdev_budget or time slice with work remaining
@ network.softnet.percpu.cpu_collision number of times that two cpus collided trying to get the device queue lock
@ network.softnet.percpu.received_rps number of times rps_trigger_softirq has been called
@ network.softnet.percpu.flow_limit_count softnet_data flow limit counter
The network stack has to drop packets when a receive processing a CPUs
backlog reaches netdev_max_backlog.  The flow_limit_count counter is
the number of times very active flows have dropped their traffic earlier
to maintain capacity for other less active flows.

@ network.ip6.inreceives count of ip6 inreceives
@ network.ip6.inhdrerrors count of ip6 inhdrerrors
@ network.ip6.intoobigerrors count of ip6 intoobigerrors
@ network.ip6.innoroutes count of ip6 innoroutes
@ network.ip6.inaddrerrors count of ip6 inaddrerrors
@ network.ip6.inunknownprotos count of ip6 inunknownprotos
@ network.ip6.intruncatedpkts count of ip6 intruncatedpkts
@ network.ip6.indiscards count of ip6 indiscards
@ network.ip6.indelivers count of ip6 indelivers
@ network.ip6.outforwdatagrams count of ip6 outforwdatagrams
@ network.ip6.outrequests count of ip6 outrequests
@ network.ip6.outdiscards count of ip6 outdiscards
@ network.ip6.outnoroutes count of ip6 outnoroutes
@ network.ip6.reasmtimeout count of ip6 reasmtimeout
@ network.ip6.reasmreqds count of ip6 reassembly requireds
@ network.ip6.reasmoks count of ip6 reassembly oks
@ network.ip6.reasmfails count of ip6 reassembly failures
@ network.ip6.fragoks count of ip6 fragmentation oks
@ network.ip6.fragfails count of ip6 fragmentation failures
@ network.ip6.fragcreates count of ip6 fragmentation creations
@ network.ip6.inmcastpkts count of ip6 multicast packets in
@ network.ip6.outmcastpkts count of ip6 multicast packets out
@ network.ip6.inoctets count of ip6 octets in
@ network.ip6.outoctets count of ip6 octets out
@ network.ip6.inmcastoctets count of ip6 multicast octets in
@ network.ip6.outmcastoctets count of ip6 multicast octets out
@ network.ip6.inbcastoctets count of ip6 broadcast octets in
@ network.ip6.outbcastoctets count of ip6 broadcast octets uot
@ network.ip6.innoectpkts count of ip6 packets received with NOECT
@ network.ip6.inect1pkts count of ip6 packets received with ECT(1)
@ network.ip6.inect0pkts count of ip6 packets received with ECT(0)
@ network.ip6.incepkts count of ip6 Congestion Experimented packets in
@ network.icmp6.inmsgs count of icmp6 inmsgs
@ network.icmp6.inerrors count of icmp6 inerrors
@ network.icmp6.outmsgs count of icmp6 outmsgs
@ network.icmp6.outerrors count of icmp6 outerrors
@ network.icmp6.incsumerrors count of icmp6 incsumerrors
@ network.icmp6.indestunreachs count of icmp6 indestunreachs
@ network.icmp6.inpkttoobigs count of icmp6 inpkttoobigs
@ network.icmp6.intimeexcds count of icmp6 intimeexcds
@ network.icmp6.inparmproblems count of icmp6 inparmprobs
@ network.icmp6.inechos count of icmp6 inechos
@ network.icmp6.inechoreplies count of icmp6 inechoreplies
@ network.icmp6.ingroupmembqueries count of icmp6 ingroupmembqueries
@ network.icmp6.ingroupmembresponses count of icmp6 ingroupmembresponses
@ network.icmp6.ingroupmembreductions count of icmp6 ingroupmembreductions
@ network.icmp6.inroutersolicits count of icmp6 inroutersolicits
@ network.icmp6.inrouteradvertisements count of icmp6 inrouteradvertisements
@ network.icmp6.inneighborsolicits count of icmp6 inneighborsolicits
@ network.icmp6.inneighboradvertisements count of icmp6 inneighboradvertisements
@ network.icmp6.inredirects count of icmp6 inredirects
@ network.icmp6.inmldv2reports count of icmp6 inmldv2reports
@ network.icmp6.outdestunreachs count of icmp6 outdestunreachs
@ network.icmp6.outpkttoobigs count of icmp6 outpkttoobigs
@ network.icmp6.outtimeexcds count of icmp6 outtimeexcds
@ network.icmp6.outparmproblems count of icmp6 outparmproblems
@ network.icmp6.outechos count of icmp6 outechos
@ network.icmp6.outechoreplies count of icmp6 outechoreplies
@ network.icmp6.outgroupmembqueries count of icmp6 outgroupmembqueries
@ network.icmp6.outgroupmembresponses count of icmp6 outgroupmembresponses
@ network.icmp6.outgroupmembreductions count of icmp6 outgroupmembreductions
@ network.icmp6.outroutersolicits count of icmp6 outroutersolicits
@ network.icmp6.outrouteradvertisements count of icmp6 outrouteradvertisements
@ network.icmp6.outneighborsolicits count of icmp6 outneighborsolicits
@ network.icmp6.outneighboradvertisements count of icmp6 outneighboradvertisements
@ network.icmp6.outredirects count of icmp6 outredirects
@ network.icmp6.outmldv2reports count of icmp6 outmldv2reports
@ network.udp6.indatagrams count of udp6 indatagrams
@ network.udp6.noports count of udp6 noports
@ network.udp6.inerrors count of udp6 inerrors
@ network.udp6.outdatagrams count of udp6 outdatagrams
@ network.udp6.rcvbuferrors count of udp6 rcvbuferrors
@ network.udp6.sndbuferrors count of udp6 sndbuferrors
@ network.udp6.incsumerrors count of udp6 incsumerrors
@ network.udp6.ignoredmulti count of udp6 ignoredmulti
@ network.udplite6.indatagrams count of udplite6 indatagrams
@ network.udplite6.noports count of udplite6 noports
@ network.udplite6.inerrors count of udplite6 inerrors
@ network.udplite6.outdatagrams count of udplite6 outdatagrams
@ network.udplite6.rcvbuferrors count of udplite6 receive buffer errors
@ network.udplite6.sndbuferrors count of udplite6 send buffer errors
@ network.udplite6.incsumerrors count of udplite6 in checksum errors

@ hinv.physmem total system memory metric from /proc/meminfo
@ hinv.pagesize Memory page size
The memory page size of the running kernel in bytes.
@ hinv.hugepagesize Huge page size from /proc/meminfo
The memory huge page size of the running kernel in bytes.
@ hinv.ncpu number of CPUs in the system
@ hinv.ndisk number of disks in the system
@ hinv.nfilesys number of (local) file systems currently mounted
@ hinv.nnode number of NUMA nodes in the system
@ hinv.map.scsi list of active SCSI devices
There is one string value for each SCSI device active in the system,
as extracted from /proc/scsi/scsi. The external instance name
for each device is in the format scsiD:C:I:L where
D is controller number, C is channel number, I is device ID
and L is the SCSI LUN number for the device. The values for this
metric are the actual device names (sd[a-z] are SCSI disks, st[0-9]
are SCSI tapes and scd[0-9] are SCSI CD-ROMS.
@ filesys.capacity Total capacity of mounted filesystem (Kbytes)
@ filesys.used Total space used on mounted filesystem (Kbytes)
@ filesys.free Total space free on mounted filesystem (Kbytes)
@ filesys.maxfiles Inodes capacity of mounted filesystem
@ filesys.usedfiles Number of inodes allocated on mounted filesystem
@ filesys.freefiles Number of unallocated inodes on mounted filesystem
@ filesys.mountdir File system mount point
@ filesys.full Percentage of filesystem in use
@ filesys.blocksize Size of each block on mounted filesystem (Bytes)
@ filesys.avail Total space free to non-superusers on mounted filesystem (Kbytes)
@ filesys.readonly Indicates whether a filesystem is mounted readonly
@ tmpfs.capacity Total capacity of mounted tmpfs filesystem (Kbytes)
@ tmpfs.used Total space used on mounted tmpfs filesystem (Kbytes)
@ tmpfs.free Total space free on mounted tmpfs filesystem (Kbytes)
@ tmpfs.maxfiles Inodes capacity of mounted tmpfs filesystem
@ tmpfs.usedfiles Number of inodes allocated on mounted tmpfs filesystem
@ tmpfs.freefiles Number of unallocated inodes on mounted tmpfs filesystem
@ tmpfs.full Percentage of tmpfs filesystem in use
@ swapdev.free physical swap free space
@ swapdev.length physical swap size
@ swapdev.maxswap maximum swap length (same as swapdev.length on Linux)
@ swapdev.vlength virtual swap size (always zero on Linux)
Virtual swap size (always zero on Linux since Linux does not support
virtual swap).

This metric is retained on Linux for interoperability with PCP monitor
tools running on IRIX.

@ swapdev.priority swap resource priority
@ nfs.client.calls cumulative total of client NFSv2 requests
@ nfs.client.reqs cumulative total of client NFSv2 requests by request type
@ nfs.server.calls cumulative total of server NFSv2 requests
@ nfs.server.reqs cumulative total of client NFSv2 requests by request type
@ nfs3.client.calls cumulative total of client NFSv3 requests
@ nfs3.client.reqs cumulative total of client NFSv3 requests by request type
@ nfs3.server.calls cumulative total of server NFSv3 requests
@ nfs3.server.reqs cumulative total of client NFSv3 requests by request type
@ nfs4.client.calls cumulative total of client NFSv4 requests
@ nfs4.client.reqs cumulative total for each client NFSv4 request type
@ nfs4.server.calls cumulative total of server NFSv4 operations, plus NULL requests
@ nfs4.server.reqs cumulative total for each server NFSv4 operation, and for NULL requests
@ rpc.client.rpccnt cumulative total of client RPC requests
@ rpc.client.rpcretrans cumulative total of client RPC retransmissions
@ rpc.client.rpcauthrefresh cumulative total of client RPC auth refreshes
@ rpc.client.netcnt cumulative total of client RPC network layer requests
@ rpc.client.netudpcnt cumulative total of client RPC UDP network layer requests
@ rpc.client.nettcpcnt cumulative total of client RPC TCP network layer requests
@ rpc.client.nettcpconn cumulative total of client RPC TCP network layer connection requests
@ rpc.server.rpccnt cumulative total of server RPC requests
@ rpc.server.rpcerr cumulative total of server RPC errors
@ rpc.server.rpcbadfmt cumulative total of server RPC bad format errors
@ rpc.server.rpcbadauth cumulative total of server RPC bad auth errors
@ rpc.server.rpcbadclnt cumulative total of server RPC bad client errors
@ rpc.server.rchits cumulative total of request-reply-cache hits
@ rpc.server.rcmisses cumulative total of request-reply-cache misses
@ rpc.server.rcnocache cumulative total of uncached request-reply-cache requests
@ rpc.server.fh_cached cumulative total of file handle cache requests
@ rpc.server.fh_valid cumulative total of file handle cache validations
@ rpc.server.fh_fixup cumulative total of file handle cache fixup validations
@ rpc.server.fh_lookup cumulative total of file handle cache new lookups
@ rpc.server.fh_stale cumulative total of stale file handle cache errors
@ rpc.server.fh_concurrent cumulative total of concurrent file handle cache requests
@ rpc.server.netcnt cumulative total of server RPC network layer requests
@ rpc.server.netudpcnt cumulative total of server RPC UDP network layer requests
@ rpc.server.nettcpcnt cumulative total of server RPC TCP network layer requests
@ rpc.server.nettcpconn cumulative total of server RPC TCP network layer connection requests
@ rpc.server.fh_anon cumulative total anonymous file dentries returned
@ rpc.server.fh_nocache_dir count of directory file handles not found cached
@ rpc.server.fh_nocache_nondir count of non-directory file handles not found cached
@ rpc.server.io_read cumulative count of bytes returned from read requests
@ rpc.server.io_write cumulative count of bytes passed into write requests
@ rpc.server.th_cnt available nfsd threads
@ rpc.server.th_fullcnt number of times the last free nfsd thread was used
@ rpc.server.ra_size size of read-ahead params cache
@ rpc.server.ra_hits count of read-ahead params cache hits
@ rpc.server.ra_misses count of read-ahead params cache misses

@ network.ip.forwarding count of ip forwarding
@ network.ip.defaultttl count of ip defaultttl
@ network.ip.inreceives count of ip inreceives
@ network.ip.inhdrerrors count of ip inhdrerrors
@ network.ip.inaddrerrors count of ip inaddrerrors
@ network.ip.forwdatagrams count of ip forwdatagrams
@ network.ip.inunknownprotos count of ip inunknownprotos
@ network.ip.indiscards count of ip indiscards
@ network.ip.indelivers count of ip indelivers
@ network.ip.outrequests count of ip outrequests
@ network.ip.outdiscards count of ip outdiscards
@ network.ip.outnoroutes count of ip outnoroutes
@ network.ip.reasmtimeout count of ip reasmtimeout
@ network.ip.reasmreqds count of ip reasmreqds
@ network.ip.reasmoks count of ip reasmoks
@ network.ip.reasmfails count of ip reasmfails
@ network.ip.fragoks count of ip fragoks
@ network.ip.fragfails count of ip fragfails
@ network.ip.fragcreates count of ip fragcreates
@ network.icmp.inmsgs count of icmp inmsgs
@ network.icmp.inerrors count of icmp inerrors
@ network.icmp.indestunreachs count of icmp indestunreachs
@ network.icmp.intimeexcds count of icmp intimeexcds
@ network.icmp.inparmprobs count of icmp inparmprobs
@ network.icmp.insrcquenchs count of icmp insrcquenchs
@ network.icmp.inredirects count of icmp inredirects
@ network.icmp.inechos count of icmp inechos
@ network.icmp.inechoreps count of icmp inechoreps
@ network.icmp.intimestamps count of icmp intimestamps
@ network.icmp.intimestampreps count of icmp intimestampreps
@ network.icmp.inaddrmasks count of icmp inaddrmasks
@ network.icmp.inaddrmaskreps count of icmp inaddrmaskreps
@ network.icmp.outmsgs count of icmp outmsgs
@ network.icmp.outerrors count of icmp outerrors
@ network.icmp.outdestunreachs count of icmp outdestunreachs
@ network.icmp.outtimeexcds count of icmp outtimeexcds
@ network.icmp.outparmprobs count of icmp outparmprobs
@ network.icmp.outsrcquenchs count of icmp outsrcquenchs
@ network.icmp.outredirects count of icmp outredirects
@ network.icmp.outechos count of icmp outechos
@ network.icmp.outechoreps count of icmp outechoreps
@ network.icmp.outtimestamps count of icmp outtimestamps
@ network.icmp.outtimestampreps count of icmp outtimestampreps
@ network.icmp.outaddrmasks count of icmp outaddrmasks
@ network.icmp.outaddrmaskreps count of icmp outaddrmaskreps
@ network.icmp.incsumerrors count of icmp in checksum errors
@ network.icmpmsg.intype count of icmp message types recvd
@ network.icmpmsg.outtype count of icmp message types sent
@ network.tcp.rtoalgorithm the restransmission timeout algorithm in use
@ network.tcp.rtomin minimum retransmission timeout
@ network.tcp.rtomax maximum retransmission timeout
@ network.tcp.maxconn limit on tcp connections
@ network.tcp.activeopens count of tcp activeopens
@ network.tcp.passiveopens count of tcp passiveopens
@ network.tcp.attemptfails count of tcp attemptfails
@ network.tcp.estabresets count of tcp estabresets
@ network.tcp.currestab current established tcp connections
@ network.tcp.insegs count of tcp segments received
@ network.tcp.outsegs count of tcp segments sent
@ network.tcp.retranssegs count of tcp segments retransmitted
@ network.tcp.inerrs count of tcp segments received in error
@ network.tcp.outrsts count of tcp segments sent with RST flag
@ network.tcp.incsumerrors count of tcp segments received with checksum errors
@ network.tcpconn.established Number of established connections
@ network.tcpconn.syn_sent Number of SYN_SENT connections
@ network.tcpconn.syn_recv Number of SYN_RECV connections
@ network.tcpconn.fin_wait1 Number of FIN_WAIT1 connections
@ network.tcpconn.fin_wait2 Number of FIN_WAIT2 connections
@ network.tcpconn.time_wait Number of TIME_WAIT connections
@ network.tcpconn.close Number of CLOSE connections
@ network.tcpconn.close_wait Number of CLOSE_WAIT connections
@ network.tcpconn.last_ack Number of LAST_ACK connections
@ network.tcpconn.listen Number of LISTEN connections
@ network.tcpconn.closing Number of CLOSING connections
@ network.udp.indatagrams count of udp indatagrams
@ network.udp.noports count of udp noports
@ network.udp.inerrors count of udp inerrors
@ network.udp.outdatagrams count of udp outdatagrams
@ network.udp.recvbuferrors count of udp receive buffer errors
@ network.udp.sndbuferrors count of udp send buffer errors
@ network.udp.incsumerrors count of udp in checksum errors
@ network.udplite.indatagrams count of udplite indatagrams
@ network.udplite.noports count of udplite noports
@ network.udplite.inerrors count of udplite inerrors
@ network.udplite.outdatagrams count of udplite outdatagrams
@ network.udplite.recvbuferrors count of udplite receive buffer errors
@ network.udplite.sndbuferrors count of udplite send buffer errors
@ network.udplite.incsumerrors count of udplite in checksum errors

@ network.ip.innoroutes Number of IP datagrams discarded due to no routes in forwarding path
@ network.ip.intruncatedpkts Number of IP datagrams discarded due to frame not carrying enough data
@ network.ip.inmcastpkts Number of received IP multicast datagrams
@ network.ip.outmcastpkts Number of sent IP multicast datagrams
@ network.ip.inbcastpkts Number of received IP broadcast datagrams
@ network.ip.outbcastpkts Number of sent IP bradcast datagrams
@ network.ip.inoctets Number of received octets
@ network.ip.outoctets Number of sent octets
@ network.ip.inmcastoctets Number of received IP multicast octets
@ network.ip.outmcastoctets Number of sent IP multicast octets
@ network.ip.inbcastoctets Number of received IP broadcast octets
@ network.ip.outbcastoctets Number of sent IP broadcast octets
@ network.ip.csumerrors Number of IP datagrams with checksum errors
@ network.ip.noectpkts Number of packets received with NOECT
@ network.ip.ect1pkts Number of packets received with ECT(1)
@ network.ip.ect0pkts Number of packets received with ECT(0)
@ network.ip.cepkts Number of packets received with Congestion Experimented

@ network.tcp.syncookiessent Number of sent SYN cookies
@ network.tcp.syncookiesrecv Number of received SYN cookies
@ network.tcp.syncookiesfailed Number of failed SYN cookies
@ network.tcp.embryonicrsts Number of resets received for embryonic SYN_RECV sockets
@ network.tcp.prunecalled Number of packets pruned from receive queue because of socket buffer overrun
@ network.tcp.rcvpruned Number of packets pruned from receive queue
@ network.tcp.ofopruned Number of packets dropped from out-of-order queue because of socket buffer overrun
@ network.tcp.outofwindowicmps Number of dropped out of window ICMPs
@ network.tcp.lockdroppedicmps Number of dropped ICMP because socket was locked
@ network.tcp.arpfilter Number of arp packets filtered
@ network.tcp.timewaited Number of TCP sockets finished time wait in fast timer
@ network.tcp.timewaitrecycled Number of time wait sockets recycled by time stamp
@ network.tcp.timewaitkilled Number of TCP sockets finished time wait in slow timer
@ network.tcp.pawspassiverejected Number of passive connections rejected because of timestamp
@ network.tcp.pawsactiverejected Number of active connections rejected because of timestamp
@ network.tcp.pawsestabrejected Number of packets rejects in established connections because of timestamp
@ network.tcp.delayedacks Number of delayed acks sent
@ network.tcp.delayedacklocked Number of delayed acks further delayed because of locked socket
@ network.tcp.delayedacklost Number of times quick ack mode was activated times
@ network.tcp.listenoverflows Number of times the listen queue of a socket overflowed
@ network.tcp.listendrops Number of SYNs to LISTEN sockets dropped
@ network.tcp.prequeued Number of packets directly queued to recvmsg prequeue
@ network.tcp.directcopyfrombacklog Number of bytes directly in process context from backlog
@ network.tcp.directcopyfromprequeue Number of bytes directly received in process context from prequeue
@ network.tcp.prequeueddropped Number of packets dropped from prequeue
@ network.tcp.hphits Number of packet headers predicted
@ network.tcp.hphitstouser Number of packets header predicted and directly queued to user
@ network.tcp.pureacks Number of acknowledgments not containing data payload received
@ network.tcp.hpacks Number of predicted acknowledgments
@ network.tcp.renorecovery Number of times recovered from packet loss due to fast retransmit
@ network.tcp.sackrecovery Number of times recovered from packet loss by selective acknowledgements
@ network.tcp.sackreneging Number of bad SACK blocks received
@ network.tcp.fackreorder Number of times detected reordering using FACK
@ network.tcp.sackreorder Number of times detected reordering using SACK
@ network.tcp.renoreorder Number of times detected reordering using reno fast retransmit
@ network.tcp.tsreorder Number of times detected reordering times using time stamp
@ network.tcp.fullundo Number of congestion windows fully recovered without slow start
@ network.tcp.partialundo Number of congestion windows partially recovered using Hoe heuristic
@ network.tcp.dsackundo Number of congestion windows recovered without slow start using DSACK
@ network.tcp.lossundo Number of congestion windows recovered without slow start after partial ack
@ network.tcp.lostretransmit Number of retransmits lost
@ network.tcp.renofailures Number of timeouts after reno fast retransmit
@ network.tcp.sackfailures Number of timeouts after SACK recovery
@ network.tcp.lossfailures Number of timeouts in loss state
@ network.tcp.fastretrans Number of fast retransmits
@ network.tcp.forwardretrans Number of forward retransmits
@ network.tcp.slowstartretrans Number of retransmits in slow start
@ network.tcp.timeouts Number of other TCP timeouts
@ network.tcp.lossprobes Number of sent TCP loss probes
@ network.tcp.lossproberecovery Number of TCP loss probe recoveries
@ network.tcp.renorecoveryfail Number of reno fast retransmits failed
@ network.tcp.sackrecoveryfail Number of SACK retransmits failed
@ network.tcp.schedulerfail Number of times receiver scheduled too late for direct processing
@ network.tcp.rcvcollapsed Number of packets collapsed in receive queue due to low socket buffer
@ network.tcp.dsackoldsent Number of DSACKs sent for old packets
@ network.tcp.dsackofosent Number of DSACKs sent for out of order packets
@ network.tcp.dsackrecv Number of DSACKs received
@ network.tcp.dsackoforecv Number of DSACKs for out of order packets received
@ network.tcp.abortondata Number of connections reset due to unexpected data
@ network.tcp.abortonclose Number of connections reset due to early user close
@ network.tcp.abortonmemory Number of connections aborted due to memory pressure
@ network.tcp.abortontimeout Number of connections aborted due to timeout
@ network.tcp.abortonlinger Number of connections aborted after user close in linger timeout
@ network.tcp.abortfailed Number of times unable to send RST due to no memory
@ network.tcp.memorypressures Numer of times TCP ran low on memory
@ network.tcp.sackdiscard Number of SACKs discarded
@ network.tcp.dsackignoredold Number of ignored old duplicate SACKs
@ network.tcp.dsackignorednoundo Number of ignored duplicate SACKs with undo_marker not set
@ network.tcp.spuriousrtos Number of FRTO's successfully detected spurious RTOs
@ network.tcp.md5notfound Number of times MD5 hash expected but not found
@ network.tcp.md5unexpected Number of times MD5 hash unexpected but found
@ network.tcp.sackshifted Number of SACKs shifted
@ network.tcp.sackmerged Number of SACKs merged
@ network.tcp.sackshiftfallback Number of SACKs fallbacks
@ network.tcp.backlogdrop Number of frames dropped because of full backlog queue
@ network.tcp.minttldrop Number of frames dropped when TTL is under the minimum
@ network.tcp.deferacceptdrop Number of dropped ACK frames when socket is in SYN-RECV state
Due to SYNACK retrans count lower than defer_accept value

@ network.tcp.iprpfilter Number of packets dropped in input path because of rp_filter settings
@ network.tcp.timewaitoverflow Number of occurences of time wait bucket overflow
@ network.tcp.reqqfulldocookies Number of times a SYNCOOKIE was replied to client
@ network.tcp.reqqfulldrop Number of times a SYN request was dropped due to disabled syncookies
@ network.tcp.retransfail Number of failed tcp_retransmit_skb() calls
@ network.tcp.rcvcoalesce Number of times tried to coalesce the receive queue
@ network.tcp.ofoqueue Number of packets queued in OFO queue
@ network.tcp.ofodrop Number of packets meant to be queued in OFO but dropped due to limits hit
Number of packets meant to be queued in OFO but dropped because socket rcvbuf
limit reached.
@ network.tcp.ofomerge Number of packets in OFO that were merged with other packets
@ network.tcp.challengeack Number of challenge ACKs sent (RFC 5961 3.2)
@ network.tcp.synchallenge Number of challenge ACKs sent in response to SYN packets
@ network.tcp.fastopenactive Number of successful active fast opens
@ network.tcp.fastopenactivefail Number of fast open attempts failed due to remote not accepting it or time outs
@ network.tcp.fastopenpassive Number of successful passive fast opens
@ network.tcp.fastopenpassivefail Number of passive fast open attempts failed
@ network.tcp.fastopenlistenoverflow Number of times the fastopen listen queue overflowed
@ network.tcp.fastopencookiereqd Number of fast open cookies requested
@ network.tcp.spuriousrtxhostqueues Number of times that the fast clone is not yet freed in tcp_transmit_skb()
@ network.tcp.busypollrxpackets Number of low latency application-fetched packets
@ network.tcp.autocorking Number of times stack detected skb was underused and its flush was deferred
@ network.tcp.fromzerowindowadv Number of times window went from zero to non-zero
@ network.tcp.tozerowindowadv Number of times window went from non-zero to zero
@ network.tcp.wantzerowindowadv Number of times zero window announced
@ network.tcp.synretrans Number of SYN-SYN/ACK retransmits
Number of SYN-SYN/ACK retransmits to break down retransmissions in SYN, fast/timeout
retransmits.
@ network.tcp.origdatasent Number of outgoing packets with original data
Excluding retransmission but including data-in-SYN). This counter is different from
TcpOutSegs because TcpOutSegs also tracks pure ACKs. TCPOrigDataSent is
more useful to track the TCP retransmission rate.

@ pmda.uname identity and type of current system
Identity and type of current system.  The concatenation of the values
returned from utsname(2), also similar to uname -a.

See also the kernel.uname.* metrics

@ pmda.version build version of Linux PMDA
@ hinv.map.cpu_num logical to physical CPU mapping for each CPU
@ hinv.map.cpu_node logical CPU to NUMA node mapping for each CPU
@ hinv.machine machine name, IP35 if SGI SNIA, else uname(2) hardware identifier
@ hinv.cpu.clock clock rate in Mhz for each CPU as reported by /proc/cpuinfo
@ hinv.cpu.vendor manufacturer of each CPU as reported by /proc/cpuinfo
@ hinv.cpu.model model number of each CPU as reported by /proc/cpuinfo
@ hinv.cpu.model_name model name of each CPU as reported by /proc/cpuinfo
@ hinv.cpu.stepping stepping of each CPU as reported by /proc/cpuinfo
@ hinv.cpu.cache primary cache size of each CPU as reported by /proc/cpuinfo
@ hinv.cpu.bogomips bogo mips rating for each CPU as reported by /proc/cpuinfo
@ hinv.cpu.flags Hardware capability flags for each CPU as reported by /proc/cpuinfo
@ hinv.cpu.cache_alignment Cache alignment for each CPU as reported by /proc/cpuinfo
@ hinv.cpu.online CPU online state from /sys/devices/system/cpu/*/online
@ hinv.node.online NUMA node online state from /sys/devices/system/node/*/online
@ kernel.all.hz value of HZ (jiffies/second) for the currently running kernel
@ kernel.all.uptime time the current kernel has been running
@ kernel.all.idletime time the current kernel has been idle since boot
@ kernel.all.lastpid most recently allocated process id
@ kernel.all.runnable total number of processes in the (per-CPU) run queues
@ kernel.all.nprocs total number of processes (lightweight)
@ mem.slabinfo.objects.active number of active objects in each cache
@ mem.slabinfo.objects.total total number of objects in each cache
@ mem.slabinfo.objects.size size of individual objects of each cache
@ mem.slabinfo.slabs.active number of active slabs comprising each cache
@ mem.slabinfo.slabs.total total number of slabs comprising each cache
@ mem.slabinfo.slabs.pages_per_slab number of pages in each slab
@ mem.slabinfo.slabs.objects_per_slab number of objects in each slab
@ mem.slabinfo.slabs.total_size total number of bytes allocated for active objects in each slab
@ ipc.sem.max_semmap  maximum number of entries in a semaphore map (from semctl(..,IPC_INFO,..))
@ ipc.sem.max_semid maximum number of semaphore identifiers (from semctl(..,IPC_INFO,..))
@ ipc.sem.max_sem maximum number of semaphores in system (from semctl(..,IPC_INFO,..))
@ ipc.sem.num_undo number of undo structures in system (from semctl(..,IPC_INFO,..))
@ ipc.sem.max_perid maximum number of semaphores per identifier (from semctl(..,IPC_INFO,..))
@ ipc.sem.max_ops maximum number of operations per semop call (from semctl(..,IPC_INFO,..))
@ ipc.sem.max_undoent maximum number of undo entries per process (from semctl(..,IPC_INFO,..))
@ ipc.sem.sz_semundo size of struct sem_undo (from semctl(..,IPC_INFO,..))
@ ipc.sem.max_semval semaphore maximum value (from semctl(..,IPC_INFO,..))
@ ipc.sem.max_exit adjust on exit maximum value (from semctl(..,IPC_INFO,..))
@ ipc.sem.used_sem number of semaphore sets currently on the system (from semctl(..,SEM_INFO,..))
@ ipc.sem.tot_sem number of semaphores in all sets on the system (from semctl(..,SEM_INFO,..))
@ ipc.sem.key key of these semaphore (from msgctl(..,SEM_STAT,..))
@ ipc.sem.owner username of owner (from msgctl(..,SEM_STAT,..))
@ ipc.sem.perms access permissions (from msgctl(..,SEM_STAT,..))
@ ipc.sem.nsems number of semaphore (from semctl(..,SEM_STAT,..))
@ ipc.msg.sz_pool size of message pool in kilobytes (from msgctl(..,IPC_INFO,..))
@ ipc.msg.mapent number of entries in a message map (from msgctl(..,IPC_INFO,..))
@ ipc.msg.max_msgsz maximum size of a message in bytes (from msgctl(..,IPC_INFO,..))
@ ipc.msg.max_defmsgq default maximum size of a message queue (from msgctl(..,IPC_INFO,..))
@ ipc.msg.max_msgqid maximum number of message queue identifiers (from msgctl(..,IPC_INFO,..))
@ ipc.msg.max_msgseg message segment size (from msgctl(..,IPC_INFO,..))
@ ipc.msg.num_smsghdr number of system message headers (from msgctl(..,IPC_INFO,..))
@ ipc.msg.max_seg maximum number of message segments (from msgctl(..,IPC_INFO,..))
@ ipc.msg.used_queues number of message queues that currently exist (from msgctl(..,MSG_INFO,..))
@ ipc.msg.tot_msg total number of messages in all queues (from msgctl(..,MSG_INFO,..))
@ ipc.msg.tot_bytes number of bytes in all messages in all queues (from msgctl(..,MSG_INFO,..))
@ ipc.msg.key name of these messages slot (from msgctl(..,MSG_STAT,..))
@ ipc.msg.owner username of owner (from msgctl(..,MSG_STAT,..))
@ ipc.msg.perms access permissions (from msgctl(..,MSG_STAT,..))
@ ipc.msg.msgsz used size in bytes (from msgctl(..,MSG_STAT,..))
@ ipc.msg.messages number of messages currently queued (from msgctl(..,MSG_STAT,..))
@ ipc.shm.max_segsz maximum shared segment size in bytes (from shmctl(..,IPC_INFO,..))
@ ipc.shm.min_segsz minimum shared segment size in bytes (from shmctl(..,IPC_INFO,..))
@ ipc.shm.max_seg maximum number of shared segments in system (from shmctl(..,IPC_INFO,..))
@ ipc.shm.max_segproc maximum number of shared segments per process (from shmctl(..,IPC_INFO,..))
@ ipc.shm.max_shmsys maximum amount of shared memory in system in pages (from shmctl(..,IPC_INFO,..))
@ ipc.shm.tot total number of shared memory pages (from shmctl(..,SHM_INFO,..))
@ ipc.shm.rss number of resident shared memory pages (from shmctl(..,SHM_INFO,..))
@ ipc.shm.swp number of swapped shared memory pages (from shmctl(..,SHM_INFO,..))
@ ipc.shm.used_ids number of currently existing segments (from shmctl(..,SHM_INFO,..))
@ ipc.shm.swap_attempts number of swap attempts (from shmctl(..,SHM_INFO,..))
@ ipc.shm.swap_successes number of swap successes (from shmctl(..,SHM_INFO,..))
@ ipc.shm.key Key supplied to shmget (from shmctl(.., SHM_STAT, ..))
@ ipc.shm.owner share memory segment owner (rom shmctl(.., SHM_STAT, ..))
@ ipc.shm.perms operation perms (from shmctl(.., SHM_STAT, ..))
@ ipc.shm.segsz size of segment (bytes) (from shmctl(.., SHM_STAT, ..))
@ ipc.shm.nattch no. of current attaches (from shmctl(.., SHM_STAT, ..))
@ ipc.shm.status share memory segment status (from shmctl(.., SHM_STAT, ..))

@ vfs.files.count number of in-use file structures
@ vfs.files.free number of available file structures
@ vfs.files.max hard maximum on number of file structures
@ vfs.inodes.count number of in-use inode structures
@ vfs.inodes.free number of available inode structures
@ vfs.dentry.count number of in-use dentry structures
@ vfs.dentry.free number of available dentry structures

@ sysfs.kernel.uevent_seqnum counter of the number of uevents processed by the udev subsystem

@ tape.dev.in_flight number of I/Os currently outstanding to this tape device
@ tape.dev.io_ns cummulative amount of time spent waiting for all I/O to complete to tape device
The amount of time spent waiting (in nanoseconds) for all I/O to complete
(including read and write). This includes tape movement commands such as seeking
between file or set marks and implicit tape movement such as when rewind on close
tape devices are used.
@ tape.dev.other_cnt number of I/Os issued to the tape drive other than read or write commands
@ tape.dev.read_byte_cnt number of bytes read from the tape drive
@ tape.dev.read_cnt number of read requests issued to the tape drive
@ tape.dev.read_ns cummulative amount of time spent waiting for read requests to complete
@ tape.dev.resid_cnt count of read or write residual data, per tape device
Number of times during a read or write we found the residual amount to be non-zero.
For reads this means a program is issuing a read larger than the block size on tape.
For writes it means not all data made it to tape.
@ tape.dev.write_byte_cnt number of bytes written to the tape drive
@ tape.dev.write_cnt number of write requests issued to the tape drive
@ tape.dev.write_ns cummulative amount of time spent waiting for write requests to complete<|MERGE_RESOLUTION|>--- conflicted
+++ resolved
@@ -57,14 +57,11 @@
 @ 60.30 IPC sem_stat semaphore IDs
 @ 60.31 buddyinfo memory fragmentation sets, per-NUMA-node
 @ 60.32 zoneinfo memory types, per-NUMA-node
-<<<<<<< HEAD
 @ 60.33 low memory regions for each zoneinfo memory type, per-NUMA-node
-=======
 @ 60.34 scsi tape devices, per scsi tape device
 The scsi tape instance domain includes st[0-9]+ devices, but not any of the
 derived devices such as nst0, nst0a, st0l, st0m and so forth. The derived
 devices all share the same statistics in the kernel as the st devices.
->>>>>>> 981649de
 
 @ kernel.uname.release release level of the running kernel
 Release level of the running kernel as reported via the release[]
