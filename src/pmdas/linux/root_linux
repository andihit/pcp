--- conflicted
+++ resolved
@@ -1,13 +1,7 @@
 /*
-<<<<<<< HEAD
- * Copyright (c) 2000,2004 Silicon Graphics, Inc.  All Rights Reserved.
+ * Copyright (c) 2000,2004,2007-2008 Silicon Graphics, Inc.  All Rights Reserved.
  * Portions Copyright (c) International Business Machines Corp., 2002
  * Portions Copyright (c) 2007-2008 Aconex.  All Rights Reserved.
-=======
- * Copyright (c) 2000,2004,2007-2008 Silicon Graphics, Inc.  All Rights Reserved.
- * Portions Copyright (c) International Business Machines Corp., 2002
- * Portions Copyright (c) 2007 Aconex.  All Rights Reserved.
->>>>>>> 41585df9
  *
  * This program is free software; you can redistribute it and/or modify it
  * under the terms of the GNU General Public License as published by the
@@ -100,7 +94,6 @@
     nice		60:0:21
     sys			60:0:22
     idle		60:0:23
-    steal		60:0:54
     intr		60:0:34
     wait
     irq
@@ -127,7 +120,6 @@
     nice		60:0:1
     sys			60:0:2
     idle		60:0:3
-    steal		60:0:53
     intr		60:0:31
     wait
     irq
@@ -279,10 +271,7 @@
     reverseMaps		60:1:28
     cache_clean		60:1:29
     anonpages		60:1:30
-<<<<<<< HEAD
-=======
     commitLimit		60:1:31
->>>>>>> 41585df9
 }
 
 swap {
@@ -317,7 +306,7 @@
     baudrate		60:3:23
     duplex		60:3:24
     up			60:3:25
-    inet_addr		60:30:0
+    inet_addr		60:33:0
 }
 
 network.interface.in {
