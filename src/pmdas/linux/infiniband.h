/*
 * Linux Infiniband metrics cluster
 *
 * Copyright (c) 2006 Silicon Graphics, Inc.  All Rights Reserved.
 * 
 * This program is free software; you can redistribute it and/or modify it
 * under the terms of the GNU General Public License as published by the
 * Free Software Foundation; either version 2 of the License, or (at your
 * option) any later version.
 * 
 * This program is distributed in the hope that it will be useful, but
 * WITHOUT ANY WARRANTY; without even the implied warranty of MERCHANTABILITY
 * or FITNESS FOR A PARTICULAR PURPOSE.  See the GNU General Public License
 * for more details.
 * 
 * You should have received a copy of the GNU General Public License along
 * with this program; if not, write to the Free Software Foundation, Inc.,
 * 59 Temple Place, Suite 330, Boston, MA  02111-1307 USA
 * 
 * Contact information: Silicon Graphics, Inc., 1500 Crittenden Lane,
 * Mountain View, CA 94043, USA, or: http://www.sgi.com
 */

<<<<<<< HEAD
=======
#ident "$Id: infiniband.h,v 1.5 2007/10/17 01:59:18 kimbrr Exp $"

#include <pthread.h>

>>>>>>> 41585df9
typedef enum
{
	RcvData				= 0,
	RcvPkts				= 1,
	RcvSwRelayErrors		= 2,
	RcvConstraintErrors 		= 3,
        RcvErrors			= 4,
        RcvRemotePhysErrors		= 5,
	XmtData				= 6,
	XmtPkts				= 7,
        XmtDiscards			= 8,
        XmtConstraintErrors		= 9, 
        LinkDowned			= 10,
        LinkRecovers			= 11,
        LinkIntegrityErrors		= 12,
        VL15Dropped			= 13,
	ExcBufOverrunErrors 		= 14,
        SymbolErrors			= 15,	
} ibcounters;

#define IB_COUNTERS_IN   (RcvRemotePhysErrors+1)
#define IB_COUNTERS	 (SymbolErrors+1)
#define IB_COUNTERS_ALL  (IB_COUNTERS+4)  /* includes 4 synthetic counters */


typedef struct {
    char      *status;
    char        *card;
    uint64_t  portnum;    
    uint64_t      raw[IB_COUNTERS]; /* private to subsidiary thread */
    uint64_t counters[IB_COUNTERS];
} ib_port_t;

<<<<<<< HEAD
=======
extern pthread_mutex_t ib_mutex;

extern int has_ib(void);
>>>>>>> 41585df9
extern int track_ib(void);
extern int refresh_ib(pmInDom);
extern int status_ib(ib_port_t * portp);
extern uint32_t get_control_ib(void);
<<<<<<< HEAD
extern void set_control_ib(uint32_t);
=======
extern int set_control_ib(uint32_t);
>>>>>>> 41585df9
<|MERGE_RESOLUTION|>--- conflicted
+++ resolved
@@ -21,13 +21,8 @@
  * Mountain View, CA 94043, USA, or: http://www.sgi.com
  */
 
-<<<<<<< HEAD
-=======
-#ident "$Id: infiniband.h,v 1.5 2007/10/17 01:59:18 kimbrr Exp $"
-
 #include <pthread.h>
 
->>>>>>> 41585df9
 typedef enum
 {
 	RcvData				= 0,
@@ -61,18 +56,11 @@
     uint64_t counters[IB_COUNTERS];
 } ib_port_t;
 
-<<<<<<< HEAD
-=======
 extern pthread_mutex_t ib_mutex;
 
 extern int has_ib(void);
->>>>>>> 41585df9
 extern int track_ib(void);
 extern int refresh_ib(pmInDom);
 extern int status_ib(ib_port_t * portp);
 extern uint32_t get_control_ib(void);
-<<<<<<< HEAD
-extern void set_control_ib(uint32_t);
-=======
 extern int set_control_ib(uint32_t);
->>>>>>> 41585df9
