--- conflicted
+++ resolved
@@ -34,22 +34,6 @@
 static char		**argv;
 static int		argc;
 
-<<<<<<< HEAD
-/*
- * Warning: order of these strings _must_ match bit field sequence defined
- *	    in impl.h for DBG_TRACE_* macros
- */
-static char* debugFlags[] = {
-    "pdu", "fetch", "profile", "value", "context", "indom", "pdubuf", "log",
-    "logmeta", "optfetch", "af", "appl0", "appl1", "appl2", "pmns", "libpmda",
-    "timecontrol", "pmc", "derive", "lock", "interp", "config", "loop", "fault",
-    "auth", "discovery", "attr", "http", "label", "desperate"
-};
-
-static int numFlags = sizeof(debugFlags)/sizeof(debugFlags[0]);
-
-=======
->>>>>>> 508624b1
 void
 reset_profile(void)
 {
