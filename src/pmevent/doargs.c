/*
 * Copyright (c) 1995-2001 Silicon Graphics, Inc.  All Rights Reserved.
 * Copyright (c) 2008-2009 Aconex.  All Rights Reserved.
 * Copyright (c) 2011 Red Hat Inc.
 * Copyright (c) 2011 Ken McDonell.  All Rights Reserved.
 * 
 * This program is free software; you can redistribute it and/or modify it
 * under the terms of the GNU General Public License as published by the
 * Free Software Foundation; either version 2 of the License, or (at your
 * option) any later version.
 * 
 * This program is distributed in the hope that it will be useful, but
 * WITHOUT ANY WARRANTY; without even the implied warranty of MERCHANTABILITY
 * or FITNESS FOR A PARTICULAR PURPOSE.  See the GNU General Public License
 * for more details.
 */

#include "pmevent.h"

<<<<<<< HEAD
static int setupEventTrace(int, char **, int, int);
static char *options = "a:D:gh:K:LO:p:S:s:T:t:vxzZ:?";
=======
static int setupEventTrace(int, char **, int, char *);
static char *options = "a:D:gh:K:LO:p:S:s:T:t:vx:zZ:?";
>>>>>>> 0867ba13
static char usage[] =
    "Usage: %s [options] metricname ...\n\n"
    "Options:\n"
    "  -a archive    metrics source is a PCP archive\n"
    "  -g            start in GUI mode with new time control\n"
    "  -h host       metrics source is PMCD on host\n"
    "  -K spec       optional additional PMDA spec for local connection\n"
    "                spec is of the form op,domain,dso-path,init-routine\n"
    "  -L            metrics source is a local context\n"
    "  -O offset     initial offset into the reporting time window\n"
    "  -p port       port number for connection to existing time control\n"
    "  -S starttime  start of the reporting time window\n"
    "  -s samples    terminate after this many samples\n"
    "  -T endtime    end of the reporting time window\n"
    "  -t interval   sample interval [default 1 second]\n"
    "  -v            increase diagnostic output\n"
<<<<<<< HEAD
    "  -x            enable the event stream via pmstore\n"
=======
    "  -x filter     optionally enable and filter the event stream\n"
>>>>>>> 0867ba13
    "  -Z timezone   set reporting timezone\n"
    "  -z            set reporting timezone to local timezone of metrics source\n";

/* process command line options and flags - exits on error */
void
doargs(int argc, char **argv)
{
    int			c;
    long		d;
    int			errflag = 0;
    int			m;
    int			src = 0;
    int			have_context = 0;
    int			sts;
    char		*endnum;
    char		*errmsg;
    char		*Sflag = NULL;		/* argument of -S flag */
    char		*Tflag = NULL;		/* argument of -T flag */
    char		*Oflag = NULL;		/* argument of -O flag */
<<<<<<< HEAD
    int			xflag = 0;		/* for -x */
=======
    char		*xflag = NULL;		/* argument of -x flag */
>>>>>>> 0867ba13
    int			zflag = 0;		/* for -z */
    char 		*tz = NULL;		/* for -Z timezone */
    int			tzh;			/* initial timezone handle */
    struct timeval	logStart;
    metric_t		*mp;
    pmMetricSpec	*msp;
    char		*msg;
    static pmLogLabel	label;
    static char		local[] = "localhost";

    delta.tv_sec = 1;
    delta.tv_usec = 0;
    samples = ALL_SAMPLES;

    /* extract command-line arguments */
    while ((c = getopt(argc, argv, options)) != EOF) {
	switch (c) {

	case 'a':		/* archive */
	    if (++src > 1) {
	    	fprintf(stderr, "%s: at most one of -a and -h allowed\n", pmProgname);
	    	errflag++;
	    }
	    ahtype = PM_CONTEXT_ARCHIVE;
	    archive = optarg;
	    break;

	case 'D':		/* debug flag */
	    sts = __pmParseDebug(optarg);
	    if (sts < 0) {
		fprintf(stderr, "%s: unrecognized debug flag specification (%s)\n",
		    pmProgname, optarg);
		errflag++;
	    }
	    else
		pmDebug |= sts;
	    break;

	case 'g':		/* use "gui" mode */
	    if (port != -1) {
		fprintf(stderr, "%s: at most one of -g and -p allowed\n", pmProgname);
		errflag++;
	    }
	    else
		gui = 1;
	    break;

	case 'h':		/* host name */
	    if (++src > 1) {
		fprintf(stderr, "%s: at most one of -a and -h allowed\n", pmProgname);
		errflag++;
	    }
	    ahtype = PM_CONTEXT_HOST;
	    host = optarg;
	    break;

	case 'K':		/* update local PMDA table */
	    if ((errmsg = __pmSpecLocalPMDA(optarg)) != NULL) {
		fprintf(stderr, "%s: illegal -K argument\n", pmProgname);
		fputs(errmsg, stderr);
		fputc('\n', stderr);
		errflag++;
	    }
	    break;

	case 'L':		/* use local context */
	    ahtype = PM_CONTEXT_LOCAL;
	    host = local;
	    break;

	case 'O':		/* start report time offset */
	    Oflag = optarg;
	    break;

	case 'p':		/* port for slave of existing time control */
	    if (gui == 1) {
		fprintf(stderr, "%s: at most one of -g and -p allowed\n", pmProgname);
		errflag++;
	    }
	    else {
		port = (int)strtol(optarg, &endnum, 10);
		if (*endnum != '\0' || port < 0) {
		    fprintf(stderr, "%s: -p requires a positive numeric argument\n", pmProgname);
		    port = -1;
		    errflag++;
		}
	    }
	    break;

	case 's':		/* sample count */
	    d = (int)strtol(optarg, &endnum, 10);
	    if (Tflag) {
		fprintf(stderr, "%s: at most one of -s and -T allowed\n", pmProgname);
		errflag++;
	    }
	    else if (*endnum != '\0' || d < 0) {
		fprintf(stderr, "%s: -s requires a positive numeric argument\n", pmProgname);
		errflag++;
	   }
	   else
	       samples = d;
	   break;

	case 'S':		/* start report time */
	    Sflag = optarg;
	    break;

	case 't':		/* sampling interval */
	    if (pmParseInterval(optarg, &delta, &msg) < 0) {
		fprintf(stderr, "%s: illegal -t argument\n", pmProgname);
		fputs(msg, stderr);
		free(msg);
		errflag++;
	    }
	    break;

	case 'T':		/* end reporting time */
	    if (samples != ALL_SAMPLES) {
		fprintf(stderr, "%s: at most one of -s and -T allowed\n", pmProgname);
		errflag++;
	    }
	    Tflag = optarg;
	    break;

	case 'v':
	    verbose++;
	    break;

	case 'x':
<<<<<<< HEAD
	    xflag++;
=======
	    xflag = optarg;
>>>>>>> 0867ba13
	    break;

	case 'z':		/* timezone from metrics source */
	    if (tz != NULL) {
		fprintf(stderr, "%s: at most one of -Z and/or -z allowed\n", pmProgname);
		errflag++;
	    }
	    zflag++;
	    break;

	case 'Z':		/* $TZ timezone */
	    if (zflag) {
		fprintf(stderr, "%s: at most one of -Z and/or -z allowed\n", pmProgname);
		errflag++;
	    }
	    tz = optarg;
	    break;

	case '?':
	    fprintf(stderr, usage, pmProgname);
	    exit(EXIT_FAILURE);

	default:
	    errflag++;
	}
    }

    if (errflag) {
	fprintf(stderr, usage, pmProgname);
	exit(EXIT_FAILURE);
    }

    if (optind >= argc) {
	fprintf(stderr, "Error: no metricname specified\n");
	exit(EXIT_FAILURE);
    }

    if (ahtype == -1) {
	/* default */
	host = local;
    }

    /* parse uniform metric spec */
    for ( ; optind < argc; optind++) {
	if (ahtype == PM_CONTEXT_ARCHIVE)
	    sts = pmParseMetricSpec(argv[optind], 1, archive, &msp, &msg);
	else
	    sts = pmParseMetricSpec(argv[optind], 0, host, &msp, &msg);
	if (sts < 0) {
	    fprintf(stderr, "%s: bad metric specification\n", pmProgname);
	    fputs(msg, stderr);
	    free(msg);
	    exit(EXIT_FAILURE);
	}

	if (msp->isarch == 0) {
	    if (ahtype == -1) {
		ahtype = PM_CONTEXT_HOST;
		host = msp->source;
	    }
	    else if (ahtype == PM_CONTEXT_ARCHIVE ||
	             (ahtype == PM_CONTEXT_LOCAL && strcmp(local, msp->source) != 0)) {
		fprintf(stderr, "%s: %s: only one type of metric source allowed\n", pmProgname, argv[optind]);
		exit(EXIT_FAILURE);
	    }
	    else if (strcmp(host, msp->source) != 0) {
		fprintf(stderr, "%s: %s: only one metric source allowed, found hosts %s and %s\n", pmProgname, argv[optind], host, msp->source);
		exit(EXIT_FAILURE);
	    }
	}
	else if (msp->isarch == 1) {
	    if (ahtype == -1) {
		ahtype = PM_CONTEXT_ARCHIVE;
		archive = msp->source;
	    }
	    else if (ahtype != PM_CONTEXT_ARCHIVE) {
		fprintf(stderr, "%s: %s: only one type of metric source allowed\n", pmProgname, argv[optind]);
		exit(EXIT_FAILURE);
	    }
	    else if (strcmp(archive, msp->source) != 0) {
		fprintf(stderr, "%s: %s: only one metric source allowed, found archives %s and %s\n", pmProgname, argv[optind], archive, msp->source);
		exit(EXIT_FAILURE);
	    }
	}
	else if (msp->isarch == 2) {
	    if (ahtype == -1) {
		ahtype = PM_CONTEXT_LOCAL;
		host = local;
	    }
	    else if (ahtype != PM_CONTEXT_LOCAL) {
		fprintf(stderr, "%s: %s: only one type of metric source allowed\n", pmProgname, argv[optind]);
		exit(EXIT_FAILURE);
	    }
	}

	if (!have_context) {
	    if (ahtype == PM_CONTEXT_ARCHIVE) {
		/* open connection to archive */
		if ((sts = pmNewContext(PM_CONTEXT_ARCHIVE, archive)) < 0) {
		    fprintf(stderr, "%s: Cannot open archive \"%s\": %s\n",
			pmProgname, msp->source, pmErrStr(sts));
		    exit(EXIT_FAILURE);
		}
		if ((sts = pmGetArchiveLabel(&label)) < 0) {
		    fprintf(stderr, "%s: Cannot get archive label record: %s\n",
			pmProgname, pmErrStr(sts));
		    exit(EXIT_FAILURE);
		}
		have_context = 1;
		logStart = label.ll_start;
		host = label.ll_hostname;
		if ((sts = pmGetArchiveEnd(&last)) < 0) {
		    fprintf(stderr, "%s: Cannot determine end of archive: %s",
			pmProgname, pmErrStr(sts));
		    exit(EXIT_FAILURE);
		}
	    }
	    else {
		/* open connection to host or local context */
		if ((sts = pmNewContext(ahtype, host)) < 0) {
		    if (ahtype == PM_CONTEXT_HOST)
			fprintf(stderr, "%s: Cannot connect to PMCD on host \"%s\": %s\n",
			    pmProgname, msp->source, pmErrStr(sts));
		    else
			fprintf(stderr, "%s: Cannot establish local context: %s\n",
			    pmProgname, pmErrStr(sts));
		    exit(EXIT_FAILURE);
		}
		have_context = 1;
		__pmtimevalNow(&logStart);
	    }
	}

	for (m = 0; m < nmetric; m++) {
	    if (strcmp(msp->metric, metrictab[m].name) == 0)
		break;
	}
	if (m < nmetric)
	    mp = &metrictab[m];
	else {
	    nmetric++;
	    metrictab = (metric_t *)realloc(metrictab, nmetric*sizeof(metrictab[0]));
	    if (metrictab == NULL) {
		__pmNoMem("metrictab", nmetric*sizeof(metrictab[0]), PM_FATAL_ERR);
		/*NOTREACHED*/
	    }
	    mp = &metrictab[nmetric-1];
	    mp->name = msp->metric;
	    if ((sts = pmLookupName(1, &mp->name, &mp->pmid)) < 0) {
		fprintf(stderr, "%s: pmLookupName: %s: %s\n", pmProgname, mp->name, pmErrStr(sts));
		exit(EXIT_FAILURE);
	    }
	    if ((sts = pmLookupDesc(mp->pmid, &mp->desc)) < 0) {
		fprintf(stderr, "%s: pmLookupDesc: %s: %s\n", pmProgname, mp->name, pmErrStr(sts));
		exit(EXIT_FAILURE);
	    }
	    if (mp->desc.type != PM_TYPE_EVENT) {
		fprintf(stderr, "%s: %s: metrics must be of type PM_TYPE_EVENT\n", pmProgname, mp->name);
		exit(EXIT_FAILURE);
	    }
	    mp->ninst = 0;
	    mp->iname = NULL;
	    mp->inst = NULL;
	    mp->ihash.nodes = 0;
	    mp->ihash.hsize = 0;
	    mp->ihash.hash = NULL;
	}

	if (msp->ninst > 0) {
	    int		i;
	    int		j;
	    if (mp->desc.indom == PM_INDOM_NULL) {
		fprintf(stderr, "%s: %s: singular metrics do not have instances\n", pmProgname, argv[optind]);
		exit(EXIT_FAILURE);
	    }
	    i = mp->ninst;
	    mp->ninst += msp->ninst;
	    mp->iname = (char **)realloc(mp->iname, mp->ninst*sizeof(mp->iname[0]));
	    if (mp->iname == NULL) {
		__pmNoMem("iname[]", mp->ninst*sizeof(mp->iname[0]), PM_FATAL_ERR);
		/*NOTREACHED*/
	    }
	    mp->inst = (int *)realloc(mp->inst, mp->ninst*sizeof(mp->inst[0]));
	    if (mp->inst == NULL) {
		__pmNoMem("inst[]", mp->ninst*sizeof(mp->inst[0]), PM_FATAL_ERR);
		/*NOTREACHED*/
	    }
	    for (j = 0; j < msp->ninst; j++, i++) {
		mp->iname[i] = msp->inst[j];
		if (ahtype == PM_CONTEXT_ARCHIVE)
		    sts = pmLookupInDomArchive(mp->desc.indom, mp->iname[i]);
		else
		    sts = pmLookupInDom(mp->desc.indom, mp->iname[i]);
		if (sts < 0) {
		    fprintf(stderr, "%s: pmLookupInDom: %s[%s]: %s\n", pmProgname, mp->name, mp->iname[i], pmErrStr(sts));
		    exit(EXIT_FAILURE);
		}
		mp->inst[i] = sts;
	    }
	}

	/*
	 * don't call pmFreeMetricSpec(msp) because we retain pointers into
	 * the structure
	 */
    }

    if (zflag) {
	if ((tzh = pmNewContextZone()) < 0) {
	    fprintf(stderr, "%s: Cannot set context timezone: %s\n",
		pmProgname, pmErrStr(tzh));
	    exit(EXIT_FAILURE);
	}
	if (ahtype == PM_CONTEXT_ARCHIVE) {
	    printf("Note: timezone set to local timezone of host \"%s\" from archive\n\n",
		host);
	}
	else {
	    printf("Note: timezone set to local timezone of host \"%s\"\n\n", host);
	}
    }
    else if (tz != NULL) {
	if ((tzh = pmNewZone(tz)) < 0) {
	    fprintf(stderr, "%s: Cannot set timezone to \"%s\": %s\n",
		pmProgname, tz, pmErrStr(tzh));
	    exit(EXIT_FAILURE);
	}
	printf("Note: timezone set to \"TZ=%s\"\n\n", tz);
    }

    if (pmParseTimeWindow(Sflag, Tflag, NULL, Oflag,
			  &logStart, &last, &first, &last, &now, &msg) < 0) {
	fprintf(stderr, "%s", msg);
	exit(EXIT_FAILURE);
    }

    if (setupEventTrace(argc, argv, ahtype, xflag) < 0)
	exit(EXIT_FAILURE);

    if (pmDebug & DBG_TRACE_APPL0) {
	char		timebuf[26];
	char		*tp;
	int		i;
	fprintf(stderr, "first=%.6f", __pmtimevalToReal(&first));
	tp = pmCtime(&first.tv_sec, timebuf);
	/*
	 * tp -> Ddd Mmm DD HH:MM:SS YYYY\n
	 *       0   4   8  1      1 2  2 2
	 *                  1      8 0  3 4
	 */
	fprintf(stderr, " [%24.24s]\n", tp);
	fprintf(stderr, "now=%.6f", __pmtimevalToReal(&now));
	tp = pmCtime(&now.tv_sec, timebuf);
	fprintf(stderr, " [%24.24s]\n", tp);
	fprintf(stderr, "last=%.6f", __pmtimevalToReal(&last));
	tp = pmCtime(&last.tv_sec, timebuf);
	fprintf(stderr, " [%24.24s]\n", tp);
	fprintf(stderr, "delta=%.6f\n", __pmtimevalToReal(&delta));
	if (samples != ALL_SAMPLES)
	    fprintf(stderr, "samples=%ld\n", samples);
	for (m = 0; m < nmetric; m++) {
	    fprintf(stderr, "[%d] metric: %s", m, metrictab[m].name);
	    if (metrictab[m].ninst > 0) {
		fprintf(stderr, " instance:");
		for (i = 0; i < metrictab[m].ninst; i++) {
		    if (i == 0)
			fputc(' ', stderr);
		    else
			fprintf(stderr, ", ");
		    fprintf(stderr, "%s (%d)", metrictab[m].iname[i], metrictab[m].inst[i]);
		}
		fputc('\n', stderr);
	    }
	}
    }
}

int
<<<<<<< HEAD
setupEventTrace(int argc, char **argv, int ahtype, int xflag)
{
    pmValueSet	*pmvsp;
    pmResult	store = { .numpmid = 1 };
    int		i, m;
=======
setupEventTrace(int argc, char **argv, int ahtype, char *xflag)
{
    pmValueSet		pmvs;
    pmValueBlock	*pmvbp;
    pmResult		store = { .numpmid = 1 };
    int			m, vlen;
>>>>>>> 0867ba13

    if (ahtype == PM_CONTEXT_ARCHIVE)
	return 0;	/* nothing to do at this stage */

    if (ahtype == PM_CONTEXT_HOST)
	__pmSetClientIdArgv(argc, argv);

    /* build pmResult for pmStore call if we're explicitly enabling events */
<<<<<<< HEAD
    if (xflag) {
	for (m = 0; m < nmetric; m++) {
	    int sz = sizeof(pmValueSet) + sizeof(pmValue) * metrictab[m].ninst;
	    store.vset[0] = pmvsp = (pmValueSet *)malloc(sz);
	    if (!pmvsp)
		__pmNoMem("store", sz, PM_FATAL_ERR);
	    pmvsp->pmid = metrictab[m].pmid;
	    pmvsp->valfmt = PM_VAL_INSITU;
	    if (metrictab[m].ninst > 0) {
		pmvsp->numval = metrictab[m].ninst;
		for (i = 0; i < metrictab[m].ninst; i++) {
		    pmvsp->vlist[i].inst = metrictab[m].inst[i];
		    pmvsp->vlist[i].value.lval = 1;
		}
	    } else {
		pmvsp->numval = 1;
		pmvsp->vlist[0].inst = PM_IN_NULL;
		pmvsp->vlist[0].value.lval = 1;
	    }
	    pmStore(&store);
	    free(pmvsp);
	}
=======
    if (xflag != NULL) {
	vlen = PM_VAL_HDR_SIZE + strlen(xflag) + 1;
	pmvbp = (pmValueBlock *)malloc(vlen);
	if (!pmvbp)
	    __pmNoMem("store", vlen, PM_FATAL_ERR);
	pmvbp->vtype = PM_TYPE_STRING;
	pmvbp->vlen = vlen;
	strcpy(pmvbp->vbuf, xflag);

	store.vset[0] = &pmvs;
	for (m = 0; m < nmetric; m++) {
	    pmvs.pmid = metrictab[m].pmid;
	    pmvs.numval = 1;
	    pmvs.valfmt = PM_VAL_SPTR;
	    pmvs.vlist[0].inst = PM_IN_NULL;
	    pmvs.vlist[0].value.pval = pmvbp;

	    pmStore(&store);
	}

	free(pmvbp);
>>>>>>> 0867ba13
    }
    return 0;
}<|MERGE_RESOLUTION|>--- conflicted
+++ resolved
@@ -17,13 +17,8 @@
 
 #include "pmevent.h"
 
-<<<<<<< HEAD
-static int setupEventTrace(int, char **, int, int);
-static char *options = "a:D:gh:K:LO:p:S:s:T:t:vxzZ:?";
-=======
 static int setupEventTrace(int, char **, int, char *);
 static char *options = "a:D:gh:K:LO:p:S:s:T:t:vx:zZ:?";
->>>>>>> 0867ba13
 static char usage[] =
     "Usage: %s [options] metricname ...\n\n"
     "Options:\n"
@@ -40,11 +35,7 @@
     "  -T endtime    end of the reporting time window\n"
     "  -t interval   sample interval [default 1 second]\n"
     "  -v            increase diagnostic output\n"
-<<<<<<< HEAD
-    "  -x            enable the event stream via pmstore\n"
-=======
     "  -x filter     optionally enable and filter the event stream\n"
->>>>>>> 0867ba13
     "  -Z timezone   set reporting timezone\n"
     "  -z            set reporting timezone to local timezone of metrics source\n";
 
@@ -64,11 +55,7 @@
     char		*Sflag = NULL;		/* argument of -S flag */
     char		*Tflag = NULL;		/* argument of -T flag */
     char		*Oflag = NULL;		/* argument of -O flag */
-<<<<<<< HEAD
-    int			xflag = 0;		/* for -x */
-=======
     char		*xflag = NULL;		/* argument of -x flag */
->>>>>>> 0867ba13
     int			zflag = 0;		/* for -z */
     char 		*tz = NULL;		/* for -Z timezone */
     int			tzh;			/* initial timezone handle */
@@ -198,11 +185,7 @@
 	    break;
 
 	case 'x':
-<<<<<<< HEAD
-	    xflag++;
-=======
 	    xflag = optarg;
->>>>>>> 0867ba13
 	    break;
 
 	case 'z':		/* timezone from metrics source */
@@ -481,20 +464,12 @@
 }
 
 int
-<<<<<<< HEAD
-setupEventTrace(int argc, char **argv, int ahtype, int xflag)
-{
-    pmValueSet	*pmvsp;
-    pmResult	store = { .numpmid = 1 };
-    int		i, m;
-=======
 setupEventTrace(int argc, char **argv, int ahtype, char *xflag)
 {
     pmValueSet		pmvs;
     pmValueBlock	*pmvbp;
     pmResult		store = { .numpmid = 1 };
     int			m, vlen;
->>>>>>> 0867ba13
 
     if (ahtype == PM_CONTEXT_ARCHIVE)
 	return 0;	/* nothing to do at this stage */
@@ -503,30 +478,6 @@
 	__pmSetClientIdArgv(argc, argv);
 
     /* build pmResult for pmStore call if we're explicitly enabling events */
-<<<<<<< HEAD
-    if (xflag) {
-	for (m = 0; m < nmetric; m++) {
-	    int sz = sizeof(pmValueSet) + sizeof(pmValue) * metrictab[m].ninst;
-	    store.vset[0] = pmvsp = (pmValueSet *)malloc(sz);
-	    if (!pmvsp)
-		__pmNoMem("store", sz, PM_FATAL_ERR);
-	    pmvsp->pmid = metrictab[m].pmid;
-	    pmvsp->valfmt = PM_VAL_INSITU;
-	    if (metrictab[m].ninst > 0) {
-		pmvsp->numval = metrictab[m].ninst;
-		for (i = 0; i < metrictab[m].ninst; i++) {
-		    pmvsp->vlist[i].inst = metrictab[m].inst[i];
-		    pmvsp->vlist[i].value.lval = 1;
-		}
-	    } else {
-		pmvsp->numval = 1;
-		pmvsp->vlist[0].inst = PM_IN_NULL;
-		pmvsp->vlist[0].value.lval = 1;
-	    }
-	    pmStore(&store);
-	    free(pmvsp);
-	}
-=======
     if (xflag != NULL) {
 	vlen = PM_VAL_HDR_SIZE + strlen(xflag) + 1;
 	pmvbp = (pmValueBlock *)malloc(vlen);
@@ -548,7 +499,6 @@
 	}
 
 	free(pmvbp);
->>>>>>> 0867ba13
     }
     return 0;
 }