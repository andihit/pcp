--- conflicted
+++ resolved
@@ -116,9 +116,6 @@
 
 PCP_PMDA_3.4 {
   global:
-<<<<<<< HEAD
     pmdaInterfaceMoved;
-=======
     pmdaNodeLookup;
->>>>>>> a06080eb
 } PCP_PMDA_3.3;