/*
 * Copyright (c) 2013 Red Hat.
 * Copyright (c) 2005 Silicon Graphics, Inc.  All Rights Reserved.
 * 
 * This library is free software; you can redistribute it and/or modify it
 * under the terms of the GNU Lesser General Public License as published
 * by the Free Software Foundation; either version 2.1 of the License, or
 * (at your option) any later version.
 * 
 * This library is distributed in the hope that it will be useful, but
 * WITHOUT ANY WARRANTY; without even the implied warranty of MERCHANTABILITY
 * or FITNESS FOR A PARTICULAR PURPOSE.  See the GNU Lesser General Public
 * License for more details.
 */

#include "pmapi.h"
#include "impl.h"
#include "pmda.h"
#include <fcntl.h>
#include <ctype.h>
#include <sys/stat.h>

static __uint32_t hash(const char *, int, __uint32_t);

/*
 * simple linked list for each cache at this stage
 */
typedef struct entry {
    struct entry	*next;		/* in inst identifier order */
    struct entry	*h_inst;	/* inst hash chain */
    struct entry	*h_name;	/* name hash chain */
    int			inst;
    char		*name;
    int			hashlen;	/* smaller of strlen(name) and chars to first space */
    int			keylen;		/* > 0 if have key from pmdaCacheStoreKey() */
    void		*key;		/* != NULL if have key from pmdaCacheStoreKey() */
    int			state;
    void		*private;
    time_t		stamp;
} entry_t;

#define VERSION 1	/* version of external file format */
#define MAX_HASH_TRY	10

/*
 * linked list of cache headers
 */
typedef struct hdr {
    struct hdr		*next;		/* linked list of indoms */
    entry_t		*first;		/* in inst order */
    entry_t		*last;		/* in inst order */
    entry_t		*save;		/* used in cache_walk() */
    entry_t		**ctl_inst;	/* hash by inst chains */
    entry_t		**ctl_name;	/* hash by name chains */
    pmInDom		indom;
    int			hsize;
    int			hbits;
    int			nentry;		/* number of entries */
    int			ins_mode;	/* see insert_cache() */
    int			hstate;		/* dirty/clean/string state */
    int			keyhash_cnt[MAX_HASH_TRY];
} hdr_t;

/* bitfields for hstate */
<<<<<<< HEAD
#define DIRTY_INSTANCE	1
#define DIRTY_STAMP	2
#define CACHE_STRINGS	3
=======
#define DIRTY_INSTANCE	0x1
#define DIRTY_STAMP	0x2
#define CACHE_STRINGS	0x4
>>>>>>> 77eefd4d

static hdr_t	*base;		/* start of cache headers */
static char 	filename[MAXPATHLEN];
				/* for load/save ops */
static char	*vdp;		/* first trip mkdir for load/save */

/*
 * Count character to end of string or first space, whichever comes
 * first.  In the special case of string caches, spaces are allowed.
 */
static int
get_hashlen(hdr_t *h, const char *str)
{
    const char	*q = str;

    while (*q && (*q != ' ' || (h->hstate & CACHE_STRINGS) != 0))
	q++;
    return (int)(q-str);
}

static unsigned int
hash_str(const char *str, int len)
{
    return hash(str, len, 0);
}

static void
KeyStr(FILE *f, int keylen, const char *key)
{
    int		i;
    if (keylen > 0) {
	fprintf(f, "[key=0x");
	for (i = 0; i < keylen; i++, key++)
	    fprintf(f, "%02x", (*key & 0xff));
	fputc(']', f);
    }
    else
	fprintf(f, "[no key]");
}

/*
 * The magic "match up to a space" instance name matching ...
 *
 * e->name	e->hashlen	name		hashlen		result
 * foo...	>3		foo		3		0
 * foo		3		foo...		>3		0
 * foo		3		foo		3		1
 * foo bar	3		foo		3		1
 * foo bar	3		foo bar		3		1
 * foo		3		foo bar		3		-1 bad
 * foo blah	3		foo bar		3		-1 bad
 *
 */
static int
name_eq(entry_t *e, const char *name, int hashlen)
{
    if (e->hashlen != hashlen)
	return 0;
    if (strncmp(e->name, name, hashlen) != 0)
	return 0;
    if (name[hashlen] == '\0')
	return 1;
    if (e->name[hashlen] == '\0')
	return -1;
    if (strcmp(&e->name[hashlen+1], &name[hashlen+1]) == 0)
	return 1;
    return -1;
}

static int
key_eq(entry_t *e, int keylen, const char *key)
{
    const char	*ekp;
    const char	*kp;
    int		i;

    if (e->keylen != keylen)
	return 0;

    ekp = (const char *)e->key;
    kp = (const char *)key;
    for (i = 0; i < keylen; i++) {
	if (*ekp != *kp)
	    return 0;
	ekp++;
	kp++;
    }

    return 1;
}

static hdr_t *
find_cache(pmInDom indom, int *sts)
{
    hdr_t	*h;
    int		i;

    for (h = base; h != NULL; h = h->next) {
	if (h->indom == indom)
	    return h;
    }

    if ((h = (hdr_t *)malloc(sizeof(hdr_t))) == NULL) {
	char	strbuf[20];
	__pmNotifyErr(LOG_ERR, 
	     "find_cache: indom %s: unable to allocate memory for hdr_t",
	     pmInDomStr_r(indom, strbuf, sizeof(strbuf)));
	*sts = PM_ERR_GENERIC;
	return NULL;
    }
    h->next = base;
    base = h;
    h->first = NULL;
    h->last = NULL;
    h->hsize = 16;
    h->hbits = 0xf;
    h->ctl_inst = (entry_t **)calloc(h->hsize, sizeof(entry_t *));
    h->ctl_name = (entry_t **)calloc(h->hsize, sizeof(entry_t *));
    h->indom = indom;
    h->nentry = 0;
    h->ins_mode = 0;
    h->hstate = 0;
    for (i = 0; i < MAX_HASH_TRY; i++)
	h->keyhash_cnt[i] = 0;
    return h;
}

/*
 * Traverse the cache in ascending inst order
 */
static entry_t *
walk_cache(hdr_t *h, int op)
{
    entry_t	*e;

    if (op == PMDA_CACHE_WALK_REWIND) {
	h->save = h->first;
	return NULL;
    }
    e = h->save;
    if (e != NULL)
	h->save = e->next;
    return e;
}

/*
 * inst_or_name is 0 for inst hash list, 1 for name hash list
 */
static void
dump_hash_list(FILE *fp, hdr_t *h, int inst_or_name, int i)
{
    entry_t	*e;

    fprintf(fp, " [%03d]", i);
    if (inst_or_name == 1) {
	for (e = h->ctl_name[i]; e != NULL; e = e->h_name) {
	    fprintf(fp, " -> %d", e->inst);
	    if (e->state == PMDA_CACHE_EMPTY)
		fputc('E', fp);
	    else if (e->state == PMDA_CACHE_INACTIVE)
		fputc('I', fp);
	}
	fputc('\n', fp);
    }
    else {
	for (e = h->ctl_inst[i]; e != NULL; e = e->h_inst) {
	    fprintf(fp, " -> %d", e->inst);
	    if (e->state == PMDA_CACHE_EMPTY)
		fputc('E', fp);
	    else if (e->state == PMDA_CACHE_INACTIVE)
		fputc('I', fp);
	}
	fputc('\n', fp);
    }
}

static void
dump(FILE *fp, hdr_t *h, int do_hash)
{
    entry_t	*e;
    char	strbuf[20];
    int		i;

    fprintf(fp, "pmdaCacheDump: indom %s: nentry=%d ins_mode=%d hstate=%d hsize=%d\n",
	pmInDomStr_r(h->indom, strbuf, sizeof(strbuf)), h->nentry, h->ins_mode, h->hstate, h->hsize);
    for (e = h->first; e != NULL; e = e->next) {
	if (e->state == PMDA_CACHE_EMPTY) {
	    fprintf(fp, "(%10d) %8s\n", e->inst, "empty");
	}
	else {
	    fprintf(fp, " %10d  %8s " PRINTF_P_PFX "%p %s",
		e->inst, e->state == PMDA_CACHE_ACTIVE ? "active" : "inactive",
		e->private, e->name);
	    if (strlen(e->name) > e->hashlen)
		fprintf(fp, " [match len=%d]", e->hashlen);
	    if (e->keylen > 0) {
		fputc(' ', fp);
		KeyStr(fp, e->keylen, (const char *)e->key);
	    }
	    fputc('\n', fp);
	}
    }

    if (do_hash == 0)
	return;

    for (i = 0; i < MAX_HASH_TRY; i++) {
	if (h->keyhash_cnt[i])
	    break;
    }

    if (i < MAX_HASH_TRY) {
	fprintf(fp, "pmdaCacheStoreKey hash stats ...\n");
	for (i = 0; i < MAX_HASH_TRY; i++) {
	    if (h->keyhash_cnt[i] != 0) {
		if (i == 0)
		    fprintf(fp, "hash once: %d times\n", h->keyhash_cnt[i]);
		else
		    fprintf(fp, "%d hash attempts: %d times\n", i+1, h->keyhash_cnt[i]);
	    }
	}
    }

    if (h->ctl_inst != NULL) {
	int	i;
	fprintf(fp, "inst hash\n");
	for (i = 0; i < h->hsize; i++) {
	    dump_hash_list(fp, h, 0, i);
	}
    }
    if (h->ctl_name != NULL) {
	int	i;
	fprintf(fp, "name hash\n");
	for (i = 0; i < h->hsize; i++) {
	    dump_hash_list(fp, h, 1, i);
	}
    }
}

static entry_t *
find_name(hdr_t *h, const char *name, int *sts)
{
    entry_t	*e;
    int		hashlen = get_hashlen(h, name);

    *sts = 0;
    for (e = h->first; e != NULL; e = e->next) {
	if (e->state != PMDA_CACHE_EMPTY) {
	    if ((*sts = name_eq(e, name, hashlen)))
		break;
	}
    }
    return e;
}

static entry_t *
find_inst(hdr_t *h, int inst)
{
    entry_t	*e;

    for (e = h->first; e != NULL; e = e->next) {
	if (e->inst == inst && e->state != PMDA_CACHE_EMPTY)
	    break;
    }
    return e;
}

/*
 * supports find by instance identifier (name == NULL) else
 * find by instance name
 */
static entry_t *
find_entry(hdr_t *h, const char *name, int inst, int *sts)
{
    entry_t	*e;

    *sts = 0;
    if (name == NULL) {
	/*
	 * search by instance identifier (inst)
	 */
	if (h->ctl_inst == NULL)
	    /* no hash, use linear search */
	    return find_inst(h, inst);
	for (e = h->ctl_inst[inst & h->hbits]; e != NULL; e = e->h_inst) {
	    if (e->inst == inst && e->state != PMDA_CACHE_EMPTY)
		return e;
	}
    }
    else {
	/*
	 * search by instance name
	 */
	int	hashlen = get_hashlen(h, name);

	if (h->ctl_name == NULL)
	    /* no hash, use linear search */
	    return find_name(h, name, sts);
	for (e = h->ctl_name[hash_str(name, hashlen) & h->hbits]; e != NULL; e = e->h_name) {
	    if (e->state != PMDA_CACHE_EMPTY) {
		if ((*sts = name_eq(e, name, hashlen)))
		    return e;
	    }
	}
    }

    return NULL;
}

/*
 * optionally resize the hash table first (if resize == 1)
 *
 * then re-order each hash chain so that active entires are
 * before inactive entries, and culled entries dropped
 *
 * applies to _both_ the inst and name hashes
 */
static void
redo_hash(hdr_t *h, int resize)
{
    entry_t	*e;
    entry_t	*last_e = NULL;
    entry_t	*t;
    int		i;
    entry_t	*last_active;
    entry_t	*inactive;
    entry_t	*last_inactive;

    if (resize) {
	entry_t		**old_inst;
	entry_t		**old_name;
	int		oldsize;
	int		oldi;

	old_inst = h->ctl_inst;
	old_name = h->ctl_name;
	oldsize = h->hsize;
	h->hsize <<= 1;
	h->ctl_inst = (entry_t **)calloc(h->hsize, sizeof(entry_t *));
	if (h->ctl_inst == NULL) {
	    h->ctl_inst = old_inst;
	    h->hsize = oldsize;
	    goto reorder;
	}
	h->ctl_name = (entry_t **)calloc(h->hsize, sizeof(entry_t *));
	if (h->ctl_name == NULL) {
	    free(h->ctl_inst);
	    h->ctl_inst = old_inst;
	    h->ctl_name = old_name;
	    h->hsize = oldsize;
	    goto reorder;
	}
	h->hbits = (h->hbits << 1) | 1;
	for (oldi = 0; oldi < oldsize; oldi++) {
	    for (e = old_inst[oldi]; e != NULL; ) {
		t = e;
		e = e->h_inst;
		i = t->inst & h->hbits;
		t->h_inst = h->ctl_inst[i];
		h->ctl_inst[i] = t;
	    }
	}
	for (oldi = 0; oldi < oldsize; oldi++) {
	    for (e = old_name[oldi]; e != NULL; ) {
		t = e;
		e = e->h_name;
		i = hash_str(t->name, t->hashlen) & h->hbits;
		t->h_name = h->ctl_name[i];
		h->ctl_name[i] = t;
	    }
	}
	free(old_inst);
	free(old_name);
    }
reorder:

    /*
     * first the inst hash list, moving active entries before inactive ones,
     * and unlinking any empty ones
     */ 
    for (i = 0; i < h->hsize; i++) {
	last_active = NULL;
	inactive = NULL;
	last_inactive = NULL;
	e = h->ctl_inst[i];
	h->ctl_inst[i] = NULL;
	while (e != NULL) {
	    t = e;
	    e = e->h_inst;
	    t->h_inst = NULL;
	    if (t->state == PMDA_CACHE_ACTIVE) {
		if (last_active == NULL)
		    h->ctl_inst[i] = t;
		else
		    last_active->h_inst = t;
		last_active = t;
	    }
	    else if (t->state == PMDA_CACHE_INACTIVE) {
		if (last_inactive == NULL)
		    inactive = t;
		else
		    last_inactive->h_inst = t;
		last_inactive = t;
	    }
	}
	if (last_active == NULL)
	    h->ctl_inst[i] = inactive;
	else
	    last_active->h_inst = inactive;
    }

    /*
     * and now the name hash list, doing the same thing
     */
    for (i = 0; i < h->hsize; i++) {
	last_active = NULL;
	inactive = NULL;
	last_inactive = NULL;
	e = h->ctl_name[i];
	h->ctl_name[i] = NULL;
	while (e != NULL) {
	    t = e;
	    e = e->h_name;
	    t->h_name = NULL;
	    if (t->state == PMDA_CACHE_ACTIVE) {
		if (last_active == NULL)
		    h->ctl_name[i] = t;
		else
		    last_active->h_name = t;
		last_active = t;
	    }
	    else if (t->state == PMDA_CACHE_INACTIVE) {
		if (last_inactive == NULL)
		    inactive = t;
		else
		    last_inactive->h_name = t;
		last_inactive = t;
	    }
	}
	if (last_active == NULL)
	    h->ctl_name[i] = inactive;
	else
	    last_active->h_name = inactive;
    }

    /*
     * now walk the instance list, removing any culled entries and
     * rebuilding the linked list
     */
    e = h->first;
    while (e != NULL) {
	t = e;
	e = e->next;
	if (t->state == PMDA_CACHE_EMPTY) {
	    if (last_e == NULL)
		h->first = e;
	    else
		last_e->next = e;
	    if (t->name)
		free(t->name);
	    free(t);
	}
	else
	    last_e = t;
    }

}

/*
 * We need to keep the instances in ascending inst order.
 * If inst _is_ PM_IN_NULL, then we need to choose a value ...
 * The default mode is appending to use the last value+1 (this is
 * ins_mode == 0).  If we wrap the instance identifier range, or
 * PMDA_CACHE_REUSE has been used, then ins_mode == 1 and we walk
 * the list starting from the beginning, looking for the first 
 * unused inst value.
 *
 * If inst is _not_ PM_IN_NULL, we're being called from load_cache
 * or pmdaCacheStoreKey() and the inst is known ... so we need to
 * check for possible duplicate entries.
 */
static entry_t *
insert_cache(hdr_t *h, const char *name, int inst, int *sts)
{
    entry_t	*e;
    entry_t	*last_e = NULL;
    char	*dup;
    int		i;
    int		hashlen = get_hashlen(h, name);

    *sts = 0;

    if (inst != PM_IN_NULL) {
	/*
	 * Check if instance id or instance name already in cache
	 * ... if id and name are the the same, keep the existing one
	 * and ignore the new one (in particular state is not reset to
	 * inactive).
	 * If one matches but the other is different, keep the
	 * matching entry, but return an error as a warning.
	 * If both fail to match, we're OK to insert the new entry,
	 * although we need to run down the list quickly to find the
	 * correct place to insert the new one.
	 */
	e = find_entry(h, NULL, inst, sts);
	if (e != NULL) {
	    if (name_eq(e, name, hashlen) != 1) {
		/* instance id the same, different name */
#ifdef PCP_DEBUG
		if (pmDebug & DBG_TRACE_INDOM) {
		    fprintf(stderr, "pmdaCache: store: indom %s: instance %d ", pmInDomStr(h->indom), e->inst);
		    fprintf(stderr, " in cache, name \"%s\" does not match new entry \"%s\"\n", e->name, name);
		}
#endif
		*sts = PM_ERR_INST;
	    }
	    return e;
	}
	e = find_entry(h, name, PM_IN_NULL, sts);
	if (e != NULL) {
#ifdef PCP_DEBUG
	    if (pmDebug & DBG_TRACE_INDOM) {
		fprintf(stderr, "pmdaCacheStoreKey: indom %s: instance \"%s\"", pmInDomStr(h->indom), e->name);
		fprintf(stderr, " in cache, id %d does not match new entry %d\n", e->inst, inst);
	    }
#endif
	    *sts = PM_ERR_INST;
	    return e;
	}
	for (e = h->first; e != NULL; e = e->next) {
	    if (e->inst < inst)
		last_e = e;
	    else if (e->inst > inst)
		break;
	}
    }

    if ((dup = strdup(name)) == NULL) {
	char	strbuf[20];
	__pmNotifyErr(LOG_ERR, 
	     "insert_cache: indom %s: unable to allocate %d bytes for name: %s\n",
	     pmInDomStr_r(h->indom, strbuf, sizeof(strbuf)), (int)strlen(name), name);
	*sts = PM_ERR_GENERIC;
	return NULL;
    }

    if (inst == PM_IN_NULL) {
	if (h->ins_mode == 0) {
	    last_e = h->last;
	    if (last_e == NULL)
		inst = 0;
	    else {
		if (last_e->inst == 0x7fffffff) {
		    /*
		     * overflowed inst identifier, need to shift to 
		     * ins_mode == 1
		     */
		    h->ins_mode = 1;
		    last_e = NULL;
		    goto retry;
		}
		inst = last_e->inst+1;
	    }
	}
	else {
retry:
	    inst = 0;
	    for (e = h->first; e != NULL; e = e->next) {
		if (inst < e->inst)
		    break;
		if (inst == 0x7fffffff) {
		    /*
		     * 2^32-1 is the maximum number of instances we can have
		     */
		    char	strbuf[20];
		    __pmNotifyErr(LOG_ERR, 
			 "insert_cache: indom %s: too many instances",
			 pmInDomStr_r(h->indom, strbuf, sizeof(strbuf)));
		    *sts = PM_ERR_GENERIC;
		    free(dup);
		    return NULL;
		}
		inst++;
		last_e = e;
	    }
	}
    }

    if ((e = (entry_t *)malloc(sizeof(entry_t))) == NULL) {
	char	strbuf[20];
	__pmNotifyErr(LOG_ERR, 
	     "insert_cache: indom %s: unable to allocate memory for entry_t",
	     pmInDomStr_r(h->indom, strbuf, sizeof(strbuf)));
	*sts = PM_ERR_GENERIC;
	free(dup);
	return NULL;
    }

    if (last_e == NULL) {
	/* head of list */
	e->next = h->first;
	h->first = e;
    }
    else {
	/* middle of list */
	e->next = last_e->next;
	last_e->next = e;
    }
    e->inst = inst;
    e->name = dup;
    e->hashlen = get_hashlen(h, dup);
    e->key = NULL;
    e->state = PMDA_CACHE_INACTIVE;
    e->private = NULL;
    e->stamp = 0;
    if (h->last == NULL || h->last->inst < inst)
	h->last = e;
    h->nentry++;

    if (h->hsize > 0 && h->hsize < 1024 && h->nentry > 4 * h->hsize)
	redo_hash(h, 1);

    /* link into the inst hash list, if any */
    if (h->ctl_inst != NULL) {
	i = inst & h->hbits;
	e->h_inst = h->ctl_inst[i];
	h->ctl_inst[i] = e;
    }
    else
	e->h_inst = NULL;

    /* link into the name hash list, if any */
    if (h->ctl_name != NULL) {
	i = hash_str(e->name, e->hashlen) & h->hbits;
	e->h_name = h->ctl_name[i];
	h->ctl_name[i] = e;
    }
    else
	e->h_name = NULL;

    return e;
}

static int
load_cache(hdr_t *h)
{
    FILE	*fp;
    entry_t	*e;
    int		cnt;
    int		x;
    int		inst;
    int		keylen = 0;
    void	*key = NULL;
    int		s;
    char	buf[1024];	/* input line buffer, is this big enough? */
    char	*p;
    int		sts;
    int		sep = __pmPathSeparator();
    char	strbuf[20];

    if (vdp == NULL) {
	vdp = pmGetConfig("PCP_VAR_DIR");
	snprintf(filename, sizeof(filename),
		"%s%c" "config" "%c" "pmda", vdp, sep, sep);
	mkdir2(filename, 0755);
    }

    snprintf(filename, sizeof(filename), "%s%cconfig%cpmda%c%s",
		vdp, sep, sep, sep, pmInDomStr_r(h->indom, strbuf, sizeof(strbuf)));
    if ((fp = fopen(filename, "r")) == NULL)
	return -oserror();
    if (fgets(buf, sizeof(buf), fp) == NULL) {
	__pmNotifyErr(LOG_ERR, 
	     "pmdaCacheOp: %s: empty file?", filename);
	fclose(fp);
	return PM_ERR_GENERIC;
    }
    s = sscanf(buf, "%d %d", &x, &h->ins_mode);
    if (s != 2 || x != 1 || h->ins_mode < 0 || h->ins_mode > 1) {
	__pmNotifyErr(LOG_ERR, 
	     "pmdaCacheOp: %s: illegal first record: %s",
	     filename, buf);
	fclose(fp);
	return PM_ERR_GENERIC;
    }

    for (cnt = 0; ; cnt++) {
	if (fgets(buf, sizeof(buf), fp) == NULL)
	    break;
	if ((p = strchr(buf, '\n')) != NULL)
	    *p = '\0';
	p = buf;
	while (*p && isascii((int)*p) && isspace((int)*p))
	    p++;
	if (*p == '\0') goto bad;
	inst = 0;
	while (*p && isascii((int)*p) && isdigit((int)*p)) {
	    inst = inst*10 + (*p-'0');
	    p++;
	}
	while (*p && isascii((int)*p) && isspace((int)*p))
	    p++;
	if (inst < 0 || *p == '\0') goto bad;
	x = 0;
	while (*p && isascii((int)*p) && isdigit((int)*p)) {
	    x = x*10 + (*p-'0');
	    p++;
	}
	while (*p && isascii((int)*p) && isspace((int)*p))
	    p++;
	if (*p == '[') {
	    char	*pend;
	    char	*q;
	    int		i;
	    int		tmp;
	    p++;
	    pend = p;
	    while (*pend && *pend != ']')
		pend++;
	    if (*pend != ']')
		goto bad;
	    /*
	     * convert key in place ...
	     */
	    keylen = (pend - p) / 2;
	    if ((key = malloc(keylen)) == NULL) {
		__pmNotifyErr(LOG_ERR, 
		     "load_cache: indom %s: unable to allocate memory for keylen=%d",
		     pmInDomStr(h->indom), keylen);
		fclose(fp);
		return PM_ERR_GENERIC;
	    }
	    q = key;
	    for (i = 0; i < keylen; i++) {
		sscanf(p, "%2x", &tmp);
		*q++ = (tmp & 0xff);
		p += 2;
	    }
	    p += 2;
	    while (*p && isascii((int)*p) && isspace((int)*p))
		p++;
	}
	else {
	    keylen = 0;
	    key = NULL;
	}
	if (*p == '\0') {
bad:
	    __pmNotifyErr(LOG_ERR, 
		 "pmdaCacheOp: %s: illegal record: %s",
		 filename, buf);
	    if (key) free(key);
	    fclose(fp);
	    return PM_ERR_GENERIC;
	}
	e = insert_cache(h, p, inst, &sts);
	if (e == NULL) {
	    if (key) free(key);
	    fclose(fp);
	    return sts;
	}
	if (sts != 0) {
	    __pmNotifyErr(LOG_WARNING,
		"pmdaCacheOp: %s: loading instance %d (\"%s\") ignored, already in cache as %d (\"%s\")",
		filename, inst, p, e->inst, e->name);
	}
	e->keylen = keylen;
	e->key = key;
	e->stamp = x;
    }
    fclose(fp);

#ifdef PCP_DEBUG
    if (pmDebug & DBG_TRACE_INDOM) {
	fprintf(stderr, "After PMDA_CACHE_LOAD\n");
	dump(stderr, h, 0);
    }
#endif

    return cnt;
}

static int
save_cache(hdr_t *h, int hstate)
{
    FILE	*fp;
    entry_t	*e;
    int		cnt;
    time_t	now;
    int		sep = __pmPathSeparator();
    char	strbuf[20];

    if ((h->hstate & hstate) == 0 || (h->hstate & CACHE_STRINGS) != 0) {
	/* nothing to be done */
	return 0;
    }

    if (vdp == NULL) {
	vdp = pmGetConfig("PCP_VAR_DIR");
	snprintf(filename, sizeof(filename),
		"%s%c" "config" "%c" "pmda", vdp, sep, sep);
	mkdir2(filename, 0755);
    }

    snprintf(filename, sizeof(filename), "%s%cconfig%cpmda%c%s",
		vdp, sep, sep, sep, pmInDomStr_r(h->indom, strbuf, sizeof(strbuf)));
    if ((fp = fopen(filename, "w")) == NULL)
	return -oserror();
    fprintf(fp, "%d %d\n", VERSION, h->ins_mode);

    now = time(NULL);
    cnt = 0;
    for (e = h->first; e != NULL; e = e->next) {
	if (e->state == PMDA_CACHE_EMPTY)
	    continue;
	if (e->stamp == 0)
	    e->stamp = now;
	fprintf(fp, "%d %d", e->inst, (int)e->stamp);
	if (e->keylen > 0) {
	    char	*p = (char *)e->key;
	    int		i;
	    fprintf(fp, " [");
	    for (i = 0; i < e->keylen; i++, p++)
		fprintf(fp, "%02x", (*p & 0xff));
	    fputc(']', fp);
	}
	fprintf(fp, " %s\n", e->name);
	cnt++;
    }
    fclose(fp);
    h->hstate = 0;

#ifdef PCP_DEBUG
    if (pmDebug & DBG_TRACE_INDOM) {
	fprintf(stderr, "After cache_save hstate={");
	if (hstate & DIRTY_INSTANCE) fprintf(stderr, "DIRTY_INSTANCE");
	if (hstate & DIRTY_STAMP) fprintf(stderr, "DIRTY_STAMP");
	fprintf(stderr, "}\n");
	dump(stderr, h, 0);
    }
#endif

    return cnt;
}

void
__pmdaCacheDumpAll(FILE *fp, int do_hash)
{
    hdr_t	*h;

    for (h = base; h != NULL; h = h->next) {
	dump(fp, h, do_hash);
    }
}

void
__pmdaCacheDump(FILE *fp, pmInDom indom, int do_hash)
{
    hdr_t	*h;

    for (h = base; h != NULL; h = h->next) {
	if (h->indom == indom) {
	    dump(fp, h, do_hash);
	}
    }
}

static int
store(pmInDom indom, int flags, const char *name, pmInDom inst, int keylen, const char *key, void *private)
{
    hdr_t	*h;
    entry_t	*e;
    int		sts;

    if ((h = find_cache(indom, &sts)) == NULL)
	return sts;

    if ((e = find_entry(h, name, inst, &sts)) == NULL) {

	if (flags != PMDA_CACHE_ADD) {
#ifdef PCP_DEBUG
	    if (pmDebug & DBG_TRACE_INDOM) {
		fprintf(stderr, "pmdaCache store: indom %s: instance \"%s\"", pmInDomStr(indom), name);
		if (inst != PM_IN_NULL)
		    fprintf(stderr, " (%d)", inst);
		fprintf(stderr, " not in cache: flags=%d not allowed\n", flags);
	    }
#endif
	    return PM_ERR_INST;
	}

	if ((e = insert_cache(h, name, inst, &sts)) == NULL)
	    return sts;
	h->hstate |= DIRTY_INSTANCE;	/* added a new entry */
    }
    else {
	if (sts == -1)
	    /*
	     * name contains space, match up to space (short name) but
	     * mismatch after that ... cannot store name in the cache,
	     * the PMDA would have to cull the entry that matches on
	     * the short name first
	     */
	    return -EINVAL;
    }

    switch (flags) {
	case PMDA_CACHE_ADD:
	    e->keylen = keylen;
	    if (keylen > 0) {
		if ((e->key = malloc(keylen)) == NULL) {
		    __pmNotifyErr(LOG_ERR, 
			 "store: indom %s: unable to allocate memory for keylen=%d",
			 pmInDomStr(indom), keylen);
		    return PM_ERR_GENERIC;
		}
		memcpy(e->key, key, keylen);
	    }
	    else
		e->key = NULL;
	    e->state = PMDA_CACHE_ACTIVE;
	    e->private = private;
	    e->stamp = 0;		/* flag, updated at next cache_save() */
	    h->hstate |= DIRTY_STAMP;	/* timestamp needs updating */
	    break;

	case PMDA_CACHE_HIDE:
	    e->state = PMDA_CACHE_INACTIVE;
	    break;

	case PMDA_CACHE_CULL:
	    e->state = PMDA_CACHE_EMPTY;
	    /*
	     * we don't clean anything up, which may be a problem in the
	     * presence of lots of culling ... see redo_hash() for how
	     * the culled entries can be reclaimed
	     */
	    h->hstate |= DIRTY_INSTANCE;	/* entry will not be saved */
	    break;

	default:
	    return -EINVAL;
    }

    return e->inst;
}

int
pmdaCacheStore(pmInDom indom, int flags, const char *name, void *private)
{
    if (indom == PM_INDOM_NULL)
	return PM_ERR_INDOM;

    return store(indom, flags, name, PM_IN_NULL, 0, NULL, private);
}

/*
 * Generate a new 31-bit (positive) instance number from a key provided
 * as a ``hint'' via key[] (first keylen bytes) or name[] if keylen < 1
 * or key == NULL ... useful for compressing natural 64-bit or larger
 * instance identifiers into the 31-bits required for the PCP APIs
 * and PDUs.
 */
int
pmdaCacheStoreKey(pmInDom indom, int flags, const char *name, int keylen, const void *key, void *private)
{
    int		inst;
    int		sts;
    int		i;
    __uint32_t	try = 0;
    hdr_t	*h;
    entry_t	*e;
    const char	*mykey;
    int		mykeylen;

    if (indom == PM_INDOM_NULL)
	return PM_ERR_INDOM;

    if (flags != PMDA_CACHE_ADD)
	return store(indom, flags, name, PM_IN_NULL, 0, NULL, private);

    /*
     * This is the PMDA_CACHE_ADD case, so need to find an instance id
     */
    if ((h = find_cache(indom, &sts)) == NULL)
	return sts;

    if (keylen < 1 || key == NULL) {
	/* use name[] instead of keybuf[] */
	mykey = (const char *)name;
	mykeylen = strlen(name);
    }
    else {
	mykey = key;
	mykeylen = keylen;
    }

    if ((e = find_entry(h, name, PM_IN_NULL, &sts)) != NULL) {
	/*
	 * cache entry already exists for this name ...
	 * if keys are not equal => failure
	 */
	if (key_eq(e, mykeylen, mykey) == 0) {
#ifdef PCP_DEBUG
	    if (pmDebug & DBG_TRACE_INDOM) {
		fprintf(stderr, "pmdaCacheStoreKey: indom %s: instance \"%s\" (%d) in cache ", pmInDomStr(indom), e->name, e->inst);
		KeyStr(stderr, e->keylen, (const char *)e->key);
		fprintf(stderr, " does not match new entry ");
		KeyStr(stderr, mykeylen, mykey);
		fputc('\n', stderr);
	    }
#endif
	    return PM_ERR_INST;
	}
	/* keys the same, use inst from existing entry */
	inst = e->inst;
    }
    else {
	/* we're in the inst guessing game ... */
	for (i = 0; i < MAX_HASH_TRY; i++) {
	    try = hash(mykey, mykeylen, try);
	    /* strip top bit ... instance id must be positive */
	    inst = try & ~(1 << (8*sizeof(__uint32_t)-1));
	    e = find_entry(h, NULL, inst, &sts);
	    if (e == NULL) {
		h->keyhash_cnt[i]++;
		break;
	    }
	    /*
	     * Found matching entry using the guessed inst ...
	     *
	     * If the key[]s are the same and the name[]s are the same
	     * then the matching entry is already in the cache, so use
	     * this instance identifier.
	     *
	     * If the key[]s match, but the name[]s are different, this
	     * is an error (duplicate instance name).
	     *
	     * If the names[] match, but the key[]s are different, this
	     * is an error (duplicate key).
	     *
	     * Otherwise instance id is in use for another instance, so
	     * keep trying by rehashing.
	     */
	    if (strcmp(e->name, name) == 0) {
		if (key_eq(e, mykeylen, mykey) == 1)
		    break;
#ifdef PCP_DEBUG
		if (pmDebug & DBG_TRACE_INDOM) {
		    fprintf(stderr, "pmdaCacheStoreKey: indom %s: instance \"%s\" (%d) in cache, ", pmInDomStr(indom), e->name, e->inst);
		    KeyStr(stderr, e->keylen, (const char *)e->key);
		    fprintf(stderr, " does not match new entry ");
		    KeyStr(stderr, mykeylen, mykey);
		    fputc('\n', stderr);
		}
#endif
		return PM_ERR_INST;
	    }
	    else if (key_eq(e, mykeylen, mykey) == 1) {
#ifdef PCP_DEBUG
		if (pmDebug & DBG_TRACE_INDOM) {
		    fprintf(stderr, "pmdaCacheStoreKey: indom %s: instance %d ", pmInDomStr(indom), e->inst);
		    KeyStr(stderr, e->keylen, (const char *)e->key);
		    fprintf(stderr, " in cache, name \"%s\" does not match new entry \"%s\"\n", e->name, name);
		}
#endif
		return PM_ERR_INST;
	    }
	}
	if (i == MAX_HASH_TRY) {
	    /* failed after MAX_HASH_TRY rehash attempts ... */
	    __pmNotifyErr(LOG_ERR, 
		 "pmdaCacheStoreKey: indom %s: unable allocate a new id for instance \"%s\" based on a key of %d bytes\n",
		 pmInDomStr(h->indom), name, keylen);
	    return PM_ERR_GENERIC;
	}

	/*
	 * when using key[] or name[] as a hint, we permanently change
	 * to PMDA_CACHE_REUSE mode
	 */
	h->ins_mode = 1;
    }

    return store(indom, flags, name, inst, mykeylen, mykey, private);
}

int pmdaCacheOp(pmInDom indom, int op)
{
    hdr_t	*h;
    entry_t	*e;
    int		sts;

    if (indom == PM_INDOM_NULL)
	return PM_ERR_INDOM;

    if (op == PMDA_CACHE_CHECK) {
	/* is there a cache for this one? */
	for (h = base; h != NULL; h = h->next) {
	    if (h->indom == indom)
		return 1;
	}
	return 0;
    }

    if ((h = find_cache(indom, &sts)) == NULL)
	return sts;

    switch (op) {
	case PMDA_CACHE_LOAD:
	    return load_cache(h);

	case PMDA_CACHE_SAVE:
	    return save_cache(h, DIRTY_INSTANCE);

	case PMDA_CACHE_SYNC:
	    return save_cache(h, DIRTY_INSTANCE|DIRTY_STAMP);

	case PMDA_CACHE_STRINGS:
	    /* must be set before any cache entries are added */
	    if (h->nentry > 0)
		return -E2BIG;
	    h->hstate |= CACHE_STRINGS;
	    return 0;

	case PMDA_CACHE_ACTIVE:
	    sts = 0;
	    for (e = h->first; e != NULL; e = e->next) {
		if (e->state == PMDA_CACHE_INACTIVE) {
		    e->state = PMDA_CACHE_ACTIVE;
		    sts++;
		}
	    }
	    /* no instances added or deleted, so no need to save */
	    return sts;

	case PMDA_CACHE_INACTIVE:
	    sts = 0;
	    for (e = h->first; e != NULL; e = e->next) {
		if (e->state == PMDA_CACHE_ACTIVE) {
		    e->state = PMDA_CACHE_INACTIVE;
		    sts++;
		}
	    }
	    /* no instances added or deleted, so no need to save */
	    return sts;

	case PMDA_CACHE_CULL:
	    sts = 0;
	    for (e = h->first; e != NULL; e = e->next) {
		if (e->state != PMDA_CACHE_EMPTY) {
		    e->state = PMDA_CACHE_EMPTY;
		    sts++;
		}
	    }
	    if (sts > 0)
		h->hstate |= DIRTY_INSTANCE;	/* entries culled */
	    return sts;

	case PMDA_CACHE_SIZE:
	    return h->nentry;

	case PMDA_CACHE_SIZE_ACTIVE:
	    sts = 0;
	    for (e = h->first; e != NULL; e = e->next) {
		if (e->state == PMDA_CACHE_ACTIVE)
		    sts++;
	    }
	    return sts;

	case PMDA_CACHE_SIZE_INACTIVE:
	    sts = 0;
	    for (e = h->first; e != NULL; e = e->next) {
		if (e->state == PMDA_CACHE_INACTIVE)
		    sts++;
	    }
	    return sts;

	case PMDA_CACHE_REUSE:
	    h->ins_mode = 1;
	    return 0;

	case PMDA_CACHE_REORG:
	    redo_hash(h, 0);
	    return 0;

	case PMDA_CACHE_WALK_REWIND:
	    walk_cache(h, PMDA_CACHE_WALK_REWIND);
	    return 0;

	case PMDA_CACHE_WALK_NEXT:
	    while ((e = walk_cache(h, PMDA_CACHE_WALK_NEXT)) != NULL) {
		if (e->state == PMDA_CACHE_ACTIVE)
		    return e->inst;
	    }
	    return -1;

	case PMDA_CACHE_DUMP:
	    dump(stderr, h, 0);
	    return 0;

	case PMDA_CACHE_DUMP_ALL:
	    dump(stderr, h, 1);
	    return 0;

	default:
	    return -EINVAL;
    }
}

int pmdaCacheLookupName(pmInDom indom, const char *name, int *inst, void **private)
{
    hdr_t	*h;
    entry_t	*e;
    int		sts;

    if (indom == PM_INDOM_NULL)
	return PM_ERR_INDOM;

    if ((h = find_cache(indom, &sts)) == NULL)
	return sts;

    if ((e = find_entry(h, name, PM_IN_NULL, &sts)) == NULL) {
	if (sts == 0) sts = PM_ERR_INST;
	return sts;
    }

    if (private != NULL)
	*private = e->private;

    if (inst != NULL)
	*inst = e->inst;

    return e->state;
}

int pmdaCacheLookup(pmInDom indom, int inst, char **name, void **private)
{
    hdr_t	*h;
    entry_t	*e;
    int		sts;

    if (indom == PM_INDOM_NULL)
	return PM_ERR_INDOM;

    if ((h = find_cache(indom, &sts)) == NULL)
	return sts;

    if ((e = find_entry(h, NULL, inst, &sts)) == NULL) {
	if (sts == 0) sts = PM_ERR_INST;
	return sts;
    }

    if (name != NULL)
	*name = e->name;
    if (private != NULL)
	*private = e->private;

    return e->state;
}

int pmdaCacheLookupKey(pmInDom indom, const char *name, int keylen, const void *key, char **oname, int *inst, void **private)
{
    hdr_t	*h;
    entry_t	*e;
    int		sts;
    const char	*mykey;
    int		mykeylen;

    if (indom == PM_INDOM_NULL)
	return PM_ERR_INDOM;

    if ((h = find_cache(indom, &sts)) == NULL)
	return sts;

    if (keylen < 1 || key == NULL) {
	/* use name[] instead of keybuf[] */
	mykey = (const char *)name;
	mykeylen = strlen(name);
    }
    else {
	mykey = key;
	mykeylen = keylen;
    }

    /*
     * No hash list for key[]s ... have to walk the cache.
     * pmdaCacheStoreKey() ensures the key[]s are unique, so first match
     * wins.
     */
    walk_cache(h, PMDA_CACHE_WALK_REWIND);
    while ((e = walk_cache(h, PMDA_CACHE_WALK_NEXT)) != NULL) {
	if (e->state == PMDA_CACHE_EMPTY)
	    continue;
	if (key_eq(e, mykeylen, mykey) == 1) {
	    if (oname != NULL)
		*oname = e->name;
	    if (inst != NULL)
		*inst = e->inst;
	    if (private != NULL)
		*private = e->private;
	    return e->state;
	}
    }

#ifdef PCP_DEBUG
    if (pmDebug & DBG_TRACE_INDOM) {
	    fprintf(stderr, "pmdaCacheLookupKey: indom %s: ", pmInDomStr(h->indom));
	    KeyStr(stderr, mykeylen, mykey);
	    fprintf(stderr, ": no matching key in cache\n");
	}
#endif
    return PM_ERR_INST;
}

int pmdaCachePurge(pmInDom indom, time_t recent)
{
    hdr_t	*h;
    entry_t	*e;
    time_t	epoch = time(NULL) - recent;
    int		cnt;
    int		sts;

    if (indom == PM_INDOM_NULL)
	return PM_ERR_INDOM;

    if ((h = find_cache(indom, &sts)) == NULL)
	return sts;

    cnt = 0;
    for (e = h->first; e != NULL; e = e->next) {
	/*
	 * e->stamp == 0 => recently ACTIVE and no subsequent SAVE ...
	 * keep these ones
	 */
	if (e->stamp != 0 && e->stamp < epoch) {
	    e->state = PMDA_CACHE_EMPTY;
	    cnt++;
	}
    }
    if (cnt > 0)
	h->hstate |= DIRTY_INSTANCE;	/* entries marked empty */

    return cnt;
}

/*
--------------------------------------------------------------------
lookup2.c, by Bob Jenkins, December 1996, Public Domain.
hash(), hash2(), hash3, and mix() are externally useful functions.
Routines to test the hash are included if SELF_TEST is defined.
You can use this free for any purpose.  It has no warranty.
--------------------------------------------------------------------
*/

#include <stdio.h>
#include <stddef.h>
#include <stdlib.h>
typedef  unsigned long  int  ub4;   /* unsigned 4-byte quantities */
typedef  unsigned       char ub1;

#define hashsize(n) ((ub4)1<<(n))
#define hashmask(n) (hashsize(n)-1)

/*
--------------------------------------------------------------------
mix -- mix 3 32-bit values reversibly.
For every delta with one or two bit set, and the deltas of all three
  high bits or all three low bits, whether the original value of a,b,c
  is almost all zero or is uniformly distributed,
* If mix() is run forward or backward, at least 32 bits in a,b,c
  have at least 1/4 probability of changing.
* If mix() is run forward, every bit of c will change between 1/3 and
  2/3 of the time.  (Well, 22/100 and 78/100 for some 2-bit deltas.)
mix() was built out of 36 single-cycle latency instructions in a 
  structure that could supported 2x parallelism, like so:
      a -= b; 
      a -= c; x = (c>>13);
      b -= c; a ^= x;
      b -= a; x = (a<<8);
      c -= a; b ^= x;
      c -= b; x = (b>>13);
      ...
  Unfortunately, superscalar Pentiums and Sparcs can't take advantage 
  of that parallelism.  They've also turned some of those single-cycle
  latency instructions into multi-cycle latency instructions.  Still,
  this is the fastest good hash I could find.  There were about 2^^68
  to choose from.  I only looked at a billion or so.
--------------------------------------------------------------------
*/
#define mix(a,b,c) \
{ \
  a -= b; a -= c; a ^= (c>>13); \
  b -= c; b -= a; b ^= (a<<8); \
  c -= a; c -= b; c ^= (b>>13); \
  a -= b; a -= c; a ^= (c>>12);  \
  b -= c; b -= a; b ^= (a<<16); \
  c -= a; c -= b; c ^= (b>>5); \
  a -= b; a -= c; a ^= (c>>3);  \
  b -= c; b -= a; b ^= (a<<10); \
  c -= a; c -= b; c ^= (b>>15); \
}

/*
--------------------------------------------------------------------
hash() -- hash a variable-length key into a 32-bit value
  k     : the key (the unaligned variable-length array of bytes)
  len   : the length of the key, counting by bytes
  level : can be any 4-byte value
Returns a 32-bit value.  Every bit of the key affects every bit of
the return value.  Every 1-bit and 2-bit delta achieves avalanche.
About 36+6len instructions.

The best hash table sizes are powers of 2.  There is no need to do
mod a prime (mod is sooo slow!).  If you need less than 32 bits,
use a bitmask.  For example, if you need only 10 bits, do
  h = (h & hashmask(10));
In which case, the hash table should have hashsize(10) elements.

If you are hashing n strings (ub1 **)k, do it like this:
  for (i=0, h=0; i<n; ++i) h = hash( k[i], len[i], h);

By Bob Jenkins, 1996.  bob_jenkins@burtleburtle.net.  You may use this
code any way you wish, private, educational, or commercial.  It's free.

See http://burlteburtle.net/bob/hash/evahash.html
Use for hash table lookup, or anything where one collision in 2^32 is
acceptable.  Do NOT use for cryptographic purposes.
--------------------------------------------------------------------
*/

static __uint32_t
hash(const char *k, int length, __uint32_t initval)
{
   __uint32_t a,b,c,len;

   /* Set up the internal state */
   len = length;
   a = b = 0x9e3779b9;  /* the golden ratio; an arbitrary value */
   c = initval;           /* the previous hash value */

   /*---------------------------------------- handle most of the key */
   while (len >= 12)
   {
      a += (k[0] +((__uint32_t)k[1]<<8) +((__uint32_t)k[2]<<16)
      +((__uint32_t)k[3]<<24));
      b += (k[4] +((__uint32_t)k[5]<<8) +((__uint32_t)k[6]<<16)
      +((__uint32_t)k[7]<<24));
      c += (k[8] +((__uint32_t)k[9]<<8)
      +((__uint32_t)k[10]<<16)+((__uint32_t)k[11]<<24));
      mix(a,b,c);
      k += 12; len -= 12;
   }

   /*------------------------------------- handle the last 11 bytes */
   c += length;
   switch(len)              /* all the case statements fall through */
   {
   case 11: c+=((__uint32_t)k[10]<<24);
   case 10: c+=((__uint32_t)k[9]<<16);
   case 9 : c+=((__uint32_t)k[8]<<8);
      /* the first byte of c is reserved for the length */
   case 8 : b+=((__uint32_t)k[7]<<24);
   case 7 : b+=((__uint32_t)k[6]<<16);
   case 6 : b+=((__uint32_t)k[5]<<8);
   case 5 : b+=k[4];
   case 4 : a+=((__uint32_t)k[3]<<24);
   case 3 : a+=((__uint32_t)k[2]<<16);
   case 2 : a+=((__uint32_t)k[1]<<8);
   case 1 : a+=k[0];
     /* case 0: nothing left to add */
   }
   mix(a,b,c);
   /*-------------------------------------------- report the result */
   return c;
}<|MERGE_RESOLUTION|>--- conflicted
+++ resolved
@@ -62,15 +62,9 @@
 } hdr_t;
 
 /* bitfields for hstate */
-<<<<<<< HEAD
-#define DIRTY_INSTANCE	1
-#define DIRTY_STAMP	2
-#define CACHE_STRINGS	3
-=======
 #define DIRTY_INSTANCE	0x1
 #define DIRTY_STAMP	0x2
 #define CACHE_STRINGS	0x4
->>>>>>> 77eefd4d
 
 static hdr_t	*base;		/* start of cache headers */
 static char 	filename[MAXPATHLEN];
