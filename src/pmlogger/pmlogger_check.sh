--- conflicted
+++ resolved
@@ -419,11 +419,6 @@
     # start in one place for each iteration (beware relative paths)
     cd "$here"
     line=`expr $line + 1`
-<<<<<<< HEAD
-    $VERY_VERBOSE && echo "[control:$line] host=\"$host\" primary=\"$primary\" socks=\"$socks\" dir=\"$dir\" args=\"$args\""
-
-=======
->>>>>>> 042a6be8
 
     # NB: FQDN cleanup: substitute the LOCALHOSTNAME marker in the config line
     # differently for the directory and the pcp -h HOST arguments.
@@ -431,11 +426,8 @@
     dir=`echo $dir | sed -e "s;LOCALHOSTNAME;$dir_hostname;"`
     [ "x$host" = "xLOCALHOSTNAME" ] && host=local:
 
-<<<<<<< HEAD
-=======
     $VERY_VERBOSE && echo "[control:$line] host=\"$host\" primary=\"$primary\" socks=\"$socks\" dir=\"$dir\" args=\"$args\""
 
->>>>>>> 042a6be8
     case "$host"
     in
 	\#*|'')	# comment or empty
