# Domain numbers for PMDAs in the base PCP product
#
# PMDA Name	Domain Number
#
ROOT		1
PMCD		2
PROC		3
ENVIRON		4
CISCO		5
HIPPI		6
HOTPROC		7
NETPROBE	8
MAILQ		9
TRACE		10
XFS		11
FSAFE		12
MPI		13
DMF		14
SENDMAIL	15
XVM		16
BROCADE		17
ESPPING		18
SHPING		19
HPUX		20
WEBPING		21
WEBSERVER	22
ARRAY0		23
ARRAY1		24
ARRAY2		25
ARRAY3		26
SYSSUMMARY	27
NEWS		28
SAMPLE		29
SAMPLEDSO	30
KERN_DEV	31
ORACLE		32
SYBASE		40
INFORMIX	48
SNMP		56
LOCKSTAT	59
LINUX		60
MYRINET		61
NFSCLIENT	62
SNIA		63
CLUSTER		65
MYSQL		66
LOGTAIL		67
APACHE		68
ROOMTEMP	69
MMV		70
PROCESS		71
MOUNTS		72
SNIFF		73
LMSENSORS	74
SOLARIS		75
SAMBA		76
NFS		77
DARWIN		78
WINDOWS		79
AIX		80
TG3 	    	81
CXFS		82
FCSW		83
CPUSET		84
FREEBSD		85
RPCBIND		86
ETW		87
SYSTEMTAP	88
MEMCACHE	89
VMWARE		90
IB		91
ISCSI		92
LUSTRECOMM	93
SDR		94
KVM		95
BONDING		96
NETFILTER	97
ZIMBRA		98
UV		99
NAMED		100
PDNS		101
DTSRUN		102
POSTFIX		103
IPMI		104
GPSD		105
LOGGER		106
RSYSLOG		107
ELASTICSEARCH	108
MSSQL		109
POSTGRESQL	110
CTDB		111		/* Clustered Trivial Database (samba.org) */
BASH		112
FIBRECHANNEL	113
SYSTEMD		114
GFS2		115
NETBSD		116
NGINX		117
GLUSTER		118
PANASAS		119
NVML		120
CIFS		121
JBD2		122
RPM		123
QPID		124
ZSWAP		125
PAPI		126
PERFEVENT	127
PIPE		128
DMCACHE		129
DS389		130
DS389LOG	131
UNBOUND		132
ACTIVEMQ	133
<<<<<<< HEAD
STAP_JSON	134
=======
LUSTRE		134
GPFS		135
>>>>>>> 1880115e
### NEXT FREE SLOT ###
SCHIZO		241
SLOW_PYTHON	242
SLOW		243
DBPING		244
PMI_DOMAIN	245
LAB		246
DYNAMIC		247
TXMON		248
BROKEN		249
TRIVIAL		250
SYBPING		251
INFMXPING	252
SIMPLE		253
ORAPING		254
MEMORY_PYTHON	255
### MORE FREE SLOTS ###
#
# 511 is REALLY reserved ... see DYNAMIC_PMID in impl.h
#
RESERVED_DO_NOT_USE	511<|MERGE_RESOLUTION|>--- conflicted
+++ resolved
@@ -111,12 +111,9 @@
 DS389LOG	131
 UNBOUND		132
 ACTIVEMQ	133
-<<<<<<< HEAD
-STAP_JSON	134
-=======
 LUSTRE		134
 GPFS		135
->>>>>>> 1880115e
+STAP_JSON	136
 ### NEXT FREE SLOT ###
 SCHIZO		241
 SLOW_PYTHON	242
