/*
 * General Utility Routines
 *
 * Copyright (c) 2012-2014 Red Hat.
 * Copyright (c) 2009 Aconex.  All Rights Reserved.
 * Copyright (c) 1995-2002,2004 Silicon Graphics, Inc.  All Rights Reserved.
 * 
 * This library is free software; you can redistribute it and/or modify it
 * under the terms of the GNU Lesser General Public License as published
 * by the Free Software Foundation; either version 2.1 of the License, or
 * (at your option) any later version.
 * 
 * This library is distributed in the hope that it will be useful, but
 * WITHOUT ANY WARRANTY; without even the implied warranty of MERCHANTABILITY
 * or FITNESS FOR A PARTICULAR PURPOSE.  See the GNU Lesser General Public
 * License for more details.
 *
 * Thread-safe notes
 *
 * pmState - no side-effects, don't bother locking
 *
 * pmProgname - most likely set in main(), not worth protecting here
 * 	and impossible to capture all the read uses in other places
 *
 * base (in __pmProcessDataSize) - no real side-effects, don't bother
 *	locking
 */

#include <stdarg.h>
#include <sys/stat.h> 
#include <inttypes.h>
#include <limits.h>
#include <ctype.h>

#include "pmapi.h"
#include "impl.h"
#include "pmdbg.h"
#include "internal.h"

#if defined(HAVE_SYS_TIMES_H)
#include <sys/times.h>
#endif
#if defined(HAVE_SYS_MMAN_H)
#include <sys/mman.h> 
#endif
#if defined(HAVE_IEEEFP_H)
#include <ieeefp.h>
#endif
#if defined(HAVE_MATH_H)
#include <math.h>
#endif

static FILE	**filelog;
static int	nfilelog;
static int	dosyslog;
static int	pmState = PM_STATE_APPL;
static int	done_exit;

INTERN char	*pmProgname = "pcp";		/* the real McCoy */

static int vpmprintf(const char *, va_list);

/*
 * if onoff == 1, logging is to syslog and stderr, else logging is
 * just to stderr (this is the default)
 */
void
__pmSyslog(int onoff)
{
    PM_INIT_LOCKS();
    PM_LOCK(__pmLock_libpcp);
    dosyslog = onoff;
    if (dosyslog)
	openlog("pcp", LOG_PID, LOG_DAEMON);
    else
	closelog();
    PM_UNLOCK(__pmLock_libpcp);
}

/*
 * This is a wrapper around syslog(3C) that writes similar messages to stderr,
 * but if __pmSyslog(1) is called, the messages will really go to syslog
 */
void
__pmNotifyErr(int priority, const char *message, ...)
{
    va_list		arg;
    char		*p;
    char		*level;
    time_t		now;

    va_start(arg, message);

    time(&now);

    PM_INIT_LOCKS();
    PM_LOCK(__pmLock_libpcp);
    if (dosyslog) {
	char	syslogmsg[2048];

	vsnprintf(syslogmsg, sizeof(syslogmsg), message, arg);
	va_end(arg);
	va_start(arg, message);
	syslog(priority, "%s", syslogmsg);
    }
    PM_UNLOCK(__pmLock_libpcp);

    /*
     * do the stderr equivalent
     */

    switch (priority) {
    	case LOG_EMERG :
	    level = "Emergency";
	    break;
    	case LOG_ALERT :
	    level = "Alert";
	    break;
    	case LOG_CRIT :
	    level = "Critical";
	    break;
    	case LOG_ERR :
	    level = "Error";
	    break;
    	case LOG_WARNING :
	    level = "Warning";
	    break;
    	case LOG_NOTICE :
	    level = "Notice";
	    break;
    	case LOG_INFO :
	    level = "Info";
	    break;
    	case LOG_DEBUG :
	    level = "Debug";
	    break;
	default:
	    level = "???";
	    break;
    }

    PM_INIT_LOCKS();
    PM_LOCK(__pmLock_libpcp);
    pmprintf("[%.19s] %s(%" FMT_PID ") %s: ", ctime(&now), pmProgname, getpid(), level);
    PM_UNLOCK(__pmLock_libpcp);
    vpmprintf(message, arg);
    va_end(arg);
    /* trailing \n if needed */
    for (p = (char *)message; *p; p++)
	;
    if (p == message || p[-1] != '\n')
	pmprintf("\n");
    pmflush();
}

static void
logheader(const char *progname, FILE *log, const char *act)
{
    time_t	now;
    char	host[MAXHOSTNAMELEN];

    setlinebuf(log);		/* line buffering for log files */
    gethostname(host, MAXHOSTNAMELEN);
    host[MAXHOSTNAMELEN-1] = '\0';
    time(&now);
    PM_LOCK(__pmLock_libpcp);
    fprintf(log, "Log for %s on %s %s %s\n", progname, host, act, ctime(&now));
    PM_UNLOCK(__pmLock_libpcp);
}

static void
logfooter(FILE *log, const char *act)
{
    time_t	now;

    time(&now);
    PM_LOCK(__pmLock_libpcp);
    fprintf(log, "\nLog %s %s", act, ctime(&now));
    PM_UNLOCK(__pmLock_libpcp);
}

static void
logonexit(void)
{
    int		i;

    PM_LOCK(__pmLock_libpcp);
    if (++done_exit != 1) {
	PM_UNLOCK(__pmLock_libpcp);
	return;
    }

    for (i = 0; i < nfilelog; i++)
	logfooter(filelog[i], "finished");

    PM_UNLOCK(__pmLock_libpcp);
}

/* common code shared by __pmRotateLog and __pmOpenLog */
static FILE *
logreopen(const char *progname, const char *logname, FILE *oldstream,
	    int *status)
{
    int		oldfd;
    int		dupoldfd;
    FILE	*dupoldstream = oldstream;

    /*
     * Do our own version of freopen() because the standard one closes the
     * original stream BEFORE trying to open the new one.  Once it's gone,
     * there's no way to get the closed stream back if the open fails.
     */

    fflush(oldstream);
    *status = 0;		/* set to one if all this works ... */
    oldfd = fileno(oldstream);
    if ((dupoldfd = dup(oldfd)) >= 0) {
	/*
	 * try to remove the file first ... don't bother if this fails,
	 * but if it succeeds, we at least get a chance to define the
	 * owner and mode, rather than inheriting this from an existing
	 * writeable file ... really only a problem when called as with
	 * uid == 0, e.g. from pmcd(1).
	 */
	unlink(logname);

	oldstream = freopen(logname, "w", oldstream);
	if (oldstream == NULL) {
	    int	save_error = oserror();	/* need for error message */

	    close(oldfd);
	    if (dup(dupoldfd) != oldfd) {
		/* fd juggling failed! */
		oldstream = NULL;
	    }
	    else {
		/* oldfd now re-instated as at entry */
		oldstream = fdopen(oldfd, "w");
	    }
	    if (oldstream == NULL) {
		/* serious trouble ... choose least obnoxious alternative */
		if (dupoldstream == stderr)
		    oldstream = fdopen(fileno(stdout), "w");
		else
		    oldstream = fdopen(fileno(stderr), "w");
	    }
	    if (oldstream != NULL) {
		/*
		 * oldstream was NULL, but recovered so now fixup
		 * input oldstream ... this is potentially dangerous,
		 * but we're relying on
		 * (a) fflush(oldstream) on entry flushes buffers
		 * (b) fdopen() leaves new oldstream initialized
		 * (c) caller knows nothing about "new" oldstream
		 *     and is never going to fclose() it, so only
		 *     fclose() will come at exit() and should be
		 *     benign (except possibly for a free() of an
		 *     already free()'d buffer)
		 */
		*dupoldstream = *oldstream;	/* struct copy */
		/* put oldstream back for return value */
		oldstream = dupoldstream;
	    }
	    pmprintf("%s: cannot open log \"%s\" for writing : %s\n",
		    progname, logname, strerror(save_error));
	    pmflush();
	}
	else {
	    /* yippee */
	    *status = 1;
	}
	close(dupoldfd);
    }
    else {
	pmprintf("%s: cannot redirect log output to \"%s\": %s\n",
		progname, logname, strerror(errno));
	pmflush();
    }
    return oldstream;
}

FILE *
__pmOpenLog(const char *progname, const char *logname, FILE *oldstream,
	    int *status)
{
    oldstream = logreopen(progname, logname, oldstream, status);
    PM_INIT_LOCKS();
    logheader(progname, oldstream, "started");

    PM_LOCK(__pmLock_libpcp);
    nfilelog++;
    if (nfilelog == 1)
	atexit(logonexit);

    filelog = (FILE **)realloc(filelog, nfilelog * sizeof(FILE *));
    if (filelog == NULL) {
	__pmNoMem("__pmOpenLog", nfilelog * sizeof(FILE *), PM_FATAL_ERR);
    }
    filelog[nfilelog-1] = oldstream;

    PM_UNLOCK(__pmLock_libpcp);
    return oldstream;
}

FILE *
__pmRotateLog(const char *progname, const char *logname, FILE *oldstream,
	    int *status)
{
    int		i;

    PM_INIT_LOCKS();
    PM_LOCK(__pmLock_libpcp);
    for (i = 0; i < nfilelog; i++) {
	if (oldstream == filelog[i]) {
	    logfooter(oldstream, "rotated");	/* old */
	    oldstream = logreopen(progname, logname, oldstream, status);
	    logheader(progname, oldstream, "rotated");	/* new */
	    filelog[i] = oldstream;
	    break;
	}
    }
    PM_UNLOCK(__pmLock_libpcp);
    return oldstream;
}

/* pmID -> string, max length is 20 bytes */
char *
pmIDStr_r(pmID pmid, char *buf, int buflen)
{
    __pmID_int*	p = (__pmID_int*)&pmid;
    if (pmid == PM_ID_NULL)
	snprintf(buf, buflen, "%s", "PM_ID_NULL");
    else if (p->domain == DYNAMIC_PMID && p->item == 0)
	/*
	 * this PMID represents the base of a dynamic subtree in the PMNS
	 * ... identified by setting the domain field to the reserved
	 * value DYNAMIC_PMID and storing the real domain of the PMDA
	 * that can enumerate the subtree in the cluster field, while
	 * the item field is not used
	 */
	snprintf(buf, buflen, "%d.*.*", p->cluster);
    else
	snprintf(buf, buflen, "%d.%d.%d", p->domain, p->cluster, p->item);
    return buf;
}

const char *
pmIDStr(pmID pmid)
{
    static char	idbuf[20];
    pmIDStr_r(pmid, idbuf, sizeof(idbuf));
    return idbuf;
}

/* pmInDom -> string, max length is 20 bytes */
char *
pmInDomStr_r(pmInDom indom, char *buf, int buflen)
{
    __pmInDom_int*	p = (__pmInDom_int*)&indom;
    if (indom == PM_INDOM_NULL)
	snprintf(buf, buflen, "%s", "PM_INDOM_NULL");
    else
	snprintf(buf, buflen, "%d.%d", p->domain, p->serial);
    return buf;
}

const char *
pmInDomStr(pmInDom indom)
{
    static char	indombuf[20];
    pmInDomStr_r(indom, indombuf, sizeof(indombuf));
    return indombuf;
}

/* double -> string, max length is 8 bytes */
char *
pmNumberStr_r(double value, char *buf, int buflen)
{
    if (value >= 0.0) {
	if (value >= 999995000000000.0)
	    snprintf(buf, buflen, " inf?  ");
	else if (value >= 999995000000.0)
	    snprintf(buf, buflen, "%6.2fT", value / 1000000000000.0);
	else if (value >= 999995000.0)
	    snprintf(buf, buflen, "%6.2fG", value / 1000000000.0);
	else if (value >= 999995.0)
	    snprintf(buf, buflen, "%6.2fM", value / 1000000.0);
	else if (value >= 999.995)
	    snprintf(buf, buflen, "%6.2fK", value / 1000.0);
	else if (value >= 0.005)
	    snprintf(buf, buflen, "%6.2f ", value);
	else
	    snprintf(buf, buflen, "%6.2f ", 0.0);
    }
    else {
	if (value <= -99995000000000.0)
	    snprintf(buf, buflen, "-inf?  ");
	else if (value <= -99995000000.0)
	    snprintf(buf, buflen, "%6.2fT", value / 1000000000000.0);
	else if (value <= -99995000.0)
	    snprintf(buf, buflen, "%6.2fG", value / 1000000000.0);
	else if (value <= -99995.0)
	    snprintf(buf, buflen, "%6.2fM", value / 1000000.0);
	else if (value <= -99.995)
	    snprintf(buf, buflen, "%6.2fK", value / 1000.0);
	else if (value <= -0.005)
	    snprintf(buf, buflen, "%6.2f ", value);
	else
	    snprintf(buf, buflen, "%6.2f ", 0.0);
    }
    return buf;
}

const char *
pmNumberStr(double value)
{
    static char nbuf[8];
    pmNumberStr_r(value, nbuf, sizeof(nbuf));
    return nbuf;
}

/* flags -> string, max length is 64 bytes */
char *
pmEventFlagsStr_r(int flags, char *buf, int buflen)
{
    /*
     * buffer needs to be long enough to hold each flag name
     * (excluding missed) plus the separation commas, so
     * point,start,end,id,parent (even though it is unlikely that
     * both start and end would be set for the one event record)
     */
    int started = 0;

    if (flags & PM_EVENT_FLAG_MISSED)
	return strcpy(buf, "missed");

    buf[0] = '\0';
    if (flags & PM_EVENT_FLAG_POINT) {
	if (started++) strcat(buf, ",");
	strcat(buf, "point");
    }
    if (flags & PM_EVENT_FLAG_START) {
	if (started++) strcat(buf, ",");
	strcat(buf, "start");
    }
    if (flags & PM_EVENT_FLAG_END) {
	if (started++) strcat(buf, ",");
	strcat(buf, "end");
    }
    if (flags & PM_EVENT_FLAG_ID) {
	if (started++) strcat(buf, ",");
	strcat(buf, "id");
    }
    if (flags & PM_EVENT_FLAG_PARENT) {
	if (started++) strcat(buf, ",");
	strcat(buf, "parent");
    }
    return buf;
}

const char *
pmEventFlagsStr(int flags)
{
    static char ebuf[64];
    pmEventFlagsStr_r(flags, ebuf, sizeof(ebuf));
    return ebuf;
}

/*
 * Several PMAPI interfaces allocate a list of strings into a buffer
 * pointed to by (char **) which can be safely freed simply by
 * freeing the pointer to the buffer.
 *
 * Here we provide some functions for manipulating these lists.
 */

/* Add the given item to the list, which may be empty. */
int
__pmStringListAdd(char *item, int numElements, char ***list)
{
    size_t	ptrSize;
    size_t	dataSize;
    size_t	newSize;
    char	*initialString;
    char	*finalString;
    char	**newList;
    int		i;

    /* Compute the sizes of the pointers and data for the current list. */
    if (*list != NULL) {
	ptrSize = numElements * sizeof(**list);
	initialString = **list;
	finalString = (*list)[numElements - 1];
	dataSize = (finalString + strlen(finalString) + 1) - initialString;
    }
    else {
	ptrSize = 0;
	dataSize = 0;
    }

    /*
     * Now allocate a new buffer for the expanded list. 
     * We need room for a new pointer and for the new item.
     */
    newSize = ptrSize + sizeof(**list) + dataSize + strlen(item) + 1;
    newList = realloc(*list, newSize);
    if (newList == NULL) {
	__pmNoMem("__pmStringListAdd", newSize, PM_FATAL_ERR);
    }

    /*
     * Shift the existing data to make room for the new pointer and
     * recompute each existing pointer.
     */
    finalString = (char *)(newList + numElements + 1);
    if (dataSize != 0) {
	initialString = (char *)(newList + numElements);
	memmove(finalString, initialString, dataSize);
	for (i = 0; i < numElements; ++i) {
	    newList[i] = finalString;
	    finalString += strlen(finalString) + 1;
	}
    }

    /* Now add the new item. */
    newList[numElements] = finalString;
    strcpy(finalString, item);

    *list = newList;
    return numElements + 1;
}

/* Search for the given string in the given string list. */
char *
__pmStringListFind(const char *item, int numElements, char **list)
{
    int e;

    if (list == NULL)
	return NULL; /* no list to search */

    for (e = 0; e < numElements; ++e) {
	if (strcmp(item, list[e]) == 0)
	    return list[e];
    }

    /* Not found. */
    return NULL;
}

/*
 * Save/restore global debugging flag, without locking.
 * Needed since tracing PDUs really messes __pmDump*() routines
 * up when pmNameInDom is called internally.
 */
static int
save_debug(void)
{
    int saved = pmDebug;
    pmDebug = 0;
    return saved;
}

static void
restore_debug(int saved)
{
    pmDebug = saved;
}

static void
dump_valueset(FILE *f, pmValueSet *vsp)
{
    pmDesc	desc;
    char	errmsg[PM_MAXERRMSGLEN];
    char	strbuf[20];
    char	*pmid, *p;
    int		have_desc = 1;
    int		n, j;

    pmid = pmIDStr_r(vsp->pmid, strbuf, sizeof(strbuf));
    if ((n = pmNameID(vsp->pmid, &p)) < 0)
	fprintf(f,"  %s (%s):", pmid, "<noname>");
    else {
	fprintf(f,"  %s (%s):", pmid, p);
	free(p);
    }
    if (vsp->numval == 0) {
	fprintf(f, " No values returned!\n");
	return;
    }
    if (vsp->numval < 0) {
	fprintf(f, " %s\n", pmErrStr_r(vsp->numval, errmsg, sizeof(errmsg)));
	return;
    }
    if (__pmGetInternalState() == PM_STATE_PMCS ||
	pmLookupDesc(vsp->pmid, &desc) < 0) {
	/* don't know, so punt on the most common cases */
	desc.indom = PM_INDOM_NULL;
	have_desc = 0;
    }

    fprintf(f, " numval: %d", vsp->numval);
    fprintf(f, " valfmt: %d vlist[]:\n", vsp->valfmt);
    for (j = 0; j < vsp->numval; j++) {
	pmValue	*vp = &vsp->vlist[j];
	if (vsp->numval > 1 || vp->inst != PM_INDOM_NULL) {
	    fprintf(f,"    inst [%d", vp->inst);
	    if (have_desc &&
		pmNameInDom(desc.indom, vp->inst, &p) >= 0) {
		fprintf(f, " or \"%s\"]", p);
		free(p);
	    }
	    else {
		fprintf(f, " or ???]");
	    }
	    fputc(' ', f);
	}
	else
	    fprintf(f, "   ");
	fprintf(f, "value ");

	if (have_desc)
	    pmPrintValue(f, vsp->valfmt, desc.type, vp, 1);
	else {
	    if (vsp->valfmt == PM_VAL_INSITU)
		pmPrintValue(f, vsp->valfmt, PM_TYPE_UNKNOWN, vp, 1); 
	    else
		pmPrintValue(f, vsp->valfmt, (int)vp->value.pval->vtype, vp, 1); 
	}
	fputc('\n', f);
    }
}

void
__pmDumpResult(FILE *f, const pmResult *resp)
{
    int		i, saved;

    saved = save_debug();
    fprintf(f, "pmResult dump from " PRINTF_P_PFX "%p timestamp: %d.%06d ",
	resp, (int)resp->timestamp.tv_sec, (int)resp->timestamp.tv_usec);
    __pmPrintStamp(f, &resp->timestamp);
    fprintf(f, " numpmid: %d\n", resp->numpmid);
    for (i = 0; i < resp->numpmid; i++)
	dump_valueset(f, resp->vset[i]);
    restore_debug(saved);
}

void
__pmDumpHighResResult(FILE *f, const pmHighResResult *hresp)
{
    int		i, saved;

    saved = save_debug();
    fprintf(f, "pmHighResResult dump from " PRINTF_P_PFX "%p timestamp: %d.%09d ",
	hresp, (int)hresp->timestamp.tv_sec, (int)hresp->timestamp.tv_nsec);
    __pmPrintHighResStamp(f, &hresp->timestamp);
    fprintf(f, " numpmid: %d\n", hresp->numpmid);
    for (i = 0; i < hresp->numpmid; i++)
	dump_valueset(f, hresp->vset[i]);
    restore_debug(saved);
}

static void
print_event_summary(FILE *f, const pmValue *val, int highres)
{
    struct timespec	tsstamp;
    struct timeval	tvstamp;
    __pmTimespec 	*tsp;
    __pmTimeval 	*tvp;
    unsigned int	flags;
    size_t		size;
    char		*base;
    int			nparams;
    int			nrecords;
    int			nmissed = 0;
    int			r;	/* records */
    int			p;	/* parameters in a record ... */

    if (highres) {
	pmHighResEventArray *hreap = (pmHighResEventArray *)val->value.pval;
	nrecords = hreap->ea_nrecords;
	base = (char *)&hreap->ea_record[0];
	tsp = (__pmTimespec *)base;
	tsstamp.tv_sec = tsp->tv_sec;
	tsstamp.tv_nsec = tsp->tv_nsec;
    }
    else {
	pmEventArray *eap = (pmEventArray *)val->value.pval;
	nrecords = eap->ea_nrecords;
	base = (char *)&eap->ea_record[0];
	tvp = (__pmTimeval *)base;
	tvstamp.tv_sec = tvp->tv_sec;
	tvstamp.tv_usec = tvp->tv_usec;
    }

    /* walk packed event record array */
    for (r = 0; r < nrecords-1; r++) {
	if (highres) {
	    pmHighResEventRecord *hrerp = (pmHighResEventRecord *)base;
	    size = sizeof(hrerp->er_timestamp) + sizeof(hrerp->er_flags) +
		    sizeof(hrerp->er_nparams);
	    flags = hrerp->er_flags;
	    nparams = hrerp->er_nparams;
	}
	else {
	    pmEventRecord *erp = (pmEventRecord *)base;
	    size = sizeof(erp->er_timestamp) + sizeof(erp->er_flags) +
		    sizeof(erp->er_nparams);
	    flags = erp->er_flags;
	    nparams = erp->er_nparams;
	}

	if (flags & PM_EVENT_FLAG_MISSED) {
	    nmissed += nparams;
	    continue;
	}

	base += size;
	for (p = 0; p < nparams; p++) {
	    pmEventParameter *epp = (pmEventParameter *)base;
	    base += sizeof(epp->ep_pmid) + PM_PDU_SIZE_BYTES(epp->ep_len);
	}
    }
    fprintf(f, "[%d event record", nrecords);
    if (nrecords != 1)
	fputc('s', f);
    if (nmissed > 0)
	fprintf(f, " (%d missed)", nmissed);
    if (nrecords > 0) {
	fprintf(f, " timestamp");
	if (nrecords > 1)
	    fputc('s', f);
	fputc(' ', f);

	if (highres)
	    __pmPrintHighResStamp(f, &tsstamp);
	else
	    __pmPrintStamp(f, &tvstamp);

	if (nrecords > 1) {
	    fprintf(f, "...");
	    if (highres) {
		tsp = (__pmTimespec *)base;
		tsstamp.tv_sec = tsp->tv_sec;
		tsstamp.tv_nsec = tsp->tv_nsec;
		__pmPrintHighResStamp(f, &tsstamp);
	    }
	    else {
		tvp = (__pmTimeval *)base;
		tvstamp.tv_sec = tvp->tv_sec;
		tvstamp.tv_usec = tvp->tv_usec;
		__pmPrintStamp(f, &tvstamp);
	    }
	}
    }
    fputc(']', f);
}

/* Print single pmValue. */
void
pmPrintValue(FILE *f,			/* output stream */
             int valfmt,		/* from pmValueSet */
             int type,			/* from pmDesc */
             const pmValue *val,	/* value to print */
	     int minwidth)		/* output is at least this wide */
{
    pmAtomValue a;
    int         i;
    int         n;
    char        *p;
    int		sts;

    if (type != PM_TYPE_UNKNOWN &&
	type != PM_TYPE_EVENT &&
	type != PM_TYPE_HIGHRES_EVENT) {
	sts = pmExtractValue(valfmt, val, type, &a, type);
	if (sts < 0)
	    type = PM_TYPE_UNKNOWN;
    }

    switch (type) {
    case PM_TYPE_32:
        fprintf(f, "%*i", minwidth, a.l);
        break;

    case PM_TYPE_U32:
        fprintf(f, "%*u", minwidth, a.ul);
        break;

    case PM_TYPE_64:
        fprintf(f, "%*"PRIi64, minwidth, a.ll);
        break;

    case PM_TYPE_U64:
        fprintf(f, "%*"PRIu64, minwidth, a.ull);
        break;

    case PM_TYPE_FLOAT:
        fprintf(f, "%*.8g", minwidth, (double)a.f);
        break;

    case PM_TYPE_DOUBLE:
        fprintf(f, "%*.16g", minwidth, a.d);
        break;

    case PM_TYPE_STRING:
	n = (int)strlen(a.cp) + 2;
	while (n < minwidth) {
	    fputc(' ', f);
	    n++;
	}
        fprintf(f, "\"%s\"", a.cp);
	free(a.cp);
        break;

    case PM_TYPE_AGGREGATE:
    case PM_TYPE_UNKNOWN:
	if (valfmt == PM_VAL_INSITU) {
	    float	*fp = (float *)&val->value.lval;
	    __uint32_t	*ip = (__uint32_t *)&val->value.lval;
	    int		fp_bad = 0;
	    fprintf(f, "%*u", minwidth, *ip);
#ifdef HAVE_FPCLASSIFY
	    fp_bad = fpclassify(*fp) == FP_NAN;
#else
#ifdef HAVE_ISNANF
	    fp_bad = isnanf(*fp);
#endif
#endif
	    if (!fp_bad)
		fprintf(f, " %*.8g", minwidth, (double)*fp);
	    if (minwidth > 2)
		minwidth -= 2;
	    fprintf(f, " 0x%*x", minwidth, val->value.lval);
	}
	else {
	    int		string;
	    int		done = 0;
	    if (val->value.pval->vlen == PM_VAL_HDR_SIZE + sizeof(__uint64_t)) {
		__uint64_t	tmp;
		memcpy((void *)&tmp, (void *)val->value.pval->vbuf, sizeof(tmp));
		fprintf(f, "%*"PRIu64, minwidth, tmp);
		done = 1;
	    }
	    if (val->value.pval->vlen == PM_VAL_HDR_SIZE + sizeof(double)) {
		double		tmp;
		int		fp_bad = 0;
		memcpy((void *)&tmp, (void *)val->value.pval->vbuf, sizeof(tmp));
#ifdef HAVE_FPCLASSIFY
		fp_bad = fpclassify(tmp) == FP_NAN;
#else
#ifdef HAVE_ISNAN
		fp_bad = isnan(tmp);
#endif
#endif
		if (!fp_bad) {
		    if (done) fputc(' ', f);
		    fprintf(f, "%*.16g", minwidth, tmp);
		    done = 1;
		}
	    }
	    if (val->value.pval->vlen == PM_VAL_HDR_SIZE + sizeof(float)) {
		float	tmp;
		int	fp_bad = 0;
		memcpy((void *)&tmp, (void *)val->value.pval->vbuf, sizeof(tmp));
#ifdef HAVE_FPCLASSIFY
		fp_bad = fpclassify(tmp) == FP_NAN;
#else
#ifdef HAVE_ISNANF
		fp_bad = isnanf(tmp);
#endif
#endif
		if (!fp_bad) {
		    if (done) fputc(' ', f);
		    fprintf(f, "%*.8g", minwidth, (double)tmp);
		    done = 1;
		}
	    }
	    if (val->value.pval->vlen < PM_VAL_HDR_SIZE)
		fprintf(f, "pmPrintValue: negative length (%d) for aggregate value?",
		    (int)val->value.pval->vlen - PM_VAL_HDR_SIZE);
	    else {
		string = 1;
		for (n = 0; n < val->value.pval->vlen - PM_VAL_HDR_SIZE; n++) {
		    if (!isprint((int)val->value.pval->vbuf[n])) {
			string = 0;
			break;
		    }
		}
		if (string) {
		    if (done) fputc(' ', f);
		    n = (int)val->value.pval->vlen - PM_VAL_HDR_SIZE + 2;
		    while (n < minwidth) {
			fputc(' ', f);
			n++;
		    }
		    n = (int)val->value.pval->vlen - PM_VAL_HDR_SIZE;
		    fprintf(f, "\"%*.*s\"", n, n, val->value.pval->vbuf);
		    done = 1;
		}
		n = 2 * (val->value.pval->vlen - PM_VAL_HDR_SIZE) + 2;
		while (n < minwidth) {
		    fputc(' ', f);
		    n++;
		}
		if (done) fputc(' ', f);
		fputc('[', f);
		p = &val->value.pval->vbuf[0];
		for (i = 0; i < val->value.pval->vlen - PM_VAL_HDR_SIZE; i++) {
		    fprintf(f, "%02x", *p & 0xff);
		    p++;
		}
		fputc(']', f);
	    }
	}
	if (type != PM_TYPE_UNKNOWN)
	    free(a.vbp);
	break;

    case PM_TYPE_EVENT:		/* not much we can do about minwidth */
    case PM_TYPE_HIGHRES_EVENT:
	if (valfmt == PM_VAL_INSITU) {
	    /*
	     * Special case for pmlc/pmlogger where PMLC_SET_*() macros
	     * used to set control requests / state in the lval field
	     * and the pval does not really contain a valid event record
	     * Code here comes from PrintState() in actions.c from pmlc.
	     */
	    fputs("[pmlc control ", f);
	    fputs(PMLC_GET_MAND(val->value.lval) ? "mand " : "adv ", f);
	    fputs(PMLC_GET_ON(val->value.lval) ? "on " : "off ", f);
	    if (PMLC_GET_INLOG(val->value.lval))
		fputs(PMLC_GET_AVAIL(val->value.lval) ? " " : "na ", f);
	    else
		fputs("nl ", f);
	    fprintf(f, "%d]", PMLC_GET_DELTA(val->value.lval));
	}
	else
	    print_event_summary(f, val, type != PM_TYPE_EVENT);
	break;

    case PM_TYPE_NOSUPPORT:
        fprintf(f, "pmPrintValue: bogus value, metric Not Supported\n");
	break;

    default:
        fprintf(f, "pmPrintValue: unknown value type=%d\n", type);
    }
}

void
__pmNoMem(const char *where, size_t size, int fatal)
{
    char	errmsg[PM_MAXERRMSGLEN];
    __pmNotifyErr(fatal ? LOG_ERR : LOG_WARNING,
			"%s: malloc(%d) failed: %s",
			where, (int)size, osstrerror_r(errmsg, sizeof(errmsg)));
    if (fatal)
	exit(1);
}

/*
 * this one is used just below the PMAPI to convert platform errors
 * into more appropriate PMAPI error codes
 */
int
__pmMapErrno(int sts)
{
    if (sts == -EBADF || sts == -EPIPE)
	sts = PM_ERR_IPC;
#ifdef IS_MINGW
    else if (sts == -EINVAL)
	sts = PM_ERR_IPC;
#endif
    return sts;
}

/*
 * difference for two on the internal timestamps
 */
double
__pmTimevalSub(const __pmTimeval *ap, const __pmTimeval *bp)
{
     return ap->tv_sec - bp->tv_sec + (double)(ap->tv_usec - bp->tv_usec)/1000000.0;
}

/*
 * print timeval timestamp in HH:MM:SS.XXX format
 */
void
__pmPrintStamp(FILE *f, const struct timeval *tp)
{
    struct tm	tmp;
    time_t	now;

    now = (time_t)tp->tv_sec;
    pmLocaltime(&now, &tmp);
    fprintf(f, "%02d:%02d:%02d.%03d", tmp.tm_hour, tmp.tm_min, tmp.tm_sec, (int)(tp->tv_usec/1000));
}

/*
 * print high resolution timestamp in HH:MM:SS.XXXXXXXXX format
 */
void
__pmPrintHighResStamp(FILE *f, const struct timespec *tp)
{
    struct tm	tmp;
    time_t	now;

    now = (time_t)tp->tv_sec;
    pmLocaltime(&now, &tmp);
    fprintf(f, "%02d:%02d:%02d.%09d", tmp.tm_hour, tmp.tm_min, tmp.tm_sec, (int)(tp->tv_nsec));
}

/*
 * print __pmTimeval timestamp in HH:MM:SS.XXX format
 * (__pmTimeval variant used in PDUs, archives and internally)
 */
void
__pmPrintTimeval(FILE *f, const __pmTimeval *tp)
{
    struct tm	tmp;
    time_t	now;

    now = (time_t)tp->tv_sec;
    pmLocaltime(&now, &tmp);
    fprintf(f, "%02d:%02d:%02d.%03d", tmp.tm_hour, tmp.tm_min, tmp.tm_sec, tp->tv_usec/1000);
}

/*
 * print __pmTimespec timestamp in HH:MM:SS.XXXXXXXXX format
 * (__pmTimespec variant used in events, archives and internally)
 */
void
__pmPrintTimespec(FILE *f, const __pmTimespec *tp)
{
    struct tm	tmp;
    time_t	now;

    now = (time_t)tp->tv_sec;
    pmLocaltime(&now, &tmp);
    fprintf(f, "%02d:%02d:%02d.%09ld", tmp.tm_hour, tmp.tm_min, tmp.tm_sec, (long)tp->tv_nsec);
}

/*
 * descriptor
 */
void
__pmPrintDesc(FILE *f, const pmDesc *desc)
{
    const char		*type;
    const char		*sem;
    static const char	*unknownVal = "???";
    const char		*units;
    char		strbuf[60];

    if (desc->type == PM_TYPE_NOSUPPORT) {
	fprintf(f, "    Data Type: Not Supported\n");
	return;
    }

    switch (desc->type) {
	case PM_TYPE_32:
	    type = "32-bit int";
	    break;
	case PM_TYPE_U32:
	    type = "32-bit unsigned int";
	    break;
	case PM_TYPE_64:
	    type = "64-bit int";
	    break;
	case PM_TYPE_U64:
	    type = "64-bit unsigned int";
	    break;
	case PM_TYPE_FLOAT:
	    type = "float";
	    break;
	case PM_TYPE_DOUBLE:
	    type = "double";
	    break;
	case PM_TYPE_STRING:
	    type = "string";
	    break;
	case PM_TYPE_AGGREGATE:
	    type = "aggregate";
	    break;
	case PM_TYPE_AGGREGATE_STATIC:
	    type = "static aggregate";
	    break;
	case PM_TYPE_EVENT:
	    type = "event record array";
	    break;
	case PM_TYPE_HIGHRES_EVENT:
	    type = "highres event record array";
	    break;
	default:
	    type = unknownVal;
	    break;
    }
    fprintf(f, "    Data Type: %s", type);
    if (type == unknownVal)
	fprintf(f, " (%d)", desc->type);

    fprintf(f,"  InDom: %s 0x%x\n", pmInDomStr_r(desc->indom, strbuf, sizeof(strbuf)), desc->indom);

    switch (desc->sem) {
	case PM_SEM_COUNTER:
	    sem = "counter";
	    break;
	case PM_SEM_INSTANT:
	    sem = "instant";
	    break;
	case PM_SEM_DISCRETE:
	    sem = "discrete";
	    break;
	default:
	    sem = unknownVal;
	    break;
    }

    fprintf(f, "    Semantics: %s", sem);
    if (sem == unknownVal)
	fprintf(f, " (%d)", desc->sem);

    fprintf(f, "  Units: ");
    units = pmUnitsStr_r(&desc->units, strbuf, sizeof(strbuf));
    if (*units == '\0')
	fprintf(f, "none\n");
    else
	fprintf(f, "%s\n", units);
}

/*
 * print times between events
 */
void
__pmEventTrace_r(const char *event, int *first, double *sum, double *last)
{
#ifdef PCP_DEBUG
    struct timeval tv;
    double now;

    __pmtimevalNow(&tv);
    now = (double)tv.tv_sec + (double)tv.tv_usec / 1000000.0;
    if (*first) {
	*first = 0;
	*sum = 0;
	*last = now;
    }
    *sum += now - *last;
    fprintf(stderr, "%s: +%4.2f = %4.2f -> %s\n",
			pmProgname, now-*last, *sum, event);
    *last = now;
#endif
}

void
__pmEventTrace(const char *event)
{
#ifdef PCP_DEBUG
    static double last;
    static double sum;
    static int first = 1;

    __pmEventTrace_r(event, &first, &sum, &last);
#endif
}

int
__pmParseDebug(const char *spec)
{
#ifdef PCP_DEBUG
    int		val = 0;
    int		tmp;
    const char	*p;
    char	*pend;
    int		i;

    for (p = spec; *p; ) {
	tmp = (int)strtol(p, &pend, 10);
	if (tmp == -1)
	    /* special case ... -1 really means set all the bits! */
	    tmp = INT_MAX;
	if (*pend == '\0') {
	    val |= tmp;
	    break;
	}
	else if (*pend == ',') {
	    val |= tmp;
	    p = pend + 1;
	}
	else {
	    pend = strchr(p, ',');
	    if (pend != NULL)
		*pend = '\0';

	    if (strcasecmp(p, "ALL") == 0) {
		val |= INT_MAX;
		if (pend != NULL) {
		    *pend = ',';
		    p = pend + 1;
		}
		else
		    p = "";		/* force termination of outer loop */
		break;
	    }

	    for (i = 0; i < num_debug; i++) {
		if (strcasecmp(p, debug_map[i].name) == 0) {
		    val |= debug_map[i].bit;
		    if (pend != NULL) {
			*pend = ',';
			p = pend + 1;
		    }
		    else
			p = "";		/* force termination of outer loop */
		    break;
		}
	    }

	    if (i == num_debug) {
		if (pend != NULL)
		    *pend = ',';
		return PM_ERR_CONV;
	    }
	}
    }

    return val;
#else
    return PM_ERR_NYI;
#endif
}

int
__pmGetInternalState(void)
{
    return pmState;
}

void
__pmSetInternalState(int state)
{
    pmState = state;
}


/*
 * GUI output option
 */

#define MSGBUFLEN	256
static FILE	*fptr = NULL;
static int	msgsize = 0;
static char	*fname;		/* temporary file name for buffering errors */
static char	*ferr;		/* error output filename from PCP_STDERR */

#define PM_QUERYERR       -1
#define PM_USEDIALOG       0
#define PM_USESTDERR       1
#define PM_USEFILE         2

static int
pmfstate(int state)
{
    static int	errtype = -1;

    if (state > PM_QUERYERR)
	errtype = state;

    PM_INIT_LOCKS();
    PM_LOCK(__pmLock_libpcp);
    if (errtype == PM_QUERYERR) {
	errtype = PM_USESTDERR;
	if ((ferr = getenv("PCP_STDERR")) != NULL) {
	    if (strcasecmp(ferr, "DISPLAY") == 0) {
		char * xconfirm = pmGetConfig("PCP_XCONFIRM_PROG");
		if (access(__pmNativePath(xconfirm), X_OK) < 0) {
		    char	errmsg[PM_MAXERRMSGLEN];
		    fprintf(stderr, "%s: using stderr - cannot access %s: %s\n",
			    pmProgname, xconfirm, osstrerror_r(errmsg, sizeof(errmsg)));
		}
		else
		    errtype = PM_USEDIALOG;
	    }
	    else if (strcmp(ferr, "") != 0)
		errtype = PM_USEFILE;
	}
    }
    PM_UNLOCK(__pmLock_libpcp);
    return errtype;
}

static int
vpmprintf(const char *msg, va_list arg)
{
    int		lsize = 0;

    PM_INIT_LOCKS();
    PM_LOCK(__pmLock_libpcp);
    if (fptr == NULL && msgsize == 0) {		/* create scratch file */
	int	fd = -1;
	char	*tmpdir = pmGetConfig("PCP_TMPFILE_DIR");

	if (tmpdir[0] != '\0') {
	    mode_t cur_umask;

	    /*
	     * PCP_TMPFILE_DIR found in the configuration/environment,
	     * otherwise fall through to the stderr case
	     */

#if HAVE_MKSTEMP
	    fname = (char *)malloc(MAXPATHLEN+1);
	    if (fname == NULL) goto fail;
	    snprintf(fname, MAXPATHLEN, "%s/pcp-XXXXXX", tmpdir);
	    cur_umask = umask(S_IXUSR | S_IRWXG | S_IRWXO);
	    fd = mkstemp(fname);
	    umask(cur_umask);
#else
	    fname = tempnam(tmpdir, "pcp-");
	    if (fname == NULL) goto fail;
	    cur_umask = umask(S_IXUSR | S_IRWXG | S_IRWXO);
	    fd = open(fname, O_RDWR|O_APPEND|O_CREAT|O_EXCL, 0600);
	    umask(cur_umask);
#endif /* HAVE_MKSTEMP */

	    if (fd < 0) goto fail;
	    if ((fptr = fdopen(fd, "a")) == NULL) {
		char	errmsg[PM_MAXERRMSGLEN];
fail:
		if (fname != NULL) {
		    fprintf(stderr, "%s: vpmprintf: failed to create \"%s\": %s\n",
			pmProgname, fname, osstrerror_r(errmsg, sizeof(errmsg)));
		    unlink(fname);
		    free(fname);
		}
		else {
		    fprintf(stderr, "%s: vpmprintf: failed to create temporary file: %s\n",
			pmProgname, osstrerror_r(errmsg, sizeof(errmsg)));
		}
		fprintf(stderr, "vpmprintf msg:\n");
		if (fd >= 0)
		    close(fd);
		msgsize = -1;
		fptr = NULL;
	    }
	}
	else
	    msgsize = -1;
    }

    if (msgsize < 0) {
	vfprintf(stderr, msg, arg);
	fflush(stderr);
	lsize = 0;
    }
    else
	msgsize += (lsize = vfprintf(fptr, msg, arg));

    PM_UNLOCK(__pmLock_libpcp);
    return lsize;
}

int
pmprintf(const char *msg, ...)
{
    va_list	arg;
    int		lsize;

    va_start(arg, msg);
    lsize = vpmprintf(msg, arg);
    va_end(arg);
    return lsize;
}

int
pmflush(void)
{
    int		sts = 0;
    int		len;
    int		state;
    FILE	*eptr = NULL;
    char	outbuf[MSGBUFLEN];

    PM_INIT_LOCKS();
    PM_LOCK(__pmLock_libpcp);
    if (fptr != NULL && msgsize > 0) {
	fflush(fptr);
	state = pmfstate(PM_QUERYERR);
	if (state == PM_USEFILE) {
	    if ((eptr = fopen(ferr, "a")) == NULL) {
		char	errmsg[PM_MAXERRMSGLEN];
		fprintf(stderr, "pmflush: cannot append to file '%s' (from "
			"$PCP_STDERR): %s\n", ferr, osstrerror_r(errmsg, sizeof(errmsg)));
		state = PM_USESTDERR;
	    }
	}
	switch (state) {
	case PM_USESTDERR:
	    rewind(fptr);
	    while ((len = (int)read(fileno(fptr), outbuf, MSGBUFLEN)) > 0) {
		sts = write(fileno(stderr), outbuf, len);
		if (sts != len) {
		    char	errmsg[PM_MAXERRMSGLEN];
		    fprintf(stderr, "pmflush: write() failed: %s\n", 
			osstrerror_r(errmsg, sizeof(errmsg)));
		}
		sts = 0;
	    }
	    break;
	case PM_USEDIALOG:
	    /* If we're here, it means xconfirm has passed access test */
	    snprintf(outbuf, sizeof(outbuf), "%s -file %s -c -B OK -icon info"
		    " %s -header 'PCP Information' >/dev/null",
		    __pmNativePath(pmGetConfig("PCP_XCONFIRM_PROG")), fname,
		    (msgsize > 80 ? "-useslider" : ""));
	    if (system(outbuf) < 0) {
		char	errmsg[PM_MAXERRMSGLEN];
		fprintf(stderr, "%s: system failed: %s\n", pmProgname,
			osstrerror_r(errmsg, sizeof(errmsg)));
		sts = -oserror();
	    }
	    break;
	case PM_USEFILE:
	    rewind(fptr);
	    while ((len = (int)read(fileno(fptr), outbuf, MSGBUFLEN)) > 0) {
		sts = write(fileno(eptr), outbuf, len);
		if (sts != len) {
		    char	errmsg[PM_MAXERRMSGLEN];
		    fprintf(stderr, "pmflush: write() failed: %s\n", 
			osstrerror_r(errmsg, sizeof(errmsg)));
		}
		sts = 0;
	    }
	    fclose(eptr);
	    break;
	}
	fclose(fptr);
	fptr = NULL;
	unlink(fname);
	free(fname);
	if (sts >= 0)
	    sts = msgsize;
    }

    msgsize = 0;

    PM_UNLOCK(__pmLock_libpcp);
    return sts;
}

/*
 * Set the pmcd client identity as exported by pmcd.client.whoami
 *
 * Identity is of the form
 *	hostname (ipaddr) <id>
 *
 * Assumes you already have a current host context.
 */
int
__pmSetClientId(const char *id)
{
    char		*name = "pmcd.client.whoami";
    pmID		pmid;
    int			sts;
    pmResult		store = { .numpmid = 1 };
    pmValueSet		pmvs;
    pmValueBlock	*pmvb;
    char        	host[MAXHOSTNAMELEN];
    char        	*ipaddr = NULL;
    __pmHostEnt		*servInfo;
    int			vblen;

    if ((sts = pmLookupName(1, &name, &pmid)) < 0)
	return sts;

    /*
     * Try to obtain the address and the actual host name.
     * Compute the vblen as we go.
     */
    vblen = 0;
    (void)gethostname(host, MAXHOSTNAMELEN);
    if ((servInfo = __pmGetAddrInfo(host)) != NULL) {
	__pmSockAddr	*addr;
	void		*enumIx = NULL;
	char        	*servInfoName = NULL;
	for (addr = __pmHostEntGetSockAddr(servInfo, &enumIx);
	     addr != NULL;
	     addr = __pmHostEntGetSockAddr(servInfo, &enumIx)) {
	    servInfoName = __pmGetNameInfo(addr);
	    if (servInfoName != NULL)
		break;
	    __pmSockAddrFree(addr);
	}
	__pmHostEntFree(servInfo);

	/* Did we get a name? */
	if (servInfoName == NULL) {
	    char	errmsg[PM_MAXERRMSGLEN];
	    fprintf(stderr, "__pmSetClientId: __pmGetNameInfo() failed: %s\n", 
		    osstrerror_r(errmsg, sizeof(errmsg)));
	}
	else {
	    strncpy(host, servInfoName, sizeof(host));
	    host[sizeof(host) - 1] = '\0';
	    free(servInfoName);
	}
	vblen = strlen(host) + strlen(id) + 2;

	/* Did we get an address? */
	if (addr != NULL) {
	    ipaddr = __pmSockAddrToString(addr);
	    __pmSockAddrFree(addr);
	    if (ipaddr == NULL) {
		char	errmsg[PM_MAXERRMSGLEN];
		fprintf(stderr, "__pmSetClientId: __pmSockAddrToString() failed: %s\n", 
			osstrerror_r(errmsg, sizeof(errmsg)));
	    }
	    else
		vblen += strlen(ipaddr) + 3;
	}
    }
    vblen += strlen(host) + strlen(id) + 2;

    /* build pmResult for pmStore() */
    pmvb = (pmValueBlock *)malloc(PM_VAL_HDR_SIZE+vblen);
    if (pmvb == NULL) {
	__pmNoMem("__pmSetClientId", PM_VAL_HDR_SIZE+vblen, PM_RECOV_ERR);
	return -ENOMEM;
    }
    pmvb->vtype = PM_TYPE_STRING;
    pmvb->vlen = PM_VAL_HDR_SIZE+vblen;
    strcpy(pmvb->vbuf, host);
    strcat(pmvb->vbuf, " ");
    if (ipaddr != NULL) {
	strcat(pmvb->vbuf, "(");
	strcat(pmvb->vbuf, ipaddr);
	strcat(pmvb->vbuf, ") ");
	free(ipaddr);
    }
    strcat(pmvb->vbuf, id);

    pmvs.pmid = pmid;
    pmvs.numval = 1;
    pmvs.valfmt = PM_VAL_SPTR;
    pmvs.vlist[0].value.pval = pmvb;
    pmvs.vlist[0].inst = PM_IN_NULL;

    store.vset[0] = &pmvs;
    sts = pmStore(&store);
    free(pmvb);
    return sts;
}

char *
__pmGetClientId(int argc, char **argv)
{
    char	*clientID;
    int		a, need = 0;

    for (a = 0; a < argc; a++)
	need += strlen(argv[a]) + 1;
    clientID = (char *)malloc(need);
    if (clientID) {
	clientID[0] = '\0';
	for (a = 0; a < argc; a++) {
	    strcat(clientID, argv[a]);
	    if (a < argc - 1)
		strcat(clientID, " ");
	}
    }
    return clientID;
}

int
__pmSetClientIdArgv(int argc, char **argv)
{
    char	*id = __pmGetClientId(argc, argv);
    int		sts;

    if (id) {
	sts = __pmSetClientId(id);
	free(id);
	return sts;
    }
    return -ENOMEM;
}

/*
 * Support for C environments that have lame libc implementations.
 * All of these developed from first principles, so no 3rd party
 * copyright or licensing issues, else used under a licence that
 * is compatible with the PCP licence.
 */

#ifndef HAVE_BASENAME
char *
basename(char *name)
{
    char	*p = strrchr(name, '/');

    if (p == NULL)
	return(name);
    else
	return(p+1);
}
#endif /* HAVE_BASENAME */

#ifndef HAVE_DIRNAME
char *
dirname(char *name)
{
    char	*p = strrchr(name, '/');

    if (p == NULL)
	return(".");
    else {
	*p = '\0';
	return(name);
    }
}
#endif /* HAVE_DIRNAME */

/*
 * Create a directory, including all of its path components.
 */
int
__pmMakePath(const char *dir, mode_t mode)
{
    char path[MAXPATHLEN], *p;
    int sts;

    sts = access(dir, R_OK|W_OK|X_OK);
    if (sts == 0)
	return 0;
    if (sts < 0 && oserror() != ENOENT)
	return -1;

    strncpy(path, dir, sizeof(path));
    path[sizeof(path)-1] = '\0';

    for (p = path+1; *p != '\0'; p++) {
	if (*p == __pmPathSeparator()) {
	    *p = '\0';
	    mkdir2(path, mode);
	    *p = __pmPathSeparator();
	}
    }
    return mkdir2(path, mode);
}

#ifndef HAVE_STRNDUP
char *
strndup(const char *s, size_t n)
{
    char	*buf;

    if ((buf = malloc(n + 1)) != NULL) {
	strncpy(buf, s, n);
	buf[n] = '\0';
    }
    return buf;
}
#endif /* HAVE_STRNDUP */

#ifndef HAVE_STRCHRNUL
char *
strchrnul(const char *s, int c)
{
<<<<<<< HEAD
    char	*p = strchr(s, c);
    if (p == NULL)
	p = (char *)s + strlen(s);
    return p;
=======
    char	*result;

    if ((result = strchr(s, c)) == NULL)
	result = strchr(s, '\0');
    return result;
>>>>>>> 442f9f0a
}
#endif /* HAVE_STRCHRNUL */

#ifndef HAVE_SCANDIR
/*
 * Scan the directory dirname, building an array of pointers to
 * dirent entries using malloc(3C).  select() and compare() are
 * used to optionally filter and sort directory entries.
 */
int
scandir(const char *dirname, struct dirent ***namelist,
        int(*select)(const_dirent *),
        int(*compare)(const_dirent **, const_dirent **))
{
    DIR			*dirp;
    int			n = 0;
    struct dirent	**names = NULL;
    struct dirent	*dp;
    struct dirent	*tp;

    PM_INIT_LOCKS();
    PM_LOCK(__pmLock_libpcp);
    if ((dirp = opendir(dirname)) == NULL)
	return -1;

    while ((dp = readdir(dirp)) != NULL) {
	if (select && (*select)(dp) == 0)
	    continue;

	n++;
	if ((names = (struct dirent **)realloc(names, n * sizeof(dp))) == NULL) {
	    PM_UNLOCK(__pmLock_libpcp);
	    closedir(dirp);
	    return -1;
	}

	if ((names[n-1] = tp = (struct dirent *)malloc(
		sizeof(*dp)-sizeof(dp->d_name)+strlen(dp->d_name)+1)) == NULL) {
	    PM_UNLOCK(__pmLock_libpcp);
	    closedir(dirp);
	    return -1;
	}

	tp->d_ino = dp->d_ino;
#if defined(HAVE_DIRENT_D_OFF)
	tp->d_off = dp->d_off;
#else
	tp->d_reclen = dp->d_reclen;
#endif
	memcpy(tp->d_name, dp->d_name, strlen(dp->d_name)+1);
    }
    closedir(dirp);
    PM_UNLOCK(__pmLock_libpcp);
    *namelist = names;

    if (n && compare)
	qsort(names, n, sizeof(names[0]),
			(int(*)(const void *, const void *))compare);
    return n;
}

/* 
 * Alphabetical sort for default use
 */
int
alphasort(const_dirent **p, const_dirent **q)
{
    return strcmp((*p)->d_name, (*q)->d_name);
}
#endif /* HAVE_SCANDIR */

#ifndef HAVE_POW
/*
 * For PCP we have not found a platform yet that needs this, but just
 * in case, this implementation comes from
 * http://www.netlib.org/fdlibm/e_pow.c
 *
 * ====================================================
 * Copyright (C) 2003 by Sun Microsystems, Inc. All rights reserved.
 *
 * Permission to use, copy, modify, and distribute this
 * software is freely granted, provided that this notice 
 * is preserved.
 * ====================================================
 */

#ifdef HAVE_ENDIAN_H
#include <endian.h>
#else
#ifdef HAVE_SYS_ENDIAN_H
#include <sys/endian.h>
#else
bozo!
#endif
#endif

#if __BYTE_ORDER == __LITTLE_ENDIAN
#define __HI(x) *(1+(int*)&x)
#define __LO(x) *(int*)&x
#define __HIp(x) *(1+(int*)x)
#define __LOp(x) *(int*)x
#else
#define __HI(x) *(int*)&x
#define __LO(x) *(1+(int*)&x)
#define __HIp(x) *(int*)x
#define __LOp(x) *(1+(int*)x)
#endif

/* _pow(x,y) return x**y
 *
 *		      n
 * Method:  Let x =  2   * (1+f)
 *	1. Compute and return log2(x) in two pieces:
 *		log2(x) = w1 + w2,
 *	   where w1 has 53-24 = 29 bit trailing zeros.
 *	2. Perform y*log2(x) = n+y' by simulating muti-precision 
 *	   arithmetic, where |y'|<=0.5.
 *	3. Return x**y = 2**n*exp(y'*log2)
 *
 * Special cases:
 *	1.  (anything) ** 0  is 1
 *	2.  (anything) ** 1  is itself
 *	3.  (anything) ** NAN is NAN
 *	4.  NAN ** (anything except 0) is NAN
 *	5.  +-(|x| > 1) **  +INF is +INF
 *	6.  +-(|x| > 1) **  -INF is +0
 *	7.  +-(|x| < 1) **  +INF is +0
 *	8.  +-(|x| < 1) **  -INF is +INF
 *	9.  +-1         ** +-INF is NAN
 *	10. +0 ** (+anything except 0, NAN)               is +0
 *	11. -0 ** (+anything except 0, NAN, odd integer)  is +0
 *	12. +0 ** (-anything except 0, NAN)               is +INF
 *	13. -0 ** (-anything except 0, NAN, odd integer)  is +INF
 *	14. -0 ** (odd integer) = -( +0 ** (odd integer) )
 *	15. +INF ** (+anything except 0,NAN) is +INF
 *	16. +INF ** (-anything except 0,NAN) is +0
 *	17. -INF ** (anything)  = -0 ** (-anything)
 *	18. (-anything) ** (integer) is (-1)**(integer)*(+anything**integer)
 *	19. (-anything except 0 and inf) ** (non-integer) is NAN
 *
 * Accuracy:
 *	pow(x,y) returns x**y nearly rounded. In particular
 *			pow(integer,integer)
 *	always returns the correct integer provided it is 
 *	representable.
 *
 * Constants :
 * The hexadecimal values are the intended ones for the following 
 * constants. The decimal values may be used, provided that the 
 * compiler will convert from decimal to binary accurately enough 
 * to produce the hexadecimal values shown.
 */

static const double 
bp[] = {1.0, 1.5,},
dp_h[] = { 0.0, 5.84962487220764160156e-01,}, /* 0x3FE2B803, 0x40000000 */
dp_l[] = { 0.0, 1.35003920212974897128e-08,}, /* 0x3E4CFDEB, 0x43CFD006 */
zero    =  0.0,
one	=  1.0,
two	=  2.0,
two53	=  9007199254740992.0,	/* 0x43400000, 0x00000000 */
huge	=  1.0e300,
tiny    =  1.0e-300,
	/* poly coefs for (3/2)*(log(x)-2s-2/3*s**3 */
L1  =  5.99999999999994648725e-01, /* 0x3FE33333, 0x33333303 */
L2  =  4.28571428578550184252e-01, /* 0x3FDB6DB6, 0xDB6FABFF */
L3  =  3.33333329818377432918e-01, /* 0x3FD55555, 0x518F264D */
L4  =  2.72728123808534006489e-01, /* 0x3FD17460, 0xA91D4101 */
L5  =  2.30660745775561754067e-01, /* 0x3FCD864A, 0x93C9DB65 */
L6  =  2.06975017800338417784e-01, /* 0x3FCA7E28, 0x4A454EEF */
P1   =  1.66666666666666019037e-01, /* 0x3FC55555, 0x5555553E */
P2   = -2.77777777770155933842e-03, /* 0xBF66C16C, 0x16BEBD93 */
P3   =  6.61375632143793436117e-05, /* 0x3F11566A, 0xAF25DE2C */
P4   = -1.65339022054652515390e-06, /* 0xBEBBBD41, 0xC5D26BF1 */
P5   =  4.13813679705723846039e-08, /* 0x3E663769, 0x72BEA4D0 */
lg2  =  6.93147180559945286227e-01, /* 0x3FE62E42, 0xFEFA39EF */
lg2_h  =  6.93147182464599609375e-01, /* 0x3FE62E43, 0x00000000 */
lg2_l  = -1.90465429995776804525e-09, /* 0xBE205C61, 0x0CA86C39 */
ovt =  8.0085662595372944372e-0017, /* -(1024-log2(ovfl+.5ulp)) */
cp    =  9.61796693925975554329e-01, /* 0x3FEEC709, 0xDC3A03FD =2/(3ln2) */
cp_h  =  9.61796700954437255859e-01, /* 0x3FEEC709, 0xE0000000 =(float)cp */
cp_l  = -7.02846165095275826516e-09, /* 0xBE3E2FE0, 0x145B01F5 =tail of cp_h*/
ivln2    =  1.44269504088896338700e+00, /* 0x3FF71547, 0x652B82FE =1/ln2 */
ivln2_h  =  1.44269502162933349609e+00, /* 0x3FF71547, 0x60000000 =24b 1/ln2*/
ivln2_l  =  1.92596299112661746887e-08; /* 0x3E54AE0B, 0xF85DDF44 =1/ln2 tail*/

double
pow(double x, double y)
{
	double z,ax,z_h,z_l,p_h,p_l;
	double y1,t1,t2,r,s,t,u,v,w;
	int i,j,k,yisint,n;
	int hx,hy,ix,iy;
	unsigned lx,ly;

	hx = __HI(x); lx = __LO(x);
	hy = __HI(y); ly = __LO(y);
	ix = hx&0x7fffffff;  iy = hy&0x7fffffff;

    /* y==zero: x**0 = 1 */
	if((iy|ly)==0) return one; 	

    /* +-NaN return x+y */
	if(ix > 0x7ff00000 || ((ix==0x7ff00000)&&(lx!=0)) ||
	   iy > 0x7ff00000 || ((iy==0x7ff00000)&&(ly!=0))) 
		return x+y;	

    /* determine if y is an odd int when x < 0
     * yisint = 0	... y is not an integer
     * yisint = 1	... y is an odd int
     * yisint = 2	... y is an even int
     */
	yisint  = 0;
	if(hx<0) {	
	    if(iy>=0x43400000) yisint = 2; /* even integer y */
	    else if(iy>=0x3ff00000) {
		k = (iy>>20)-0x3ff;	   /* exponent */
		if(k>20) {
		    j = ly>>(52-k);
		    if((j<<(52-k))==ly) yisint = 2-(j&1);
		} else if(ly==0) {
		    j = iy>>(20-k);
		    if((j<<(20-k))==iy) yisint = 2-(j&1);
		}
	    }		
	} 

    /* special value of y */
	if(ly==0) { 	
	    if (iy==0x7ff00000) {	/* y is +-inf */
	        if(((ix-0x3ff00000)|lx)==0)
		    return  y - y;	/* inf**+-1 is NaN */
	        else if (ix >= 0x3ff00000)/* (|x|>1)**+-inf = inf,0 */
		    return (hy>=0)? y: zero;
	        else			/* (|x|<1)**-,+inf = inf,0 */
		    return (hy<0)?-y: zero;
	    } 
	    if(iy==0x3ff00000) {	/* y is  +-1 */
		if(hy<0) return one/x; else return x;
	    }
	    if(hy==0x40000000) return x*x; /* y is  2 */
	    if(hy==0x3fe00000) {	/* y is  0.5 */
		if(hx>=0)	/* x >= +0 */
		return sqrt(x);	
	    }
	}

	ax   = fabs(x);
    /* special value of x */
	if(lx==0) {
	    if(ix==0x7ff00000||ix==0||ix==0x3ff00000){
		z = ax;			/*x is +-0,+-inf,+-1*/
		if(hy<0) z = one/z;	/* z = (1/|x|) */
		if(hx<0) {
		    if(((ix-0x3ff00000)|yisint)==0) {
			z = (z-z)/(z-z); /* (-1)**non-int is NaN */
		    } else if(yisint==1) 
			z = -z;		/* (x<0)**odd = -(|x|**odd) */
		}
		return z;
	    }
	}
    
	n = (hx>>31)+1;

    /* (x<0)**(non-int) is NaN */
	if((n|yisint)==0) return (x-x)/(x-x);

	s = one; /* s (sign of result -ve**odd) = -1 else = 1 */
	if((n|(yisint-1))==0) s = -one;/* (-ve)**(odd int) */

    /* |y| is huge */
	if(iy>0x41e00000) { /* if |y| > 2**31 */
	    if(iy>0x43f00000){	/* if |y| > 2**64, must o/uflow */
		if(ix<=0x3fefffff) return (hy<0)? huge*huge:tiny*tiny;
		if(ix>=0x3ff00000) return (hy>0)? huge*huge:tiny*tiny;
	    }
	/* over/underflow if x is not close to one */
	    if(ix<0x3fefffff) return (hy<0)? s*huge*huge:s*tiny*tiny;
	    if(ix>0x3ff00000) return (hy>0)? s*huge*huge:s*tiny*tiny;
	/* now |1-x| is tiny <= 2**-20, suffice to compute 
 	   log(x) by x-x^2/2+x^3/3-x^4/4 */
	    t = ax-one;		/* t has 20 trailing zeros */
	    w = (t*t)*(0.5-t*(0.3333333333333333333333-t*0.25));
	    u = ivln2_h*t;	/* ivln2_h has 21 sig. bits */
	    v = t*ivln2_l-w*ivln2;
	    t1 = u+v;
	    __LO(t1) = 0;
	    t2 = v-(t1-u);
	} else {
	    double ss,s2,s_h,s_l,t_h,t_l;
	    n = 0;
	/* take care subnormal number */
	    if(ix<0x00100000)
		{ax *= two53; n -= 53; ix = __HI(ax); }
	    n  += ((ix)>>20)-0x3ff;
	    j  = ix&0x000fffff;
	/* determine interval */
	    ix = j|0x3ff00000;		/* normalize ix */
	    if(j<=0x3988E) k=0;		/* |x|<sqrt(3/2) */
	    else if(j<0xBB67A) k=1;	/* |x|<sqrt(3)   */
	    else {k=0;n+=1;ix -= 0x00100000;}
	    __HI(ax) = ix;

	/* compute ss = s_h+s_l = (x-1)/(x+1) or (x-1.5)/(x+1.5) */
	    u = ax-bp[k];		/* bp[0]=1.0, bp[1]=1.5 */
	    v = one/(ax+bp[k]);
	    ss = u*v;
	    s_h = ss;
	    __LO(s_h) = 0;
	/* t_h=ax+bp[k] High */
	    t_h = zero;
	    __HI(t_h)=((ix>>1)|0x20000000)+0x00080000+(k<<18); 
	    t_l = ax - (t_h-bp[k]);
	    s_l = v*((u-s_h*t_h)-s_h*t_l);
	/* compute log(ax) */
	    s2 = ss*ss;
	    r = s2*s2*(L1+s2*(L2+s2*(L3+s2*(L4+s2*(L5+s2*L6)))));
	    r += s_l*(s_h+ss);
	    s2  = s_h*s_h;
	    t_h = 3.0+s2+r;
	    __LO(t_h) = 0;
	    t_l = r-((t_h-3.0)-s2);
	/* u+v = ss*(1+...) */
	    u = s_h*t_h;
	    v = s_l*t_h+t_l*ss;
	/* 2/(3log2)*(ss+...) */
	    p_h = u+v;
	    __LO(p_h) = 0;
	    p_l = v-(p_h-u);
	    z_h = cp_h*p_h;		/* cp_h+cp_l = 2/(3*log2) */
	    z_l = cp_l*p_h+p_l*cp+dp_l[k];
	/* log2(ax) = (ss+..)*2/(3*log2) = n + dp_h + z_h + z_l */
	    t = (double)n;
	    t1 = (((z_h+z_l)+dp_h[k])+t);
	    __LO(t1) = 0;
	    t2 = z_l-(((t1-t)-dp_h[k])-z_h);
	}

    /* split up y into y1+y2 and compute (y1+y2)*(t1+t2) */
	y1  = y;
	__LO(y1) = 0;
	p_l = (y-y1)*t1+y*t2;
	p_h = y1*t1;
	z = p_l+p_h;
	j = __HI(z);
	i = __LO(z);
	if (j>=0x40900000) {				/* z >= 1024 */
	    if(((j-0x40900000)|i)!=0)			/* if z > 1024 */
		return s*huge*huge;			/* overflow */
	    else {
		if(p_l+ovt>z-p_h) return s*huge*huge;	/* overflow */
	    }
	} else if((j&0x7fffffff)>=0x4090cc00 ) {	/* z <= -1075 */
	    if(((j-0xc090cc00)|i)!=0) 		/* z < -1075 */
		return s*tiny*tiny;		/* underflow */
	    else {
		if(p_l<=z-p_h) return s*tiny*tiny;	/* underflow */
	    }
	}
    /*
     * compute 2**(p_h+p_l)
     */
	i = j&0x7fffffff;
	k = (i>>20)-0x3ff;
	n = 0;
	if(i>0x3fe00000) {		/* if |z| > 0.5, set n = [z+0.5] */
	    n = j+(0x00100000>>(k+1));
	    k = ((n&0x7fffffff)>>20)-0x3ff;	/* new k for n */
	    t = zero;
	    __HI(t) = (n&~(0x000fffff>>k));
	    n = ((n&0x000fffff)|0x00100000)>>(20-k);
	    if(j<0) n = -n;
	    p_h -= t;
	} 
	t = p_l+p_h;
	__LO(t) = 0;
	u = t*lg2_h;
	v = (p_l-(t-p_h))*lg2+t*lg2_l;
	z = u+v;
	w = v-(z-u);
	t  = z*z;
	t1  = z - t*(P1+t*(P2+t*(P3+t*(P4+t*P5))));
	r  = (z*t1)/(t1-two)-(w+z*w);
	z  = one-(r-z);
	j  = __HI(z);
	j += (n<<20);
	if((j>>20)<=0) z = scalbn(z,n);	/* subnormal output */
	else __HI(z) += (n<<20);
	return s*z;
}
#endif /* HAVE_POW */

#define PROCFS_ENTRY_SIZE 40	/* encompass any size of entry for pid */

#if defined(IS_DARWIN) /* No procfs on Mac OS X */
#include <sys/sysctl.h>
int
__pmProcessExists(pid_t pid)
{
    struct kinfo_proc kp;
    size_t len = sizeof(kp);
    int mib[4];

    mib[0] = CTL_KERN;
    mib[1] = KERN_PROC;
    mib[2] = KERN_PROC_PID;
    mib[3] = pid;
    if (sysctl(mib, 4, &kp, &len, NULL, 0) == -1)
       return 0;
    return (len > 0);
}
#elif defined(IS_FREEBSD)
int 
__pmProcessExists(pid_t pid)
{
    /*
     * kill(.., 0) returns -1 if the process exists.
     */
    if (kill(pid, 0) == -1)
	return 1;
    else
	return 0;
}
#elif defined(HAVE_PROCFS)
#define PROCFS			"/proc"
#define PROCFS_PATH_SIZE	(sizeof(PROCFS)+PROCFS_ENTRY_SIZE)
int 
__pmProcessExists(pid_t pid)
{
    char proc_buf[PROCFS_PATH_SIZE];
    snprintf(proc_buf, sizeof(proc_buf), "%s/%" FMT_PID, PROCFS, pid);
    return (access(proc_buf, F_OK) == 0);
}
#elif !defined(IS_MINGW)
!bozo!
#endif

#if defined(HAVE_KILL)
int
__pmProcessTerminate(pid_t pid, int force)
{
    return kill(pid, force ? SIGKILL : SIGTERM);
}
#elif !defined(IS_MINGW)
!bozo!
#endif

#if defined(HAVE_SBRK)
int
__pmProcessDataSize(unsigned long *size)
{
    static void *base;

    if (size && base)
	*size = (sbrk(0) - base) / 1024;
    else {
	base = sbrk(0);
	if (size)
	    *size = 0;
    }
    return 0;
}
#elif !defined(IS_MINGW)
#warning "Platform does not define a process datasize interface?"
int __pmProcessDataSize(unsigned long *) { return -1; }
#endif

#if !defined(IS_MINGW)
int
__pmProcessRunTimes(double *usr, double *sys)
{
    struct tms tms;
    double ticks = (double)sysconf(_SC_CLK_TCK);

    if (times(&tms) == (clock_t)-1) {
	*usr = *sys = 0.0;
	return -1;
    }
    *usr = (double)tms.tms_utime / ticks;
    *sys = (double)tms.tms_stime / ticks;
    return 0;
}
#endif

#if !defined(IS_MINGW)
pid_t
__pmProcessCreate(char **argv, int *infd, int *outfd)
{
    int		in[2];
    int		out[2];
    pid_t	pid;

    if (pipe1(in) < 0)
	return -oserror();
    if (pipe1(out) < 0)
	return -oserror();

    pid = fork();
    if (pid < 0) {
	return -1;
    }
    else if (pid) {
	/* parent */
	close(in[0]);
	close(out[1]);
	*infd = out[0];
	*outfd = in[1];
    }
    else {
	/* child */
	char	errmsg[PM_MAXERRMSGLEN];
	close(in[1]);
	close(out[0]);
	if (in[0] != 0) {
	    close(0);
	    dup2(in[0], 0);
	    close(in[0]);
	}
	if (out[1] != 1) {
	    close(1);
	    dup2(out[1], 1);
	    close(out[1]);
	}
	execvp(argv[0], argv);
	fprintf(stderr, "execvp: %s\n", osstrerror_r(errmsg, sizeof(errmsg)));
	exit(1);
    }
    return pid;
}

int
__pmSetSignalHandler(int sig, __pmSignalHandler func)
{
    signal(sig, func);
    return 0;
}

int
__pmSetProgname(const char *program)
{
    char *p;

    /* Trim command name of leading directory components */
    if (program)
	pmProgname = (char *)program;
    for (p = pmProgname; pmProgname && *p; p++) {
	if (*p == '/')
	    pmProgname = p+1;
    }
    return 0;
}

int
__pmShutdown(void)
{
    int code = 0, sts;

    if ((sts = __pmShutdownLocal()) < 0 && !code)
	code = sts;
    if ((sts = __pmShutdownCertificates()) < 0 && !code)
	code = sts;
    if ((sts = __pmShutdownSecureSockets()) < 0 && !code)
	code = sts;
    return code;
}

void *
__pmMemoryMap(int fd, size_t sz, int writable)
{
    int mflags = writable ? (PROT_READ | PROT_WRITE) : PROT_READ;
    void *addr = mmap(NULL, sz, mflags, MAP_SHARED, fd, 0);
    if (addr == MAP_FAILED)
	return NULL;
    return addr;
}

void
__pmMemoryUnmap(void *addr, size_t sz)
{
    munmap(addr, sz);
}

#if HAVE_TRACE_BACK_STACK
#include <libexc.h>
#define MAX_DEPTH 30	/* max callback procedure depth */
#define MAX_SIZE 48	/* max function name length */

void
__pmDumpStack(FILE *f)
{
    __uint64_t	call_addr[MAX_DEPTH];
    char	*call_fn[MAX_DEPTH];
    char	names[MAX_DEPTH][MAX_SIZE];
    int		res;
    int		i;

    for (i = 0; i < MAX_DEPTH; i++)
	call_fn[i] = names[i];
    res = trace_back_stack(MAX_DEPTH, call_addr, call_fn, MAX_DEPTH, MAX_SIZE);
    for (i = 1; i < res; i++) {
#if defined(HAVE_64BIT_PTR)
	fprintf(f, "  0x%016llx [%s]\n", call_addr[i], call_fn[i]);
#else
	fprintf(f, "  0x%08lx [%s]\n", (__uint32_t)call_addr[i], call_fn[i]);
#endif
    }
}

#elif HAVE_BACKTRACE
#include <execinfo.h>
#define MAX_DEPTH 30	/* max callback procedure depth */

void
__pmDumpStack(FILE *f)
{
    int		nframe;
    void	*buf[MAX_DEPTH];
    char	**symbols;
    int		i;

    nframe = backtrace(buf, MAX_DEPTH);
    if (nframe < 1) {
	fprintf(f, "backtrace -> %d frames?\n", nframe);
	return;
    }
    symbols = backtrace_symbols(buf, nframe);
    if (symbols == NULL) {
	fprintf(f, "backtrace_symbols failed!\n");
	return;
    }
    for (i = 1; i < nframe; i++)
	fprintf(f, "  " PRINTF_P_PFX "%p [%s]\n", buf[i], symbols[i]);
}
#else	/* no known mechanism, provide a stub (called unconditionally) */
void
__pmDumpStack(FILE *f)
{
    fprintf(f, "[No backtrace support available]\n");
}
#endif /* HAVE_BACKTRACE */

#endif /* !IS_MINGW */<|MERGE_RESOLUTION|>--- conflicted
+++ resolved
@@ -1669,18 +1669,11 @@
 char *
 strchrnul(const char *s, int c)
 {
-<<<<<<< HEAD
-    char	*p = strchr(s, c);
-    if (p == NULL)
-	p = (char *)s + strlen(s);
-    return p;
-=======
     char	*result;
 
     if ((result = strchr(s, c)) == NULL)
 	result = strchr(s, '\0');
     return result;
->>>>>>> 442f9f0a
 }
 #endif /* HAVE_STRCHRNUL */
 
