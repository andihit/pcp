#
# Copyright (c) 2012-2017 Red Hat.
# Copyright (c) 2008 Aconex.  All Rights Reserved.
# Copyright (c) 2000,2003,2004 Silicon Graphics, Inc.  All Rights Reserved.
# 
# This library is free software; you can redistribute it and/or modify it
# under the terms of the GNU Lesser General Public License as published
# by the Free Software Foundation; either version 2.1 of the License, or
# (at your option) any later version.
# 
# This library is distributed in the hope that it will be useful, but
# WITHOUT ANY WARRANTY; without even the implied warranty of MERCHANTABILITY
# or FITNESS FOR A PARTICULAR PURPOSE.  See the GNU Lesser General Public
# License for more details.
#

TOPDIR = ../../..
include $(TOPDIR)/src/include/builddefs
include ./GNUlibrarydefs
-include ./GNUlocaldefs

CFILES = connect.c context.c desc.c err.c fetch.c fetchgroup.c freeresult.c \
	help.c instance.c labels.c p_desc.c p_error.c p_fetch.c p_instance.c \
	p_profile.c p_result.c p_text.c p_pmns.c p_creds.c p_attr.c p_label.c \
	pdu.c pdubuf.c pmns.c profile.c store.c units.c util.c ipc.c \
	sortinst.c logmeta.c logportmap.c logutil.c tz.c interp.c \
	checksum.c rtime.c tv.c spec.c fetchlocal.c optfetch.c AF.c \
	stuffvalue.c endian.c config.c auxconnect.c auxserver.c discovery.c \
	p_lcontrol.c p_lrequest.c p_lstatus.c logconnect.c logcontrol.c \
	connectlocal.c derive_fetch.c events.c lock.c hash.c \
	fault.c access.c getopt.c probe.c jsmn.c
HFILES = derive.h internal.h avahi.h probe.h compiler.h jsmn.h
XFILES = jsmn.h jsmn.c sort_r.h
YFILES = getdate.y derive_parser.y

LIBCONFIG = libpcp.pc
VERSION_SCRIPT = exports

LCFLAGS = -DPCP_INTERNAL '-DEXEC_SUFFIX="$(EXECSUFFIX)"' \
	'-DDSO_SUFFIX="$(DSOSUFFIX)"'
LCFLAGS += $(LIBPCP_CFLAGS)
LLDLIBS += $(LIBPCP_LDLIBS)

ifeq "$(ENABLE_SECURE)" "true"
CFILES += secureserver.c secureconnect.c
endif

ifeq "$(ENABLE_AVAHI)" "true"
CFILES += avahi.c
endif

ifneq "$(TARGET_OS)" "mingw"
CFILES += accounts.c
else
CFILES += win32.c
endif

DSOVERSION = 3
STATICLIBTARGET = libpcp.a
LIBTARGET = libpcp.$(DSOSUFFIX).$(DSOVERSION)
SYMTARGET = libpcp.$(DSOSUFFIX)

ifeq "$(TARGET_OS)" "darwin"
LIBTARGET = libpcp.$(DSOVERSION).$(DSOSUFFIX)
SYMTARGET = libpcp.$(DSOSUFFIX)
endif
ifeq "$(TARGET_OS)" "mingw"
STATICLIBTARGET = 
LIBTARGET = libpcp.$(DSOSUFFIX)
SYMTARGET =
endif
ifeq "$(ENABLE_SHARED)" "no"
LIBTARGET = 
SYMTARGET =
endif

<<<<<<< HEAD
LDIRT += $(SYMTARGET) $(YFILES:%.y=%.tab.?) getdate.h check.done \
	derive_parser.y $(XFILES)

base default : $(XFILES) $(LIBTARGET) check.done $(SYMTARGET) $(STATICLIBTARGET)
=======
LDIRT += $(SYMTARGET) $(YFILES:%.y=%.tab.?) $(LIBCONFIG) \
	getdate.h derive_parser.y check.done

base default : $(LIBTARGET) $(SYMTARGET) $(STATICLIBTARGET) \
	$(LIBCONFIG) check.done
>>>>>>> 8c458344

ifneq "$(SYMTARGET)" ""
$(SYMTARGET): 
	$(LN_S) -f $(LIBTARGET) $@
endif

include $(BUILDRULES)

*.o: internal.h compiler.h derive.h
jsmn.o: jsmn.c jsmn.h
rtime.o: getdate.h
derive.o derive_fetch.o: derive.h derive_parser.tab.h
util.o:	$(TOPDIR)/src/include/pcp/pmdbg.h

$(OBJECTS):	$(TOPDIR)/src/include/pcp/pmapi.h \
		$(TOPDIR)/src/include/pcp/impl.h \
		$(TOPDIR)/src/include/pcp/platform_defs.h

.NOTPARALLEL:
getdate.h getdate.tab.c: getdate.y
	$(YACC) -d -b `basename $< .y` $< && cp `basename $@ .h`.tab.h $@

.NOTPARALLEL:
derive_parser.tab.h derive_parser.tab.c: derive_parser.y derive.h
	$(YACC) -d -b `basename $< .y` $<

derive_parser.y: derive_parser.y.in fix_derive_parser_y
	./fix_derive_parser_y

ifeq "$(TARGET_OS)" "mingw"
kernel_pmda_dso	= windows
else
kernel_pmda_dso	= $(TARGET_OS)
endif

install : default
ifneq ($(LIBTARGET),)
	$(INSTALL) -m 755 $(LIBTARGET) $(PCP_LIB_DIR)/$(LIBTARGET)
	$(INSTALL) -m 444 $(LIBCONFIG) $(PCP_LIB_DIR)/pkgconfig/$(LIBCONFIG)
endif
ifneq ($(SYMTARGET),)
	for tt in $(SYMTARGET); do \
	    $(INSTALL) -S $(LIBTARGET) $(PCP_LIB_DIR)/$$tt || exit 1; \
	done
endif
ifneq ($(STATICLIBTARGET),)
	$(INSTALL) -m 755 $(STATICLIBTARGET) $(PCP_LIB_DIR)/$(STATICLIBTARGET)
endif

$(XFILES):
	$(LN_S) $(TOPDIR)/src/external/$@ .

default_pcp : default

install_pcp : install

$(TOPDIR)/src/pmns/stdpmid:
	cd $(@D); $(MAKE) $(@F)

# The library is thread-safe ... check-statics will force a build failure
# if there has been any change to the static variables and their disposition
# ... refer to check-statics to add exceptions and annotations for new
# cases
#
check.done:	$(OBJECTS)
	./check-statics
	touch check.done

ifneq ($(LIBTARGET),)
$(LIBTARGET): $(VERSION_SCRIPT)
$(LIBCONFIG): $(LIBCONFIG).in
	@sed -e's|@PREFIX@|$(PCP_PREFIX)|g' \
	     -e's|@LIBDIR@|$(PCP_LIB_DIR)|g' \
	     -e's|@LDLIBS@|$(LIBPCP_LDLIBS)|g' \
	     -e's|@INCDIR@|$(PCP_INC_DIR)|g' \
	     -e's|@VERSION@|$(PCP_VERSION)|g' <$? >$@
endif<|MERGE_RESOLUTION|>--- conflicted
+++ resolved
@@ -74,18 +74,11 @@
 SYMTARGET =
 endif
 
-<<<<<<< HEAD
-LDIRT += $(SYMTARGET) $(YFILES:%.y=%.tab.?) getdate.h check.done \
-	derive_parser.y $(XFILES)
-
-base default : $(XFILES) $(LIBTARGET) check.done $(SYMTARGET) $(STATICLIBTARGET)
-=======
-LDIRT += $(SYMTARGET) $(YFILES:%.y=%.tab.?) $(LIBCONFIG) \
+LDIRT += $(SYMTARGET) $(YFILES:%.y=%.tab.?) $(XFILES) $(LIBCONFIG) \
 	getdate.h derive_parser.y check.done
 
-base default : $(LIBTARGET) $(SYMTARGET) $(STATICLIBTARGET) \
+base default : $(XFILES) $(LIBTARGET) $(SYMTARGET) $(STATICLIBTARGET) \
 	$(LIBCONFIG) check.done
->>>>>>> 8c458344
 
 ifneq "$(SYMTARGET)" ""
 $(SYMTARGET): 
