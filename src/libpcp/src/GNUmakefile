--- conflicted
+++ resolved
@@ -103,11 +103,7 @@
 	echo ' * It contains list of DSO, supported by the CONTEXT_LOCAL' >> $@
 	echo ' */' >> $@
 	echo 'static __pmDSO dsotab[] = {' >> $@
-<<<<<<< HEAD
-	for dso in $(kernel_pmda_dso) ib sample ; do \
-=======
 	for dso in $(kernel_pmda_dso) $(infiniband_pmda_dso) sample ; do \
->>>>>>> 1cf1f160
 		udso=`echo $$dso | tr '[:lower:]' '[:upper:]' | sed -e's/SAMPLE/SAMPLEDSO/'` ; \
 		domnum=`$(PCP_AWK_PROG) < $^ '$$1=="#define" && $$2=="'$$udso'" { print $$3 }'` ;\
 		echo '#define ' `echo $$dso | tr '[:lower:]' '[:upper:]'`_DSO $$domnum ; \
