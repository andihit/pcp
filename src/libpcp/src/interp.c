/*
 * Copyright (c) 1995,2004 Silicon Graphics, Inc.  All Rights Reserved.
 * 
 * This library is free software; you can redistribute it and/or modify it
 * under the terms of the GNU Lesser General Public License as published
 * by the Free Software Foundation; either version 2.1 of the License, or
 * (at your option) any later version.
 * 
 * This library is distributed in the hope that it will be useful, but
 * WITHOUT ANY WARRANTY; without even the implied warranty of MERCHANTABILITY
 * or FITNESS FOR A PARTICULAR PURPOSE.  See the GNU Lesser General Public
 * License for more details.
 */

#include <limits.h>
#include "pmapi.h"
#include "impl.h"

#define UPD_MARK_NONE	0
#define UPD_MARK_FORW	1
#define UPD_MARK_BACK	2

#if defined(HAVE_CONST_LONGLONG)
#define SIGN_64_MASK 0x8000000000000000LL
#else
#define SIGN_64_MASK 0x8000000000000000
#endif

typedef union {				/* value from pmResult */
    pmValueBlock	*pval;
    int			lval;
} value;

typedef struct instcntl {		/* metric-instance control */
    struct instcntl	*next;		/* next for this metric control */
    struct instcntl	*want;		/* ones of interest */
    struct instcntl	*unbound;	/* not yet bound above [or below] */
    int			search;		/* looking for found this one? */
    int			inst;		/* instance identifier */
    int			inresult;	/* will be in this result */
    double		t_prior;
    int			m_prior;	/* mark, not value at t_prior */
    value		v_prior;
    double		t_next;
    int			m_next;		/* mark, not value at t_next */
    value		v_next;
    double		t_first;	/* no records before this */
    double		t_last;		/* no records after this */
    struct pmidcntl	*metric;	/* back to metric control */
} instcntl_t;

static instcntl_t	*want_head;
static instcntl_t	*unbound_head;

typedef struct pmidcntl {		/* metric control */
    pmDesc		desc;
    int			valfmt;		/* used to build result */
    int			numval;		/* number of instances in this result */
    struct instcntl	*first;		/* first metric-instace control */
} pmidcntl_t;

#ifdef PCP_DEBUG
static void
printstamp(__pmTimeval *tp)
{
    static struct tm	*tmp;
    time_t t = (time_t)tp->tv_sec;

    tmp = localtime(&t);
    fprintf(stderr, "%02d:%02d:%02d.%03d", tmp->tm_hour, tmp->tm_min, tmp->tm_sec, tp->tv_usec/1000);
}
#endif

typedef struct {
    pmResult	*rp;		/* cached pmResult from __pmLogRead */
    int		sts;		/* from __pmLogRead */
    FILE	*mfp;		/* log stream */
    int		vol;		/* log volume */
    long	head_posn;	/* posn in file before forwards __pmLogRead */
    long	tail_posn;	/* posn in file after forwards __pmLogRead */
    int		mode;		/* PM_MODE_FORW or PM_MODE_BACK */
    int		used;		/* used count for LFU replacement */
} cache_t;

#define NUMCACHE 4
static cache_t		cache[NUMCACHE];

/*
 * diagnostic counters ... indexed by PM_MODE_FORW (2) and
 * PM_MODE_BACK	(3), hence 4 elts for cached and non-cached reads
 */
static long	nr_cache[4];
static long	nr[4];

static int
cache_read(__pmArchCtl *acp, int mode, pmResult **rp)
{
    long	posn;
    cache_t	*cp;
    cache_t	*lfup;
    int		save_curvol;
    static int	round_robin = -1;

    if (acp->ac_vol == acp->ac_log->l_curvol)
	posn = ftell(acp->ac_log->l_mfp);
    else
	posn = 0;

    if (round_robin == -1) {
	/* cache initialization */
	for (cp = cache; cp < &cache[NUMCACHE]; cp++) {
	    cp->rp = NULL;
	    cp->mfp = NULL;
	}
	round_robin = 0;
    }

#ifdef PCP_DEBUG
    if ((pmDebug & DBG_TRACE_LOG) && (pmDebug & DBG_TRACE_INTERP)) {
	fprintf(stderr, "cache_read: fd=%d mode=%s vol=%d (curvol=%d) %s_posn=%ld ",
	    fileno(acp->ac_log->l_mfp),
	    mode == PM_MODE_FORW ? "forw" : "back",
	    acp->ac_vol, acp->ac_log->l_curvol,
	    mode == PM_MODE_FORW ? "head" : "tail",
	    (long)posn);
    }
#endif

    round_robin = (round_robin + 1) % NUMCACHE;
    lfup = &cache[round_robin];
    for (cp = cache; cp < &cache[NUMCACHE]; cp++) {
	if (cp->mfp == acp->ac_log->l_mfp && cp->vol == acp->ac_vol &&
	    ((mode == PM_MODE_FORW && cp->head_posn == posn) ||
	     (mode == PM_MODE_BACK && cp->tail_posn == posn)) &&
	    cp->rp != NULL) {
	    *rp = cp->rp;
	    cp->used++;
	    if (mode == PM_MODE_FORW)
		fseek(acp->ac_log->l_mfp, cp->tail_posn, SEEK_SET);
	    else
		fseek(acp->ac_log->l_mfp, cp->head_posn, SEEK_SET);
#ifdef PCP_DEBUG
	    if ((pmDebug & DBG_TRACE_LOG) && (pmDebug & DBG_TRACE_INTERP)) {
		__pmTimeval	tmp;
		double		t_this;
		tmp.tv_sec = (__int32_t)cp->rp->timestamp.tv_sec;
		tmp.tv_usec = (__int32_t)cp->rp->timestamp.tv_usec;
		t_this = __pmTimevalSub(&tmp, &acp->ac_log->l_label.ill_start);
		fprintf(stderr, "hit cache[%d] t=%.3f\n",
		    (int)(cp - cache), t_this);
		nr_cache[mode]++;
	    }
#endif
	    return cp->sts;
	}
    }

#ifdef PCP_DEBUG
    if ((pmDebug & DBG_TRACE_LOG) && (pmDebug & DBG_TRACE_INTERP))
	fprintf(stderr, "miss\n");
    nr[mode]++;
#endif

    if (lfup->rp != NULL)
	pmFreeResult(lfup->rp);

    save_curvol = acp->ac_log->l_curvol;

    lfup->sts = __pmLogRead(acp->ac_log, mode, NULL, &lfup->rp);
    if (lfup->sts < 0)
	lfup->rp = NULL;
    *rp = lfup->rp;

    if (posn == 0 || save_curvol != acp->ac_log->l_curvol) {
	/*
	 * vol switch since last time, or vol switch in __pmLogRead() ...
	 * new vol, stdio stream and we don't know where we started from
	 * ... don't cache
	 */
	lfup->mfp = NULL;
#ifdef PCP_DEBUG
	if ((pmDebug & DBG_TRACE_LOG) && (pmDebug & DBG_TRACE_INTERP))
	    fprintf(stderr, "cache_read: reload vol switch, mark cache[%d] unused\n",
		(int)(lfup - cache));
#endif
    }
    else {
	lfup->mode = mode;
	lfup->vol = acp->ac_vol;
	lfup->mfp = acp->ac_log->l_mfp;
	lfup->used = 1;
	if (mode == PM_MODE_FORW) {
	    lfup->head_posn = posn;
	    lfup->tail_posn = ftell(acp->ac_log->l_mfp);
	}
	else {
	    lfup->tail_posn = posn;
	    lfup->head_posn = ftell(acp->ac_log->l_mfp);
	}
#ifdef PCP_DEBUG
	if ((pmDebug & DBG_TRACE_LOG) && (pmDebug & DBG_TRACE_INTERP)) {
	    fprintf(stderr, "cache_read: reload cache[%d] vol=%d (curvol=%d) head=%ld tail=%ld ",
		(int)(lfup - cache), lfup->vol, acp->ac_log->l_curvol,
		(long)lfup->head_posn, (long)lfup->tail_posn);
	    if (lfup->sts == 0)
		fprintf(stderr, "sts=%d\n", lfup->sts);
	    else
		fprintf(stderr, "sts=%s\n", pmErrStr(lfup->sts));
	}
#endif
    }

    return lfup->sts;
}

void
__pmLogCacheClear(FILE *mfp)
{
    cache_t	*cp;

    for (cp = cache; cp < &cache[NUMCACHE]; cp++) {
	if (cp->mfp == mfp) {
	    if (cp->rp != NULL)
		pmFreeResult(cp->rp);
	    cp->rp = NULL;
	    cp->mfp = NULL;
	    cp->used = 0;
	}
    }
}

static void
update_bounds(__pmContext *ctxp, double t_req, pmResult *logrp, int do_mark, int *done_prior, int *done_next)
{
    /*
     * for every metric in the result from the log
     *   for every instance in the result from the log
     *     if we have ever asked for this metric and instance, update the
     *        range bounds, if necessary
     */
    int		k;
    int		i;
    __pmHashCtl	*hcp = &ctxp->c_archctl->ac_pmid_hc;
    __pmHashNode	*hp;
    pmidcntl_t	*pcp;
    instcntl_t	*icp;
    double	t_this;
    __pmTimeval	tmp;
    int		changed;

    tmp.tv_sec = (__int32_t)logrp->timestamp.tv_sec;
    tmp.tv_usec = (__int32_t)logrp->timestamp.tv_usec;
    t_this = __pmTimevalSub(&tmp, &ctxp->c_archctl->ac_log->l_label.ill_start);

    if (logrp->numpmid == 0 && do_mark != UPD_MARK_NONE) {
	/* mark record, discontinuity in log */
	for (icp = want_head; icp != NULL; icp = icp->want) {
	    if (t_this <= t_req &&
		(t_this >= icp->t_prior || icp->t_prior > t_req)) {
		/* <mark> is closer than best lower bound to date */
		icp->t_prior = t_this;
		icp->m_prior = 1;
		if (icp->v_prior.pval != NULL)
		    __pmUnpinPDUBuf((void *)icp->v_prior.pval);
		icp->v_prior.pval = NULL;
#ifdef PCP_DEBUG
		if (pmDebug & DBG_TRACE_INTERP) {
		    fprintf(stderr, "pmid %s inst %d <mark> t_prior=%.3f t_first=%.3f t_last=%.3f\n",
			pmIDStr(icp->metric->desc.pmid), icp->inst, icp->t_prior, icp->t_first, icp->t_last);
		}
#endif
		if (icp->search && done_prior != NULL) {
		    icp->search = 0;
		    (*done_prior)++;
		}
	    }
	    if (t_this >= t_req &&
		((t_this <= icp->t_next || icp->t_next < 0) ||
		  icp->t_next < t_req)) {
		/* <mark> is closer than best upper bound to date */
		icp->t_next = t_this;
		icp->m_next = 1;
		if (icp->v_next.pval != NULL)
		    __pmUnpinPDUBuf((void *)icp->v_next.pval);
		icp->v_next.pval = NULL;
#ifdef PCP_DEBUG
		if (pmDebug & DBG_TRACE_INTERP) {
		    fprintf(stderr, "pmid %s inst %d <mark> t_next=%.3f t_first=%.3f t_last=%.3f\n",
			pmIDStr(icp->metric->desc.pmid), icp->inst, icp->t_next, icp->t_first, icp->t_last);
		}
#endif
		if (icp->search && done_next != NULL) {
		    icp->search = 0;
		    (*done_next)++;
		}
	    }
	}
	return;
    }

    changed = 0;
    for (k = 0; k < logrp->numpmid; k++) {
	hp = __pmHashSearch((int)logrp->vset[k]->pmid, hcp);
	if (hp == NULL)
	    continue;
	pcp = (pmidcntl_t *)hp->data;
	if (pcp->valfmt == -1 && logrp->vset[k]->numval > 0)
	    pcp->valfmt = logrp->vset[k]->valfmt;
	for (icp = pcp->first; icp != NULL; icp = icp->next) {
	    for (i = 0; i < logrp->vset[k]->numval; i++) {
		if (logrp->vset[k]->vlist[i].inst == icp->inst ||
		    icp->inst == PM_IN_NULL) {
		    /* matched on instance */
#if defined(PCP_DEBUG) && defined(DESPERATE)
		    if (pmDebug & DBG_TRACE_INTERP) {
			fprintf(stderr, "update: match pmid %s inst %d t_this=%.3f t_prior=%.3f t_next=%.3f t_first=%.3f t_last=%.3f\n",
			    pmIDStr(logrp->vset[k]->pmid), icp->inst,
			    t_this, icp->t_prior, icp->t_next,
			    icp->t_first, icp->t_last);
		    }
#endif
		    if (t_this <= t_req &&
			(icp->t_prior > t_req || t_this >= icp->t_prior)) {
			/*
			 * at or before the requested time, and this is the
			 * closest-to-date lower bound
			 */
			changed = 1;
			if (icp->t_prior < icp->t_next && icp->t_prior >= t_req) {
			    /* shuffle prior to next */
			    icp->t_next = icp->t_prior;
			    if (pcp->valfmt == PM_VAL_INSITU)
				icp->v_next.lval = icp->v_prior.lval;
			    else {
				if (icp->v_next.pval != NULL)
				    __pmUnpinPDUBuf((void *)icp->v_next.pval);
				icp->v_next.pval = icp->v_prior.pval;
			    }
			}
			icp->t_prior = t_this;
			icp->m_prior = 0;
			if (pcp->valfmt == PM_VAL_INSITU)
			    icp->v_prior.lval = logrp->vset[k]->vlist[i].value.lval;
			else {
			    if (icp->v_prior.pval != NULL)
				__pmUnpinPDUBuf((void *)icp->v_prior.pval);
			    icp->v_prior.pval = logrp->vset[k]->vlist[i].value.pval;
			    __pmPinPDUBuf((void *)icp->v_prior.pval);
			}
			if (icp->search && done_prior != NULL) {
			    /* one we were looking for */
			    changed |= 2;
			    icp->search = 0;
			    (*done_prior)++;
			}
		    }
		    if (t_this >= t_req &&
			    (icp->t_next < t_req || t_this <= icp->t_next)) {
			/*
			 * at or after the requested time, and this is the
			 * closest-to-date upper bound
			 */
			changed |= 1;
			if (icp->t_prior < icp->t_next && icp->t_next <= t_req) {
			    /* shuffle next to prior */
			    icp->t_prior = icp->t_next;
			    icp->m_prior = icp->m_next;
			    if (pcp->valfmt == PM_VAL_INSITU)
				icp->v_prior.lval = icp->v_next.lval;
			    else {
				if (icp->v_prior.pval != NULL)
				    __pmUnpinPDUBuf((void *)icp->v_prior.pval);
				icp->v_prior.pval = icp->v_next.pval;
			    }
			}
			icp->t_next = t_this;
			icp->m_next = 0;
			if (pcp->valfmt == PM_VAL_INSITU)
			    icp->v_next.lval = logrp->vset[k]->vlist[i].value.lval;
			else {
			    if (icp->v_next.pval != NULL)
				__pmUnpinPDUBuf((void *)icp->v_next.pval);
			    icp->v_next.pval = logrp->vset[k]->vlist[i].value.pval;
			    __pmPinPDUBuf((void *)icp->v_next.pval);
			}
			if (icp->search && done_next != NULL) {
			    /* one we were looking for */
			    changed |= 2;
			    icp->search = 0;
			    (*done_next)++;
			}
		    }
#ifdef PCP_DEBUG
		    if ((pmDebug & DBG_TRACE_INTERP) && changed) {
			fprintf(stderr, "update%s pmid %s inst %d prior: t=%.3f",
			    changed & 2 ? "+search" : "",
			    pmIDStr(logrp->vset[k]->pmid), icp->inst, icp->t_prior);
			if (icp->m_prior)
			    fprintf(stderr, " <mark>");
			else
			    fprintf(stderr, " v=%d", icp->v_prior.lval);
			fprintf(stderr, " next: t=%.3f", icp->t_next);
			if (icp->m_next)
			    fprintf(stderr, " <mark>");
			else
			    fprintf(stderr, " v=%d", icp->v_next.lval);
			fprintf(stderr, " t_first=%.3f t_last=%.3f\n",
			    icp->t_first, icp->t_last);
		    }
#endif
		    goto next_inst;
		}
	    }
next_inst:
	    ;
	}
    }

    return;
}

static void
do_roll(__pmContext *ctxp, double t_req)
{
    pmResult	*logrp;
    __pmTimeval	tmp;
    double	t_this;

    /*
     * now roll forwards in the direction of log reading
     * to make sure we are up to t_req
     */
    if (ctxp->c_delta > 0) {
	while (cache_read(ctxp->c_archctl, PM_MODE_FORW, &logrp) >= 0) {
	    tmp.tv_sec = (__int32_t)logrp->timestamp.tv_sec;
	    tmp.tv_usec = (__int32_t)logrp->timestamp.tv_usec;
	    t_this = __pmTimevalSub(&tmp, &ctxp->c_archctl->ac_log->l_label.ill_start);
	    if (t_this > t_req)
		break;

#ifdef PCP_DEBUG
	    if (pmDebug & DBG_TRACE_INTERP)
		fprintf(stderr, "roll forw to t=%.3f%s\n",
		    t_this, logrp->numpmid == 0 ? " <mark>" : "");
#endif
	    ctxp->c_archctl->ac_offset = ftell(ctxp->c_archctl->ac_log->l_mfp);
	    ctxp->c_archctl->ac_vol = ctxp->c_archctl->ac_log->l_curvol;
	    update_bounds(ctxp, t_req, logrp, UPD_MARK_FORW, NULL, NULL);
	}
    }
    else {
	while (cache_read(ctxp->c_archctl, PM_MODE_BACK, &logrp) >= 0) {
	    tmp.tv_sec = (__int32_t)logrp->timestamp.tv_sec;
	    tmp.tv_usec = (__int32_t)logrp->timestamp.tv_usec;
	    t_this = __pmTimevalSub(&tmp, &ctxp->c_archctl->ac_log->l_label.ill_start);
	    if (t_this < t_req)
		break;

#ifdef PCP_DEBUG
	    if (pmDebug & DBG_TRACE_INTERP)
		fprintf(stderr, "roll back to t=%.3f%s\n",
		    t_this, logrp->numpmid == 0 ? " <mark>" : "");
#endif
	    ctxp->c_archctl->ac_offset = ftell(ctxp->c_archctl->ac_log->l_mfp);
	    ctxp->c_archctl->ac_vol = ctxp->c_archctl->ac_log->l_curvol;
	    update_bounds(ctxp, t_req, logrp, UPD_MARK_BACK, NULL, NULL);
	}
    }
}

#define pmXTBdeltaToTimeval(d, m, t) { \
    (t)->tv_sec = 0; \
    (t)->tv_usec = (long)0; \
    switch(PM_XTB_GET(m)) { \
    case PM_TIME_NSEC: (t)->tv_usec = (long)((d) / 1000); break; \
    case PM_TIME_USEC: (t)->tv_usec = (long)(d); break; \
    case PM_TIME_MSEC: (t)->tv_sec = (d) / 1000; (t)->tv_usec = (long)(1000 * ((d) % 1000)); break; \
    case PM_TIME_SEC: (t)->tv_sec = (d); break; \
    case PM_TIME_MIN: (t)->tv_sec = (d) * 60; break; \
    case PM_TIME_HOUR: (t)->tv_sec = (d) * 360; break; \
    default: (t)->tv_sec = (d) / 1000; (t)->tv_usec = (long)(1000 * ((d) % 1000)); break; \
    } \
}

int
__pmLogFetchInterp(__pmContext *ctxp, int numpmid, pmID pmidlist[], pmResult **result)
{
    int		i;
    int		j;
    int		sts;
    double	t_req;
    double	t_this;
    pmResult	*rp;
    pmResult	*logrp;
    __pmHashCtl	*hcp = &ctxp->c_archctl->ac_pmid_hc;
    __pmHashNode	*hp;
    pmidcntl_t	*pcp = NULL;	/* initialize to pander to gcc */
    instcntl_t	*icp;
    int		back = 0;
    int		forw = 0;
    int		done;
    int		done_roll;
    static double	t_end = 0;
    static int	dowrap = -1;
    __pmTimeval	tmp;
    struct timeval delta_tv;

    if (dowrap == -1) {
	/* PCP_COUNTER_WRAP in environment enables "counter wrap" logic */
	if (getenv("PCP_COUNTER_WRAP") == NULL)
	    dowrap = 0;
	else
	    dowrap = 1;
    }

    t_req = __pmTimevalSub(&ctxp->c_origin, &ctxp->c_archctl->ac_log->l_label.ill_start);

#ifdef PCP_DEBUG
    if (pmDebug & DBG_TRACE_INTERP) {
	fprintf(stderr, "__pmLogFetchInterp @ ");
	printstamp(&ctxp->c_origin);
	fprintf(stderr, " t_req=%.6f curvol=%d posn=%ld (vol=%d) serial=%d\n",
	    t_req, ctxp->c_archctl->ac_log->l_curvol,
	    (long)ctxp->c_archctl->ac_offset, ctxp->c_archctl->ac_vol,
	    ctxp->c_archctl->ac_serial);
	nr_cache[PM_MODE_FORW] = nr[PM_MODE_FORW] = 0;
	nr_cache[PM_MODE_BACK] = nr[PM_MODE_BACK] = 0;
    }
#endif

    /*
     * the 0.001 is magic slop for 1 msec, which is about as accurate
     * as we can expect any of this timing stuff to be ...
     */
    if (t_req < -0.001) {
	sts = PM_ERR_EOL;
	goto all_done;
    }

    if (t_req > t_end + 0.001) {
	struct timeval	end;
	__pmTimeval	tmp;

	/*
	 * past end of archive ... see if it has grown since we last looked
	 */
	if (pmGetArchiveEnd(&end) >= 0)
	    tmp.tv_sec = (__int32_t)end.tv_sec;
	    tmp.tv_usec = (__int32_t)end.tv_usec;
	    t_end = __pmTimevalSub(&tmp, &ctxp->c_archctl->ac_log->l_label.ill_start);
	if (t_req > t_end) {
	    sts = PM_ERR_EOL;
	    goto all_done;
	}
    }

<<<<<<< HEAD
    if ((rp = (pmResult *)malloc(sizeof(pmResult) + (numpmid - 1) * sizeof(pmValueSet *))) == NULL)
	return -errno;
=======
    if ((rp = (pmResult *) malloc(sizeof(pmResult) + (numpmid - 1) * sizeof(pmValueSet *))) == NULL)
	return -oserror();
>>>>>>> f94998ef

    rp->timestamp.tv_sec = ctxp->c_origin.tv_sec;
    rp->timestamp.tv_usec = ctxp->c_origin.tv_usec;
    rp->numpmid = numpmid;

    /* zeroth pass ... clear search and inresult flags */
    for (j = 0; j < hcp->hsize; j++) {
	for (hp = hcp->hash[j]; hp != NULL; hp = hp->next) {
	    pcp = (pmidcntl_t *)hp->data;
	    for (icp = pcp->first; icp != NULL; icp = icp->next) {
		icp->search = icp->inresult = 0;
		icp->unbound = icp->want = NULL;
	    }
	}
    }

    /*
     * first pass ... scan all metrics, establish which ones are in
     * the log, and which instances are being requested ... also build
     * the skeletal pmResult
     */
    want_head = NULL;
    for (j = 0; j < numpmid; j++) {
	if (pmidlist[j] == PM_ID_NULL)
	    continue;
	hp = __pmHashSearch((int)pmidlist[j], hcp);
	if (hp == NULL) {
	    /* first time we've been asked for this one in this context */
	    if ((pcp = (pmidcntl_t *)malloc(sizeof(pmidcntl_t))) == NULL) {
		__pmNoMem("__pmLogFetchInterp.pmidcntl_t", sizeof(pmidcntl_t), PM_FATAL_ERR);
		/*NOTREACHED*/
	    }
	    pcp->valfmt = -1;
	    pcp->first = NULL;
	    sts = __pmHashAdd((int)pmidlist[j], (void *)pcp, hcp);
	    if (sts < 0) {
		rp->numpmid = j;
		pmFreeResult(rp);
		return sts;
	    }
	    sts = __pmLogLookupDesc(ctxp->c_archctl->ac_log, pmidlist[j], &pcp->desc);
	    if (sts < 0)
		/* not in the archive log */
		pcp->desc.type = -1;
	    else {
		/* enumerate all the instances from the domain underneath */
		int		*instlist;
		char		**namelist;
		instcntl_t	*lcp;
		if (pcp->desc.indom == PM_INDOM_NULL) {
		    sts = 1;
		    if ((instlist = (int *)malloc(sizeof(int))) == NULL) {
			__pmNoMem("__pmLogFetchInterp.instlist", sizeof(int), PM_FATAL_ERR);
		    }
		    instlist[0] = PM_IN_NULL;
		}
		else {
		    sts = pmGetInDomArchive(pcp->desc.indom, &instlist, &namelist);
		}
		lcp = NULL;
		for (i = 0; i < sts; i++) {
		    if ((icp = (instcntl_t *)malloc(sizeof(instcntl_t))) == NULL) {
			__pmNoMem("__pmLogFetchInterp.instcntl_t", sizeof(instcntl_t), PM_FATAL_ERR);
		    }
		    if (lcp)
			lcp->next = icp;
		    else
			pcp->first = icp;
		    lcp = icp;
		    icp->metric = pcp;
		    icp->inresult = icp->search = 0;
		    icp->next = icp->want = icp->unbound = NULL;
		    icp->inst = instlist[i];
		    icp->t_prior = icp->t_next = icp->t_first = icp->t_last = -1;
		    icp->m_prior = icp->m_next = 1;
		    icp->v_prior.pval = icp->v_next.pval = NULL;
		}
		if (sts > 0) {
		    free(instlist);
		    if (pcp->desc.indom != PM_INDOM_NULL)
			free(namelist);
		}
	    }
	}
	else
	    /* seen this one before */
	    pcp = (pmidcntl_t *)hp->data;

	pcp->numval = 0;
	if (pcp->desc.type == -1) {
	    pcp->numval = PM_ERR_PMID_LOG;
	}
	else if (pcp->desc.type == PM_TYPE_EVENT) {
	    pcp->numval = PM_ERR_TYPE;
	}
	else if (pcp->desc.indom != PM_INDOM_NULL) {
	    /* use the profile to filter the instances to be returned */
	    for (icp = pcp->first; icp != NULL; icp = icp->next) {
		if (__pmInProfile(pcp->desc.indom, ctxp->c_instprof, icp->inst)) {
		    icp->inresult = 1;
		    icp->want = want_head;
		    want_head = icp;
		    pcp->numval++;
		}
		else
		    icp->inresult = 0;
	    }
	}
	else {
	    pcp->first->inresult = 1;
	    pcp->first->want = want_head;
	    want_head = pcp->first;
	    pcp->numval = 1;
	}
    }

    if (ctxp->c_archctl->ac_serial == 0) {
	/* need gross positioning from temporal index */
	__pmLogSetTime(ctxp);
	ctxp->c_archctl->ac_offset = ftell(ctxp->c_archctl->ac_log->l_mfp);
	ctxp->c_archctl->ac_vol = ctxp->c_archctl->ac_log->l_curvol;

	/*
	 * and now fine-tuning ...
	 * back-up (relative to the direction we are reading the log)
	 * to make sure
	 */
	if (ctxp->c_delta > 0) {
	    while (cache_read(ctxp->c_archctl, PM_MODE_BACK, &logrp) >= 0) {
		tmp.tv_sec = (__int32_t)logrp->timestamp.tv_sec;
		tmp.tv_usec = (__int32_t)logrp->timestamp.tv_usec;
		t_this = __pmTimevalSub(&tmp, &ctxp->c_archctl->ac_log->l_label.ill_start);
		if (t_this <= t_req) {
		    break;
		}
		ctxp->c_archctl->ac_offset = ftell(ctxp->c_archctl->ac_log->l_mfp);
		ctxp->c_archctl->ac_vol = ctxp->c_archctl->ac_log->l_curvol;
		update_bounds(ctxp, t_req, logrp, UPD_MARK_NONE, NULL, NULL);
	    }
	}
	else {
	    while (cache_read(ctxp->c_archctl, PM_MODE_FORW, &logrp) >= 0) {
		tmp.tv_sec = (__int32_t)logrp->timestamp.tv_sec;
		tmp.tv_usec = (__int32_t)logrp->timestamp.tv_usec;
		t_this = __pmTimevalSub(&tmp, &ctxp->c_archctl->ac_log->l_label.ill_start);
		if (t_this > t_req) {
		    break;
		}
		ctxp->c_archctl->ac_offset = ftell(ctxp->c_archctl->ac_log->l_mfp);
		ctxp->c_archctl->ac_vol = ctxp->c_archctl->ac_log->l_curvol;
		update_bounds(ctxp, t_req, logrp, UPD_MARK_NONE, NULL, NULL);
	    }
	}
	ctxp->c_archctl->ac_serial = 1;
    }

    /* get to the last remembered place */
    __pmLogChangeVol(ctxp->c_archctl->ac_log, ctxp->c_archctl->ac_vol);
    fseek(ctxp->c_archctl->ac_log->l_mfp, ctxp->c_archctl->ac_offset, SEEK_SET);

    /*
     * optimization to supress roll forwards unless really needed ...
     * if the sample interval is much shorter than the time between log
     * records, then do not roll forwards unless some scanning is
     * required ... and if scanning is required in the "forwards"
     * direction, no need to roll forwards
     */
    done_roll = 0;

    /*
     * second pass ... see which metrics are not currently bounded below
     */
    unbound_head = NULL;
    for (j = 0; j < numpmid; j++) {
	if (pmidlist[j] == PM_ID_NULL)
	    continue;
	hp = __pmHashSearch((int)pmidlist[j], hcp);
	pcp = (pmidcntl_t *)hp->data;
	if (pcp->numval > 0) {
	    for (icp = pcp->first; icp != NULL; icp = icp->next) {
		if (!icp->inresult)
		    continue;
		if (icp->t_first >= 0 && t_req < icp->t_first)
		    /* before earliest, don't bother */
		    continue;
retry_back:
		/*
		 *  At this stage there _may_ be a value earlier in the
		 *  archive of interest ...
		 *  t_prior = -1 => have not explored in this direction,
		 *  	so need to go back
		 *  t_prior > t_req => need to push t_prior to be <= t_req
		 *  	if possible, so go back
		 *  t_next is valid and a mark and t_next < t_req => need
		 *  to search back also
		 */
		if (icp->t_prior < 0 || icp->t_prior > t_req ||
		    (icp->t_next >= 0 && icp->m_next && icp->t_next < t_req)) {
		    if (back == 0 && !done_roll) {
			done_roll = 1;
			if (ctxp->c_delta > 0)  {
			    /* forwards before scanning back */
			    do_roll(ctxp, t_req);
			    goto retry_back;
			}
		    }
		    back++;
		    icp->search = 1;
		    icp->unbound = unbound_head;
		    unbound_head = icp;
#ifdef PCP_DEBUG
		    if (pmDebug & DBG_TRACE_INTERP)
			fprintf(stderr, "search back for inst %d and pmid %s (t_first=%.3f t_prior=%.3f%s t_next=%.3f%s t_last=%.3f)\n",
			    icp->inst, pmIDStr(pmidlist[j]), icp->t_first,
			    icp->t_prior, icp->m_prior ? " <mark>" : "",
			    icp->t_next, icp->m_next ? " <mark>" : "",
			    icp->t_last);
#endif
		}
	    }
	}
    }

    if (back) {
	/*
	 * at least one metric requires a bound from earlier in the log ...
	 * position ourselves, ... and search
	 */
	__pmLogChangeVol(ctxp->c_archctl->ac_log, ctxp->c_archctl->ac_vol);
	fseek(ctxp->c_archctl->ac_log->l_mfp, ctxp->c_archctl->ac_offset, SEEK_SET);
	done = 0;

	while (done < back) {
	    if (cache_read(ctxp->c_archctl, PM_MODE_BACK, &logrp) < 0) {
		/* ran into start of log */
#ifdef PCP_DEBUG
		if (pmDebug & DBG_TRACE_INTERP) {
		    fprintf(stderr, "Start of Log, %d metric-inst not found\n",
			    back - done);
		}
#endif
		break;
	    }
	    tmp.tv_sec = (__int32_t)logrp->timestamp.tv_sec;
	    tmp.tv_usec = (__int32_t)logrp->timestamp.tv_usec;
	    t_this = __pmTimevalSub(&tmp, &ctxp->c_archctl->ac_log->l_label.ill_start);
	    if (ctxp->c_delta < 0 && t_this >= t_req) {
		/* going backwards, and not up to t_req yet */
		ctxp->c_archctl->ac_offset = ftell(ctxp->c_archctl->ac_log->l_mfp);
		ctxp->c_archctl->ac_vol = ctxp->c_archctl->ac_log->l_curvol;
	    }
	    update_bounds(ctxp, t_req, logrp, UPD_MARK_BACK, &done, NULL);

	    /*
	     * forget about those that can never be found from here
	     * in this direction
	     */
	    for (icp = unbound_head; icp != NULL; icp = icp->unbound) {
		if (icp->search && t_this <= icp->t_first) {
		    icp->search = 0;
		    done++;
		}
	    }
	}
	/* end of search, trim t_first as required */
	for (icp = unbound_head; icp != NULL; icp = icp->unbound) {
	    if ((icp->t_prior == -1 || icp->t_prior > t_req) &&
		icp->t_first < t_req) {
		icp->t_first = t_req;
#ifdef PCP_DEBUG
		if (pmDebug & DBG_TRACE_INTERP) {
		    fprintf(stderr, "pmid %s inst %d no values before t_first=%.3f\n",
			pmIDStr(icp->metric->desc.pmid), icp->inst, icp->t_first);
		}
#endif
	    }
	    icp->search = 0;
	}
    }

    /*
     * third pass ... see which metrics are not currently bounded above
     */
    unbound_head = NULL;
    for (j = 0; j < numpmid; j++) {
	if (pmidlist[j] == PM_ID_NULL)
	    continue;
	hp = __pmHashSearch((int)pmidlist[j], hcp);
	pcp = (pmidcntl_t *)hp->data;
	if (pcp->numval > 0) {
	    for (icp = pcp->first; icp != NULL; icp = icp->next) {
		if (!icp->inresult)
		    continue;
		if (icp->t_last >= 0 && t_req > icp->t_last)
		    /* after latest, don't bother */
		    continue;
retry_forw:
		/*
		 *  At this stage there _may_ be a value later in the
		 *  archive of interest ...
		 *  t_next = -1 => have not explored in this direction,
		 *  	so need to go forward
		 *  t_next < t_req => need to push t_next to be >= t_req
		 *  	if possible, so go forward
		 *  t_prior is valid and a mark and t_prior > t_req => need
		 *  to search forward also
		 */
		if (icp->t_next < 0 || icp->t_next < t_req ||
		    (icp->m_prior >= 0 && icp->m_prior && icp->t_prior > t_req)) {
		    if (forw == 0 && !done_roll) {
			done_roll = 1;
			if (ctxp->c_delta < 0)  {
			    /* backwards before scanning forwards */
			    do_roll(ctxp, t_req);
			    goto retry_forw;
			}
		    }
		    forw++;
		    icp->search = 1;
		    icp->unbound = unbound_head;
		    unbound_head = icp;
#ifdef PCP_DEBUG
		    if (pmDebug & DBG_TRACE_INTERP)
			fprintf(stderr, "search forw for inst %d and pmid %s (t_first=%.3f t_prior=%.3f%s t_next=%.3f%s t_last=%.3f)\n",
			    icp->inst, pmIDStr(pmidlist[j]), icp->t_first,
			    icp->t_prior, icp->m_prior ? " <mark>" : "",
			    icp->t_next, icp->m_next ? " <mark>" : "",
			    icp->t_last);
#endif
		}
	    }
	}
    }

    if (forw) {
	/*
	 * at least one metric requires a bound from later in the log ...
	 * position ourselves ... and search
	 */
	__pmLogChangeVol(ctxp->c_archctl->ac_log, ctxp->c_archctl->ac_vol);
	fseek(ctxp->c_archctl->ac_log->l_mfp, ctxp->c_archctl->ac_offset, SEEK_SET);
	done = 0;

	while (done < forw) {
	    if (cache_read(ctxp->c_archctl, PM_MODE_FORW, &logrp) < 0) {
		/* ran into end of log */
#ifdef PCP_DEBUG
		if (pmDebug & DBG_TRACE_INTERP) {
		    fprintf(stderr, "End of Log, %d metric-inst not found\n",
		    		forw - done);
		}
#endif
		break;
	    }
	    tmp.tv_sec = (__int32_t)logrp->timestamp.tv_sec;
	    tmp.tv_usec = (__int32_t)logrp->timestamp.tv_usec;
	    t_this = __pmTimevalSub(&tmp, &ctxp->c_archctl->ac_log->l_label.ill_start);
	    if (ctxp->c_delta > 0 && t_this <= t_req) {
		/* going forwards, and not up to t_req yet */
		ctxp->c_archctl->ac_offset = ftell(ctxp->c_archctl->ac_log->l_mfp);
		ctxp->c_archctl->ac_vol = ctxp->c_archctl->ac_log->l_curvol;
	    }
	    update_bounds(ctxp, t_req, logrp, UPD_MARK_FORW, NULL, &done);

	    /*
	     * forget about those that can never be found from here
	     * in this direction
	     */
	    for (icp = unbound_head; icp != NULL; icp = icp->unbound) {
		if (icp->search && icp->t_last >= 0 && t_this >= icp->t_last) {
		    icp->search = 0;
		    done++;
		}
	    }
	}
	/* end of search, trim t_last as required */
	for (icp = unbound_head; icp != NULL; icp = icp->unbound) {
	    if (icp->t_next < t_req &&
		(icp->t_last < 0 || t_req < icp->t_last)) {
		icp->t_last = t_req;
#ifdef PCP_DEBUG
		if (pmDebug & DBG_TRACE_INTERP) {
		    fprintf(stderr, "pmid %s inst %d no values after t_last=%.3f\n",
			pmIDStr(icp->metric->desc.pmid), icp->inst, icp->t_last);
		}
#endif
	    }
	    icp->search = 0;
	}
    }

    /*
     * check to see how many qualifying values there are really going to be
     */
    for (j = 0; j < numpmid; j++) {
	if (pmidlist[j] == PM_ID_NULL)
	    continue;
	hp = __pmHashSearch((int)pmidlist[j], hcp);
	pcp = (pmidcntl_t *)hp->data;
	for (icp = pcp->first; icp != NULL; icp = icp->next) {
	    if (!icp->inresult)
		continue;
	    if (pcp->desc.sem == PM_SEM_DISCRETE) {
		if (icp->m_prior || icp->t_prior == -1 ||
		    icp->t_prior > t_req) {
		    /* no earlier value, so no value */
		    pcp->numval--;
		    icp->inresult = 0;
		}
	    }
	    else {
		/* assume COUNTER or INSTANT */
		if (icp->m_prior || icp->t_prior == -1 ||
		    icp->t_prior > t_req ||
		    icp->m_next || icp->t_next == -1 || icp->t_next < t_req) {
		    /* in mid-range, and no bound, so no value */
		    pcp->numval--;
		    icp->inresult = 0;
		}
		else if (pcp->desc.sem == PM_SEM_COUNTER) {
		    /*
		     * for counters, has to be arithmetic also,
		     * else cannot interpolate ...
		     */
		    if (pcp->desc.type != PM_TYPE_32 &&
			pcp->desc.type != PM_TYPE_U32 &&
			pcp->desc.type != PM_TYPE_64 &&
			pcp->desc.type != PM_TYPE_U64 &&
			pcp->desc.type != PM_TYPE_FLOAT &&
			pcp->desc.type != PM_TYPE_DOUBLE)
			    pcp->numval = PM_ERR_TYPE;
		}
	    }
	}
    }

    for (j = 0; j < numpmid; j++) {
	if (pmidlist[j] == PM_ID_NULL) {
	    rp->vset[j] = (pmValueSet *)malloc(sizeof(pmValueSet) -
					    sizeof(pmValue));
	}
	else {
	    hp = __pmHashSearch((int)pmidlist[j], hcp);
	    pcp = (pmidcntl_t *)hp->data;

	    if (pcp->numval >= 1)
		rp->vset[j] = (pmValueSet *)malloc(sizeof(pmValueSet) +
						(pcp->numval - 1)*sizeof(pmValue));
	    else
		rp->vset[j] = (pmValueSet *)malloc(sizeof(pmValueSet) -
						sizeof(pmValue));
	}

	if (rp->vset[j] == NULL) {
	    __pmNoMem("__pmLogFetchInterp.vset", sizeof(pmValueSet), PM_FATAL_ERR);
	}

	rp->vset[j]->pmid = pmidlist[j];
	if (pmidlist[j] == PM_ID_NULL) {
	    rp->vset[j]->numval = 0;
	    continue;
	}
	rp->vset[j]->numval = pcp->numval;
	rp->vset[j]->valfmt = pcp->valfmt;

	i = 0;
	if (pcp->numval > 0) {
	    for (icp = pcp->first; icp != NULL; icp = icp->next) {
		if (!icp->inresult)
		    continue;
#ifdef PCP_DEBUG
		if (pmDebug & DBG_TRACE_INTERP && done_roll) {
		    fprintf(stderr, "pmid %s inst %d prior: t=%.6f",
			    pmIDStr(pmidlist[j]), icp->inst, icp->t_prior);
		    if (icp->m_prior)
			fprintf(stderr, " <mark>");
		    else
			fprintf(stderr, " v=%d", icp->v_prior.lval);
		    fprintf(stderr, " next: t=%.6f", icp->t_next);
		    if (icp->m_next)
			fprintf(stderr, " <mark>");
		    else
			fprintf(stderr, " v=%d", icp->v_next.lval);
		    fprintf(stderr, " t_first=%.3f t_last=%.3f\n",
			icp->t_first, icp->t_last);
		}
#endif
		rp->vset[j]->vlist[i].inst = icp->inst;
		if (pcp->desc.type == PM_TYPE_32 || pcp->desc.type == PM_TYPE_U32) {
		    if (icp->t_prior == t_req)
			rp->vset[j]->vlist[i++].value.lval = icp->v_prior.lval;
		    else if (icp->t_next == t_req)
			rp->vset[j]->vlist[i++].value.lval = icp->v_next.lval;
		    else {
			if (pcp->desc.sem == PM_SEM_DISCRETE) {
			    if (icp->t_prior >= 0)
				rp->vset[j]->vlist[i++].value.lval = icp->v_prior.lval;
			}
			else if (pcp->desc.sem == PM_SEM_INSTANT) {
			    if (icp->t_prior >= 0 && icp->t_next >= 0)
				rp->vset[j]->vlist[i++].value.lval = icp->v_prior.lval;
			}
			else {
			    /* assume COUNTER */
			    if (icp->t_prior >= 0 && icp->t_next >= 0) {
				if (pcp->desc.type == PM_TYPE_32) {
				    if (icp->v_next.lval >= icp->v_prior.lval ||
					dowrap == 0) {
					rp->vset[j]->vlist[i++].value.lval = 0.5 +
					    icp->v_prior.lval + (t_req - icp->t_prior) *
					    (icp->v_next.lval - icp->v_prior.lval) /
					    (icp->t_next - icp->t_prior);
				    }
				    else {
					/* not monotonic increasing and want wrap */
					rp->vset[j]->vlist[i++].value.lval = 0.5 +
					    (t_req - icp->t_prior) *
					    (__int32_t)(UINT_MAX - icp->v_prior.lval + 1 + icp->v_next.lval) /
					    (icp->t_next - icp->t_prior);
					rp->vset[j]->vlist[i].value.lval += icp->v_prior.lval;
				    }
				}
				else {
				    pmAtomValue     av;
				    pmAtomValue     *avp_prior = (pmAtomValue *)&icp->v_prior.lval;
				    pmAtomValue     *avp_next = (pmAtomValue *)&icp->v_next.lval;
				    if (avp_next->ul >= avp_prior->ul) {
					av.ul = 0.5 + avp_prior->ul +
						(t_req - icp->t_prior) *
						(avp_next->ul - avp_prior->ul) /
						(icp->t_next - icp->t_prior);
				    }
				    else {
					/* not monotonic increasing */
					if (dowrap) {
					    av.ul = 0.5 +
						    (t_req - icp->t_prior) *
						    (__uint32_t)(UINT_MAX - avp_prior->ul + 1 + avp_next->ul ) /
						    (icp->t_next - icp->t_prior);
					    av.ul += avp_prior->ul;
					}
					else {
					    __uint32_t	tmp;
					    tmp = avp_prior->ul - avp_next->ul;
					    av.ul = 0.5 + avp_prior->ul -
						    (t_req - icp->t_prior) * tmp /
						    (icp->t_next - icp->t_prior);
					}
				    }
				    rp->vset[j]->vlist[i++].value.lval = av.ul;
				}
			    }
			}
		    }
		}
		else if (pcp->desc.type == PM_TYPE_FLOAT && icp->metric->valfmt == PM_VAL_INSITU) {
		    /* OLD style FLOAT insitu */
		    if (icp->t_prior == t_req)
			rp->vset[j]->vlist[i++].value.lval = icp->v_prior.lval;
		    else if (icp->t_next == t_req)
			rp->vset[j]->vlist[i++].value.lval = icp->v_next.lval;
		    else {
			if (pcp->desc.sem == PM_SEM_DISCRETE) {
			    if (icp->t_prior >= 0)
				rp->vset[j]->vlist[i++].value.lval = icp->v_prior.lval;
			}
			else if (pcp->desc.sem == PM_SEM_INSTANT) {
			    if (icp->t_prior >= 0 && icp->t_next >= 0)
				rp->vset[j]->vlist[i++].value.lval = icp->v_prior.lval;
			}
			else {
			    /* assume COUNTER */
			    pmAtomValue	av;
			    pmAtomValue	*avp_prior = (pmAtomValue *)&icp->v_prior.lval;
			    pmAtomValue	*avp_next = (pmAtomValue *)&icp->v_next.lval;
			    if (icp->t_prior >= 0 && icp->t_next >= 0) {
				av.f = avp_prior->f + (t_req - icp->t_prior) *
					(avp_next->f - avp_prior->f) /
					(icp->t_next - icp->t_prior);
				/* yes this IS correct ... */
				rp->vset[j]->vlist[i++].value.lval = av.l;
			    }
			}
		    }
		}
		else if (pcp->desc.type == PM_TYPE_FLOAT) {
		    /* NEW style FLOAT in pmValueBlock */
		    int			need;
		    pmValueBlock	*vp;
		    int			ok = 1;

		    need = PM_VAL_HDR_SIZE + sizeof(float);
		    if ((vp = (pmValueBlock *)malloc(need)) == NULL) {
			sts = -oserror();
			goto bad_alloc;
		    }
		    vp->vlen = need;
		    vp->vtype = PM_TYPE_FLOAT;
		    rp->vset[j]->valfmt = PM_VAL_DPTR;
		    rp->vset[j]->vlist[i++].value.pval = vp;
		    if (icp->t_prior == t_req)
			memcpy((void *)vp->vbuf, (void *)icp->v_prior.pval->vbuf, sizeof(float));
		    else if (icp->t_next == t_req)
			memcpy((void *)vp->vbuf, (void *)icp->v_next.pval->vbuf, sizeof(float));
		    else {
			if (pcp->desc.sem == PM_SEM_DISCRETE) {
			    if (icp->t_prior >= 0)
				memcpy((void *)vp->vbuf, (void *)icp->v_prior.pval->vbuf, sizeof(float));
			    else
				ok = 0;
			}
			else if (pcp->desc.sem == PM_SEM_INSTANT) {
			    if (icp->t_prior >= 0 && icp->t_next >= 0)
				memcpy((void *)vp->vbuf, (void *)icp->v_prior.pval->vbuf, sizeof(float));
			    else
				ok = 0;
			}
			else {
			    /* assume COUNTER */
			    if (icp->t_prior >= 0 && icp->t_next >= 0) {
				pmAtomValue	av;
				pmAtomValue	*avp_prior = (pmAtomValue *)icp->v_prior.pval->vbuf;
				pmAtomValue	*avp_next = (pmAtomValue *)icp->v_next.pval->vbuf;
				float	f_prior;
				float	f_next;

				memcpy((void *)&f_prior, (void *)&avp_prior->f, sizeof(float));
				memcpy((void *)&f_next, (void *)&avp_next->f, sizeof(float));

				av.f = f_prior + (t_req - icp->t_prior) *
					(f_next - f_prior) /
					(icp->t_next - icp->t_prior);
				memcpy((void *)vp->vbuf, (void *)&av.f, sizeof(av.f));
			    }
			    else
				ok = 0;
			}
		    }
		    if (!ok) {
			i--;
			free(vp);
		    }
		}
		else if (pcp->desc.type == PM_TYPE_64 || pcp->desc.type == PM_TYPE_U64) {
		    int			need;
		    pmValueBlock	*vp;
		    int			ok = 1;

		    need = PM_VAL_HDR_SIZE + sizeof(__int64_t);
<<<<<<< HEAD
		    if ((vp = (pmValueBlock *)malloc(need)) == NULL) {
			sts = -errno;
=======
		    if ((vp = (pmValueBlock *)__pmPoolAlloc(need)) == NULL) {
			sts = -oserror();
>>>>>>> f94998ef
			goto bad_alloc;
		    }
		    vp->vlen = need;
		    if (pcp->desc.type == PM_TYPE_64)
			vp->vtype = PM_TYPE_64;
		    else
			vp->vtype = PM_TYPE_U64;
		    rp->vset[j]->valfmt = PM_VAL_DPTR;
		    rp->vset[j]->vlist[i++].value.pval = vp;
		    if (icp->t_prior == t_req)
			memcpy((void *)vp->vbuf, (void *)icp->v_prior.pval->vbuf, sizeof(__int64_t));
		    else if (icp->t_next == t_req)
			memcpy((void *)vp->vbuf, (void *)icp->v_next.pval->vbuf, sizeof(__int64_t));
		    else {
			if (pcp->desc.sem == PM_SEM_DISCRETE) {
			    if (icp->t_prior >= 0)
				memcpy((void *)vp->vbuf, (void *)icp->v_prior.pval->vbuf, sizeof(__int64_t));
			    else
				ok = 0;
			}
			else if (pcp->desc.sem == PM_SEM_INSTANT) {
			    if (icp->t_prior >= 0 && icp->t_next >= 0)
				memcpy((void *)vp->vbuf, (void *)icp->v_prior.pval->vbuf, sizeof(__int64_t));
			    else
				ok = 0;
			}
			else {
			    /* assume COUNTER */
			    if (icp->t_prior >= 0 && icp->t_next >= 0) {
				pmAtomValue	av;
				pmAtomValue	*avp_prior = (pmAtomValue *)icp->v_prior.pval->vbuf;
				pmAtomValue	*avp_next = (pmAtomValue *)icp->v_next.pval->vbuf;
				if (pcp->desc.type == PM_TYPE_64) {
				    __int64_t	ll_prior;
				    __int64_t	ll_next;
				    memcpy(&ll_prior, &avp_prior->ll, sizeof(ll_prior));
				    memcpy(&ll_next, &avp_next->ll, sizeof(ll_next));
				    if (ll_next >= ll_prior || dowrap == 0)
					av.ll = ll_next - ll_prior;
				    else
					/* not monotonic increasing and want wrap */
					av.ll = (__int64_t)(ULONGLONG_MAX - ll_prior + 1 +  ll_next);
				    av.ll = (__int64_t)(0.5 + (double)ll_prior +
					    (t_req - icp->t_prior) * (double)av.ll / (icp->t_next - icp->t_prior));
				    memcpy((void *)vp->vbuf, (void *)&av.ll, sizeof(av.ll));
				}
				else {
				    __int64_t	ull_prior;
				    __int64_t	ull_next;
				    memcpy(&ull_prior, &avp_prior->ull, sizeof(ull_prior));
				    memcpy(&ull_next, &avp_next->ull, sizeof(ull_next));
				    if (ull_next >= ull_prior) {
					av.ull = ull_next - ull_prior;
#if !defined(HAVE_CAST_U64_DOUBLE)
					{
					    double tmp;

					    if (SIGN_64_MASK & av.ull)
						tmp = (double)(__int64_t)(av.ull & (~SIGN_64_MASK)) + (__uint64_t)SIGN_64_MASK;
					    else
						tmp = (double)(__int64_t)av.ull;

					    av.ull = (__uint64_t)(0.5 + (double)ull_prior +
						    (t_req - icp->t_prior) * tmp /
						    (icp->t_next - icp->t_prior));
					}
#else
					av.ull = (__uint64_t)(0.5 + (double)ull_prior +
						(t_req - icp->t_prior) * (double)av.ull /
						(icp->t_next - icp->t_prior));
#endif
				    }
				    else {
					/* not monotonic increasing */
					if (dowrap) {
					    av.ull = ULONGLONG_MAX - ull_prior + 1 +
						     ull_next;
#if !defined(HAVE_CAST_U64_DOUBLE)
					    {
						double tmp;

						if (SIGN_64_MASK & av.ull)
						    tmp = (double)(__int64_t)(av.ull & (~SIGN_64_MASK)) + (__uint64_t)SIGN_64_MASK;
						else
						    tmp = (double)(__int64_t)av.ull;

						av.ull = (__uint64_t)(0.5 + (double)ull_prior +
							(t_req - icp->t_prior) * tmp /
							(icp->t_next - icp->t_prior));
					    }
#else
					    av.ull = (__uint64_t)(0.5 + (double)ull_prior +
						    (t_req - icp->t_prior) * (double)av.ull /
						    (icp->t_next - icp->t_prior));
#endif
					}
					else {
					    __uint64_t	tmp;
					    tmp = ull_prior - ull_next;
#if !defined(HAVE_CAST_U64_DOUBLE)
					    {
						double xtmp;

						if (SIGN_64_MASK & av.ull)
						    xtmp = (double)(__int64_t)(tmp & (~SIGN_64_MASK)) + (__uint64_t)SIGN_64_MASK;
						else
						    xtmp = (double)(__int64_t)tmp;
							
						av.ull = (__uint64_t)(0.5 + (double)ull_prior -
							(t_req - icp->t_prior) * xtmp /
							(icp->t_next - icp->t_prior));
					    }
#else
					    av.ull = (__uint64_t)(0.5 + (double)ull_prior -
						    (t_req - icp->t_prior) * (double)tmp /
						    (icp->t_next - icp->t_prior));
#endif
					}
				    }
				    memcpy((void *)vp->vbuf, (void *)&av.ull, sizeof(av.ull));
				}
			    }
			    else
				ok = 0;
			}
		    }
		    if (!ok) {
			i--;
			free(vp);
		    }
		}
		else if (pcp->desc.type == PM_TYPE_DOUBLE) {
		    int			need;
		    pmValueBlock	*vp;
		    int			ok = 1;

		    need = PM_VAL_HDR_SIZE + sizeof(double);
<<<<<<< HEAD
		    if ((vp = (pmValueBlock *)malloc(need)) == NULL) {
			sts = -errno;
=======
		    if ((vp = (pmValueBlock *)__pmPoolAlloc(need)) == NULL) {
			sts = -oserror();
>>>>>>> f94998ef
			goto bad_alloc;
		    }
		    vp->vlen = need;
		    vp->vtype = PM_TYPE_DOUBLE;
		    rp->vset[j]->valfmt = PM_VAL_DPTR;
		    rp->vset[j]->vlist[i++].value.pval = vp;
		    if (icp->t_prior == t_req)
			memcpy((void *)vp->vbuf, (void *)icp->v_prior.pval->vbuf, sizeof(double));
		    else if (icp->t_next == t_req)
			memcpy((void *)vp->vbuf, (void *)icp->v_next.pval->vbuf, sizeof(double));
		    else {
			if (pcp->desc.sem == PM_SEM_DISCRETE) {
			    if (icp->t_prior >= 0)
				memcpy((void *)vp->vbuf, (void *)icp->v_prior.pval->vbuf, sizeof(double));
			    else
				ok = 0;
			}
			else if (pcp->desc.sem == PM_SEM_INSTANT) {
			    if (icp->t_prior >= 0 && icp->t_next >= 0)
				memcpy((void *)vp->vbuf, (void *)icp->v_prior.pval->vbuf, sizeof(double));
			    else
				ok = 0;
			}
			else {
			    /* assume COUNTER */
			    if (icp->t_prior >= 0 && icp->t_next >= 0) {
				pmAtomValue	av;
				pmAtomValue	*avp_prior = (pmAtomValue *)icp->v_prior.pval->vbuf;
				pmAtomValue	*avp_next = (pmAtomValue *)icp->v_next.pval->vbuf;
				double	d_prior;
				double	d_next;

				memcpy((void *)&d_prior, (void *)&avp_prior->d, sizeof(double));
				memcpy((void *)&d_next, (void *)&avp_next->d, sizeof(double));

				av.d = d_prior + (t_req - icp->t_prior) *
					(d_next - d_prior) /
					(icp->t_next - icp->t_prior);
				memcpy((void *)vp->vbuf, (void *)&av.d, sizeof(av.d));
			    }
			    else
				ok = 0;
			}
		    }
		    if (!ok) {
			i--;
			free(vp);
		    }
		}
		else if ((pcp->desc.type == PM_TYPE_AGGREGATE ||
			  pcp->desc.type == PM_TYPE_STRING) &&
			 icp->t_prior >= 0) {
		    int		need;
		    pmValueBlock	*vp;

		    need = icp->v_prior.pval->vlen;

		    vp = (pmValueBlock *)malloc(need);
		    if (vp == NULL) {
			sts = -oserror();
			goto bad_alloc;
		    }
		    rp->vset[j]->valfmt = PM_VAL_DPTR;
		    rp->vset[j]->vlist[i++].value.pval = vp;
		    memcpy((void *)vp, icp->v_prior.pval, need);
		}
	    }
	}
    }

    *result = rp;
    sts = 0;

all_done:
    pmXTBdeltaToTimeval(ctxp->c_delta, ctxp->c_mode, &delta_tv);
    ctxp->c_origin.tv_sec += delta_tv.tv_sec;
    ctxp->c_origin.tv_usec += delta_tv.tv_usec;
    while (ctxp->c_origin.tv_usec > 1000000) {
	ctxp->c_origin.tv_sec++;
	ctxp->c_origin.tv_usec -= 1000000;
    }
    while (ctxp->c_origin.tv_usec < 0) {
	ctxp->c_origin.tv_sec--;
	ctxp->c_origin.tv_usec += 1000000;
    }

#ifdef PCP_DEBUG
    if (pmDebug & DBG_TRACE_INTERP) {
	fprintf(stderr, "__pmLogFetchInterp: log reads: forward %ld",
	    nr[PM_MODE_FORW]);
	if (nr_cache[PM_MODE_FORW])
	    fprintf(stderr, " (+%ld cached)", nr_cache[PM_MODE_FORW]);
	fprintf(stderr, " backwards %ld",
	    nr[PM_MODE_BACK]);
	if (nr_cache[PM_MODE_BACK])
	    fprintf(stderr, " (+%ld cached)", nr_cache[PM_MODE_BACK]);
	fprintf(stderr, "\n");
    }
#endif

    return sts;

bad_alloc:
    /*
     * leaks a little (vlist[] stuff) ... but does not really matter at
     * this point, chance of anything good happening from here on are
     * pretty remote
     */
    rp->vset[j]->numval = i;
    while (++j < numpmid)
	rp->vset[j]->numval = 0;
    pmFreeResult(rp);

    return sts;

}

void
__pmLogResetInterp(__pmContext *ctxp)
{
    __pmHashCtl	*hcp = &ctxp->c_archctl->ac_pmid_hc;
    double	t_req;
    __pmHashNode	*hp;
    int		k;
    pmidcntl_t	*pcp;
    instcntl_t	*icp;

    if (hcp->hsize == 0)
	return;

    t_req = __pmTimevalSub(&ctxp->c_origin, &ctxp->c_archctl->ac_log->l_label.ill_start);

    for (k = 0; k < hcp->hsize; k++) {
	for (hp = hcp->hash[k]; hp != NULL; hp = hp->next) {
	    pcp = (pmidcntl_t *)hp->data;
	    for (icp = pcp->first; icp != NULL; icp = icp->next) {
		if (icp->t_prior > t_req || icp->t_next < t_req) {
		    icp->t_prior = icp->t_next = -1;
		    if (pcp->valfmt != PM_VAL_INSITU) {
			if (icp->v_prior.pval != NULL)
			    __pmUnpinPDUBuf((void *)icp->v_prior.pval);
			if (icp->v_next.pval != NULL)
			    __pmUnpinPDUBuf((void *)icp->v_next.pval);
		    }
		    icp->v_prior.pval = icp->v_next.pval = NULL;
		}
	    }
	}
    }
}<|MERGE_RESOLUTION|>--- conflicted
+++ resolved
@@ -554,13 +554,8 @@
 	}
     }
 
-<<<<<<< HEAD
     if ((rp = (pmResult *)malloc(sizeof(pmResult) + (numpmid - 1) * sizeof(pmValueSet *))) == NULL)
-	return -errno;
-=======
-    if ((rp = (pmResult *) malloc(sizeof(pmResult) + (numpmid - 1) * sizeof(pmValueSet *))) == NULL)
 	return -oserror();
->>>>>>> f94998ef
 
     rp->timestamp.tv_sec = ctxp->c_origin.tv_sec;
     rp->timestamp.tv_usec = ctxp->c_origin.tv_usec;
@@ -1210,13 +1205,8 @@
 		    int			ok = 1;
 
 		    need = PM_VAL_HDR_SIZE + sizeof(__int64_t);
-<<<<<<< HEAD
 		    if ((vp = (pmValueBlock *)malloc(need)) == NULL) {
-			sts = -errno;
-=======
-		    if ((vp = (pmValueBlock *)__pmPoolAlloc(need)) == NULL) {
 			sts = -oserror();
->>>>>>> f94998ef
 			goto bad_alloc;
 		    }
 		    vp->vlen = need;
@@ -1354,13 +1344,8 @@
 		    int			ok = 1;
 
 		    need = PM_VAL_HDR_SIZE + sizeof(double);
-<<<<<<< HEAD
 		    if ((vp = (pmValueBlock *)malloc(need)) == NULL) {
-			sts = -errno;
-=======
-		    if ((vp = (pmValueBlock *)__pmPoolAlloc(need)) == NULL) {
 			sts = -oserror();
->>>>>>> f94998ef
 			goto bad_alloc;
 		    }
 		    vp->vlen = need;
