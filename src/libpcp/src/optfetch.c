--- conflicted
+++ resolved
@@ -524,12 +524,8 @@
 	}
     }
 
-<<<<<<< HEAD
     PM_UNLOCK(__pmLock_libpcp);
-    return 0;
-=======
     return;
->>>>>>> 8d3309c9
 }
 
 /*
@@ -696,12 +692,8 @@
 {
     PM_LOCK(__pmLock_libpcp);
     *ocp = optcost;
-<<<<<<< HEAD
     PM_UNLOCK(__pmLock_libpcp);
-    return 0;
-=======
     return;
->>>>>>> 8d3309c9
 }
 
 void
@@ -709,10 +701,6 @@
 {
     PM_LOCK(__pmLock_libpcp);
     optcost = *ocp;
-<<<<<<< HEAD
     PM_UNLOCK(__pmLock_libpcp);
-    return 0;
-=======
     return;
->>>>>>> 8d3309c9
 }