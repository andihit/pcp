/*
 * Copyright (c) 1995 Silicon Graphics, Inc.  All Rights Reserved.
 * 
 * This library is free software; you can redistribute it and/or modify it
 * under the terms of the GNU Lesser General Public License as published
 * by the Free Software Foundation; either version 2.1 of the License, or
 * (at your option) any later version.
 * 
 * This library is distributed in the hope that it will be useful, but
 * WITHOUT ANY WARRANTY; without even the implied warranty of MERCHANTABILITY
 * or FITNESS FOR A PARTICULAR PURPOSE.  See the GNU Lesser General Public
 * License for more details.
 *
 * Thread-safe notes
 *
 * To avoid buffer trampling, on success __pmFindPDUBuf() now returns
 * a pinned PDU buffer.  It is the caller's responsibility to unpin the
 * PDU buffer when safe to do so.
 *
 * TODO now that buffers always pinned on return, we can do away
 * with buf_pin and buf_pin_tail and maintain one list?
 */

#include "pmapi.h"
#include "impl.h"
#include <assert.h>

#define PDU_CHUNK	1024	/* unit of space allocation for PDU buffer */

typedef struct bufctl {
    struct bufctl	*bc_next;
    int			bc_size;
    int			bc_pincnt;
    char		*bc_buf;
    char		*bc_bufend;
} bufctl_t;

static bufctl_t	*buf_free;
static bufctl_t	*buf_pin;
static bufctl_t	*buf_pin_tail;

#ifdef PCP_DEBUG
static void
pdubufdump(void)
{
    bufctl_t	*pcp;

    PM_LOCK(__pmLock_libpcp);
    if (buf_free != NULL) {
	fprintf(stderr, "   free pdubuf[size]:");
	for (pcp = buf_free; pcp != NULL; pcp = pcp->bc_next)
	    fprintf(stderr, " " PRINTF_P_PFX "%p[%d]", pcp->bc_buf, pcp->bc_size);
	fputc('\n', stderr);
    }

    if (buf_pin != NULL) {
	fprintf(stderr, "   pinned pdubuf[pincnt]:");
	for (pcp = buf_pin; pcp != NULL; pcp = pcp->bc_next)
	    fprintf(stderr, " " PRINTF_P_PFX "%p[%d]", pcp->bc_buf, pcp->bc_pincnt);
	fputc('\n', stderr);
    }
    PM_UNLOCK(__pmLock_libpcp);
}
#endif

__pmPDU *
__pmFindPDUBuf(int need)
{
    bufctl_t	*pcp;
    __pmPDU	*sts;

    PM_LOCK(__pmLock_libpcp);
    for (pcp = buf_free; pcp != NULL; pcp = pcp->bc_next) {
	if (pcp->bc_size >= need)
	    break;
    }
    if (pcp == NULL) {
	if ((pcp = (bufctl_t *)malloc(sizeof(*pcp))) == NULL)
	    return NULL;
	pcp->bc_pincnt = 0;
	pcp->bc_size = PDU_CHUNK * (1 + need/PDU_CHUNK);
	if ((pcp->bc_buf = (char *)valloc(pcp->bc_size)) == NULL) {
	    free(pcp);
	    return NULL;
	}
	pcp->bc_next = buf_free;
	pcp->bc_bufend = &pcp->bc_buf[pcp->bc_size];
	buf_free = pcp;
    }

#ifdef PCP_DEBUG
    if (pmDebug & DBG_TRACE_PDUBUF) {
	fprintf(stderr, "__pmFindPDUBuf(%d) -> " PRINTF_P_PFX "%p\n", need, pcp->bc_buf);
	pdubufdump();
    }
#endif

    __pmPinPDUBuf(pcp->bc_buf);
    sts = (__pmPDU *)pcp->bc_buf;
    PM_UNLOCK(__pmLock_libpcp);
    return sts;
}

void
__pmPinPDUBuf(void *handle)
{
    bufctl_t	*pcp;
    bufctl_t	*prior = NULL;

<<<<<<< HEAD
    PM_LOCK(__pmLock_libpcp);
=======
    assert(((__psint_t)handle % sizeof(int)) == 0);

>>>>>>> 8d3309c9
    for (pcp = buf_free; pcp != NULL; pcp = pcp->bc_next) {
	if (pcp->bc_buf <= (char *)handle && (char *)handle < pcp->bc_bufend)
	    break;
	prior = pcp;
    }

    if (pcp != NULL) {
	/* first pin for this buffer, move between lists */
	if (prior == NULL)
	    buf_free = pcp->bc_next;
	else
	    prior->bc_next = pcp->bc_next;
	pcp->bc_next = NULL;
	if (buf_pin_tail != NULL)
	    buf_pin_tail->bc_next = pcp;
	buf_pin_tail = pcp;
	if (buf_pin == NULL)
	    buf_pin = pcp;
	pcp->bc_pincnt = 1;
    }
    else {
	for (pcp = buf_pin; pcp != NULL; pcp = pcp->bc_next) {
	    if (pcp->bc_buf <= (char *)handle && (char *)handle < pcp->bc_bufend)
		break;
	}
	if (pcp != NULL)
	    pcp->bc_pincnt++;
	else {
	    __pmNotifyErr(LOG_WARNING, "__pmPinPDUBuf: 0x%lx not in pool!",
		(unsigned long)handle);
#ifdef PCP_DEBUG
	    if (pmDebug & DBG_TRACE_PDUBUF)
		pdubufdump();
#endif
	    PM_UNLOCK(__pmLock_libpcp);
	    return;
	}
    }

#ifdef PCP_DEBUG
    if (pmDebug & DBG_TRACE_PDUBUF)
	fprintf(stderr, "__pmPinPDUBuf(" PRINTF_P_PFX "%p) -> pdubuf=" PRINTF_P_PFX "%p, cnt=%d\n",
	    handle, pcp->bc_buf, pcp->bc_pincnt);
#endif

    PM_UNLOCK(__pmLock_libpcp);
    return;
}

int
__pmUnpinPDUBuf(void *handle)
{
    bufctl_t	*pcp;
    bufctl_t	*prior = NULL;

<<<<<<< HEAD
    PM_LOCK(__pmLock_libpcp);
=======
    assert(((__psint_t)handle % sizeof(int)) == 0);

>>>>>>> 8d3309c9
    for (pcp = buf_pin; pcp != NULL; pcp = pcp->bc_next) {
	if (pcp->bc_buf <= (char *)handle && (char *)handle < &pcp->bc_buf[pcp->bc_size])
	    break;
	prior = pcp;
    }
    if (pcp == NULL) {
#ifdef PCP_DEBUG
	if (pmDebug & DBG_TRACE_PDUBUF) {
	    fprintf(stderr, "__pmUnpinPDUBuf(" PRINTF_P_PFX "%p) -> fails\n", handle);
	    pdubufdump();
	}
#endif
	PM_UNLOCK(__pmLock_libpcp);
	return 0;
    }

    if (--pcp->bc_pincnt == 0) {
	if (prior == NULL)
	    buf_pin = pcp->bc_next;
	else
	    prior->bc_next = pcp->bc_next;
	if (buf_pin_tail == pcp)
	    buf_pin_tail = prior;
	
	pcp->bc_next = buf_free;
	buf_free = pcp;
    }

#ifdef PCP_DEBUG
    if (pmDebug & DBG_TRACE_PDUBUF)
	fprintf(stderr, "__pmUnpinPDUBuf(" PRINTF_P_PFX "%p) -> pdubuf=" PRINTF_P_PFX "%p, pincnt=%d\n",
		handle, pcp->bc_buf, pcp->bc_pincnt);
#endif

    PM_UNLOCK(__pmLock_libpcp);
    return 1;
}

void
__pmCountPDUBuf(int need, int *alloc, int *free)
{
    bufctl_t	*pcp;
    int		count;

    PM_LOCK(__pmLock_libpcp);
    count = 0;
    for (pcp = buf_pin; pcp != NULL; pcp = pcp->bc_next) {
	if (pcp->bc_size >= need)
	    count++;
    }
    *alloc = count;

    count = 0;
    for (pcp = buf_free; pcp != NULL; pcp = pcp->bc_next) {
	if (pcp->bc_size >= need)
	    count++;
    }
    *free = count;
    *alloc += count;

    PM_UNLOCK(__pmLock_libpcp);
    return;
}<|MERGE_RESOLUTION|>--- conflicted
+++ resolved
@@ -107,12 +107,9 @@
     bufctl_t	*pcp;
     bufctl_t	*prior = NULL;
 
-<<<<<<< HEAD
-    PM_LOCK(__pmLock_libpcp);
-=======
     assert(((__psint_t)handle % sizeof(int)) == 0);
-
->>>>>>> 8d3309c9
+    PM_LOCK(__pmLock_libpcp);
+
     for (pcp = buf_free; pcp != NULL; pcp = pcp->bc_next) {
 	if (pcp->bc_buf <= (char *)handle && (char *)handle < pcp->bc_bufend)
 	    break;
@@ -168,12 +165,9 @@
     bufctl_t	*pcp;
     bufctl_t	*prior = NULL;
 
-<<<<<<< HEAD
-    PM_LOCK(__pmLock_libpcp);
-=======
     assert(((__psint_t)handle % sizeof(int)) == 0);
-
->>>>>>> 8d3309c9
+    PM_LOCK(__pmLock_libpcp);
+
     for (pcp = buf_pin; pcp != NULL; pcp = pcp->bc_next) {
 	if (pcp->bc_buf <= (char *)handle && (char *)handle < &pcp->bc_buf[pcp->bc_size])
 	    break;
