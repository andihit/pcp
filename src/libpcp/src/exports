PCP_3.0 {
  global:
    pmAddProfile;
    pmAtomStr;
    pmAtomStr_r;
    pmConvScale;
    pmCtime;
    pmDebug;
    pmDelProfile;
    pmDerivedErrStr;
    pmDestroyContext;
    pmDupContext;
    pmErrStr;
    pmErrStr_r;
    pmEventFlagsStr;
    pmEventFlagsStr_r;
    pmExtractValue;
    pmFetch;
    pmFetchArchive;
    pmflush;
    pmFreeEventResult;
    pmFreeMetricSpec;
    pmFreeResult;
    pmGetArchiveEnd;
    pmGetArchiveLabel;
    pmGetChildren;
    pmGetChildrenStatus;
    pmGetConfig;
    pmGetContextHostName;
    pmGetInDom;
    pmGetInDomArchive;
    pmGetPMNSLocation;
    pmIDStr;
    pmIDStr_r;
    pmInDomStr;
    pmInDomStr_r;
    pmLoadASCIINameSpace;
    pmLoadDerivedConfig;
    pmLoadNameSpace;
    pmLocaltime;
    pmLookupDesc;
    pmLookupInDom;
    pmLookupInDomArchive;
    pmLookupInDomText;
    pmLookupName;
    pmLookupText;
    pmNameAll;
    pmNameID;
    pmNameInDom;
    pmNameInDomArchive;
    pmNewContext;
    pmNewContextZone;
    pmNewZone;
    pmNumberStr;
    pmNumberStr_r;
    pmParseInterval;
    pmParseMetricSpec;
    pmParseTimeWindow;
    pmprintf;
    pmPrintValue;
    pmProgname;
    pmReconnectContext;
    pmRegisterDerived;
    pmSetMode;
    pmSortInstances;
    pmStore;
    pmTraversePMNS;
    pmTraversePMNS_r;
    pmTrimNameSpace;
    pmTypeStr;
    pmTypeStr_r;
    pmUnitsStr;
    pmUnitsStr_r;
    pmUnloadNameSpace;
    pmUnpackEventRecords;
    pmUseContext;
    pmUseZone;
    pmWhichContext;
    pmWhichZone;

    __pmAbsolutePath;
    __pmAccAddAccount;
    __pmAccAddClient;
    __pmAccAddGroup;
    __pmAccAddHost;
    __pmAccAddOp;
    __pmAccAddUser;
    __pmAccDelAccount;
    __pmAccDelClient;
    __pmAccDumpGroups;
    __pmAccDumpHosts;
    __pmAccDumpLists;
    __pmAccDumpUsers;
    __pmAccept;
    __pmAccFreeSavedGroups;
    __pmAccFreeSavedHosts;
    __pmAccFreeSavedLists;
    __pmAccFreeSavedUsers;
    __pmAccRestoreGroups;
    __pmAccRestoreHosts;
    __pmAccRestoreLists;
    __pmAccRestoreUsers;
    __pmAccSaveGroups;
    __pmAccSaveHosts;
    __pmAccSaveLists;
    __pmAccSaveUsers;
    __pmAddHostPorts;
    __pmAddPMNSNode;
    __pmAFblock;
    __pmAFisempty;
    __pmAFregister;
    __pmAFunblock;
    __pmAFunregister;
    __pmAPIConfig;
    __pmAttrKeyStr_r;
    __pmAttrStr_r;
    __pmAuxConnectPMCD;
    __pmAuxConnectPMCDPort;
    __pmAuxConnectPMCDUnixSocket;
    __pmBind;
    __pmCheckEventRecords;
    __pmCheckSum;
    __pmCloseSocket;
    __pmConfig;
    __pmConnect;
    __pmConnectGetPorts;
    __pmConnectLocal;
    __pmConnectLogger;
    __pmConnectPMCD;
    __pmConnectTo;
    __pmControlLog;
    __pmConvertTime;
    __pmCountPDUBuf;
    __pmCreateIPv6Socket;
    __pmCreateSocket;
    __pmCreateUnixSocket;
    __pmDataIPC;
    __pmDataIPCSize;
    __pmDecodeAuth;
    __pmDecodeChildReq;
    __pmDecodeCreds;
    __pmDecodeDesc;
    __pmDecodeDescReq;
    __pmDecodeError;
    __pmDecodeFetch;
    __pmDecodeIDList;
    __pmDecodeInstance;
    __pmDecodeInstanceReq;
    __pmDecodeLogControl;
    __pmDecodeLogRequest;
    __pmDecodeLogStatus;
    __pmDecodeNameList;
    __pmDecodeProfile;
    __pmDecodeResult;
    __pmDecodeText;
    __pmDecodeTextReq;
    __pmDecodeTraversePMNSReq;
    __pmDecodeXtendError;
    __pmDropHostPort;
    __pmDumpContext;
    __pmDumpErrTab;
    __pmDumpEventRecords;
    __pmDumpIDList;
    __pmDumpInResult;
    __pmDumpNameAndStatusList;
    __pmDumpNameList;
    __pmDumpNameSpace;
    __pmDumpProfile;
    __pmDumpResult;
    __pmDumpStatusList;
    __pmEncodeResult;
    __pmEventTrace;
    __pmEventTrace_r;
    __pmExportPMNS;
    __pmFaultInject;
    __pmFaultSummary;
    __pmFD;
    __pmFD_CLR;
    __pmFD_COPY;
    __pmFD_ISSET;
    __pmFD_SET;
    __pmFD_ZERO;
    __pmFindPDUBuf;
    __pmFindPMDA;
    __pmFindProfile;
    __pmFinishResult;
    __pmFixPMNSHashTab;
    __pmFreeAttrsSpec;
    __pmFreeHostAttrsSpec;
    __pmFreeHostSpec;
    __pmFreeInResult;
    __pmFreePMNS;
    __pmFreeProfile;
    __pmFreeResultValues;
    __pmGetAddrInfo;
    __pmGetAPIConfig;
    __pmGetArchiveEnd;
    __pmGetClientId;
    __pmGetInternalState;
    __pmGetNameInfo;
    __pmGetPDU;
    __pmGetPDUCeiling;
    __pmGetSockOpt;
    __pmGetUsername;
    __pmHandleToPtr;
    __pmHashAdd;
    __pmHashClear;
    __pmHashDel;
    __pmHashInit;
    __pmHashSearch;
    __pmHashWalk;
    __pmHashWalkCB;
    __pmHasPMNSFileChanged;
    __pmHostEntAlloc;
    __pmHostEntFree;
    __pmHostEntGetName;
    __pmHostEntGetSockAddr;
    __pmInitLocks;
    __pmInProfile;
    __pmIsLocalhost;
    __pmLastVersionIPC;
    __pmListen;
    __pmLocalPMDA;
    __pmLock;
    __pmLock_libpcp;
    __pmLogCacheClear;
    __pmLogChangeVol;
    __pmLogChkLabel;
    __pmLogClose;
    __pmLogCreate;
    __pmLogFetch;
    __pmLogFetchInterp;
    __pmLogFindLocalPorts;
    __pmLogFindPort;
    __pmLoggerTimeout;
    __pmLogGetInDom;
    __pmLogLoadIndex;
    __pmLogLoadLabel;
    __pmLogLoadMeta;
    __pmLogLookupDesc;
    __pmLogLookupInDom;
    __pmLogName;
    __pmLogNameInDom;
    __pmLogName_r;
    __pmLogNewFile;
    __pmLogOpen;
    __pmLogPutDesc;
    __pmLogPutIndex;
    __pmLogPutInDom;
    __pmLogPutResult;
    __pmLogRead;
    __pmLogReads;
    __pmLogResetInterp;
    __pmLogSetTime;
    __pmLogWriteLabel;
    __pmLookupAttrKey;
    __pmLookupDSO;
    __pmLoopBackAddress;
    __pmMapErrno;
    __pmMemoryMap;
    __pmMemoryUnmap;
    __pmMktime;
    __pmMultiThreaded;
    __pmNativeConfig;
    __pmNativePath;
    __pmNewPMNS;
    __pmNoMem;
    __pmNotifyErr;
    __pmOpenLog;
    __pmOptFetchAdd;
    __pmOptFetchDel;
    __pmOptFetchDump;
    __pmOptFetchGetParams;
    __pmOptFetchPutParams;
    __pmOptFetchRedo;
    __pmOverrideLastFd;
    __pmParseCtime;
    __pmParseDebug;
    __pmParseHostAttrsSpec;
    __pmParseHostSpec;
    __pmParseTime;
    __pmPathSeparator;
    __pmPDUCntIn;
    __pmPDUCntOut;
    __pmPDUTypeStr;
    __pmPDUTypeStr_r;
    __pmPinPDUBuf;
    __pmPrepareFetch;
    __pmPrintDesc;
    __pmPrintIPC;
    __pmPrintStamp;
    __pmPrintTimeval;
    __pmProcessCreate;
    __pmProcessDataSize;
    __pmProcessExists;
    __pmProcessRunTimes;
    __pmProcessTerminate;
    __pmRead;
    __pmRecv;
    __pmRegisterAnon;
    __pmResetIPC;
    __pmRotateLog;
    __pmSecureClientHandshake;
    __pmSecureServerHandshake;
    __pmSecureServerSetup;
    __pmSecureServerShutdown;
    __pmSelectRead;
    __pmSelectWrite;
    __pmSend;
    __pmSendAuth;
    __pmSendChildReq;
    __pmSendCreds;
    __pmSendDesc;
    __pmSendDescReq;
    __pmSendError;
    __pmSendFetch;
    __pmSendIDList;
    __pmSendInstance;
    __pmSendInstanceReq;
    __pmSendLogControl;
    __pmSendLogRequest;
    __pmSendLogStatus;
    __pmSendNameList;
    __pmSendProfile;
    __pmSendResult;
    __pmSendText;
    __pmSendTextReq;
    __pmSendTraversePMNSReq;
    __pmSendXtendError;
    __pmServerAddInterface;
    __pmServerAddNewClients;
    __pmServerAddPorts;
    __pmServerAdvertisePresence;
    __pmServerClearFeature;
    __pmServerCloseRequestPorts;
    __pmServerDumpRequestPorts;
    __pmServerHasFeature;
    __pmServerOpenRequestPorts;
    __pmServerRequestPortString;
    __pmServerSetFeature;
    __pmServerSetLocalCreds;
    __pmServerSetLocalSocket;
    __pmServerSetServiceSpec;
    __pmServerUnadvertisePresence;
    __pmSetClientId;
    __pmSetClientIdArgv;
    __pmSetDataIPC;
    __pmSetInternalState;
    __pmSetPDUCeiling;
    __pmSetPDUCntBuf;
    __pmSetProcessIdentity;
    __pmSetProgname;
    __pmSetSignalHandler;
    __pmSetSocketIPC;
    __pmSetSockOpt;
    __pmSetVersionIPC;
    __pmShutdown;
    __pmSockAddrAlloc;
    __pmSockAddrCompare;
    __pmSockAddrDup;
    __pmSockAddrFree;
    __pmSockAddrGetFamily;
    __pmSockAddrGetPort;
    __pmSockAddrInit;
    __pmSockAddrIsInet;
    __pmSockAddrIsIPv6;
    __pmSockAddrIsLoopBack;
    __pmSockAddrIsUnix;
    __pmSockAddrMask;
    __pmSockAddrSetFamily;
    __pmSockAddrSetPath;
    __pmSockAddrSetPort;
    __pmSockAddrSetScope;
    __pmSockAddrSize;
    __pmSockAddrToString;
    __pmSocketIPC;
    __pmSpecLocalPMDA;
    __pmStringToSockAddr;
    __pmStuffValue;
    __pmSyslog;
    __pmtimevalAdd;
    __pmtimevalFromReal;
    __pmtimevalNow;
    __pmtimevalPause;
    __pmtimevalSleep;
    __pmtimevalSub;
    __pmTimevalSub;
    __pmtimevalToReal;
    __pmTimezone;
    __pmTimezone_r;
    __pmUnlock;
    __pmUnparseHostAttrsSpec;
    __pmUnparseHostSpec;
    __pmUnpinPDUBuf;
    __pmUsePMNS;
    __pmVersionIPC;
    __pmWrite;
    __pmXmitPDU;

  local: *;
};

PCP_3.1 {
  global:
    pmDiscoverServices;
} PCP_3.0;

PCP_3.2 {
  global:
    pmGetContextHostName_r;
    pmGetContextOptions;
    pmGetOptions;
    pmFreeOptions;
    pmUsageMessage;

    __pmStartOptions;
    __pmAddOptArchive;
    __pmAddOptArchiveList;
    __pmAddOptHost;
    __pmAddOptHostList;
    __pmEndOptions;
} PCP_3.1;

PCP_3.3 {
  global:
    pmgetopt_r;

    __pmLogLocalSocketDefault;
    __pmLogLocalSocketUser;
    __pmMakePath;
} PCP_3.2;

PCP_3.4 {
<<<<<<< HEAD
  global:
    __pmConnectCheckError;
    __pmConnectRestoreFlags;
    __pmFdOpen;
    __pmGetFileStatusFlags;
    __pmSetFileStatusFlags;
    __pmGetFileDescriptorFlags;
    __pmSetFileDescriptorFlags;
    __pmSocketClosed;
=======
    global:

    __pmLogPutResult2;
>>>>>>> 20dde126
} PCP_3.3;<|MERGE_RESOLUTION|>--- conflicted
+++ resolved
@@ -431,7 +431,6 @@
 } PCP_3.2;
 
 PCP_3.4 {
-<<<<<<< HEAD
   global:
     __pmConnectCheckError;
     __pmConnectRestoreFlags;
@@ -441,9 +440,5 @@
     __pmGetFileDescriptorFlags;
     __pmSetFileDescriptorFlags;
     __pmSocketClosed;
-=======
-    global:
-
     __pmLogPutResult2;
->>>>>>> 20dde126
 } PCP_3.3;