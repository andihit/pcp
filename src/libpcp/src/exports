PCP_3.0 {
  global:
    pmAddProfile;
    pmAtomStr;
    pmAtomStr_r;
    pmConvScale;
    pmCtime;
    pmDebug;
    pmDelProfile;
    pmDerivedErrStr;
    pmDestroyContext;
    pmDupContext;
    pmErrStr;
    pmErrStr_r;
    pmEventFlagsStr;
    pmEventFlagsStr_r;
    pmExtractValue;
    pmFetch;
    pmFetchArchive;
    pmflush;
    pmFreeEventResult;
    pmFreeMetricSpec;
    pmFreeResult;
    pmGetArchiveEnd;
    pmGetArchiveLabel;
    pmGetChildren;
    pmGetChildrenStatus;
    pmGetConfig;
    pmGetContextHostName;
    pmGetInDom;
    pmGetInDomArchive;
    pmGetPMNSLocation;
    pmIDStr;
    pmIDStr_r;
    pmInDomStr;
    pmInDomStr_r;
    pmLoadASCIINameSpace;
    pmLoadDerivedConfig;
    pmLoadNameSpace;
    pmLocaltime;
    pmLookupDesc;
    pmLookupInDom;
    pmLookupInDomArchive;
    pmLookupInDomText;
    pmLookupName;
    pmLookupText;
    pmNameAll;
    pmNameID;
    pmNameInDom;
    pmNameInDomArchive;
    pmNewContext;
    pmNewContextZone;
    pmNewZone;
    pmNumberStr;
    pmNumberStr_r;
    pmParseInterval;
    pmParseMetricSpec;
    pmParseTimeWindow;
    pmprintf;
    pmPrintValue;
    pmProgname;
    pmReconnectContext;
    pmRegisterDerived;
    pmSetMode;
    pmSortInstances;
    pmStore;
    pmTraversePMNS;
    pmTraversePMNS_r;
    pmTrimNameSpace;
    pmTypeStr;
    pmTypeStr_r;
    pmUnitsStr;
    pmUnitsStr_r;
    pmUnloadNameSpace;
    pmUnpackEventRecords;
    pmUseContext;
    pmUseZone;
    pmWhichContext;
    pmWhichZone;

    __pmAbsolutePath;
    __pmAccAddAccount;
    __pmAccAddClient;
    __pmAccAddGroup;
    __pmAccAddHost;
    __pmAccAddOp;
    __pmAccAddUser;
    __pmAccDelAccount;
    __pmAccDelClient;
    __pmAccDumpGroups;
    __pmAccDumpHosts;
    __pmAccDumpLists;
    __pmAccDumpUsers;
    __pmAccept;
    __pmAccFreeSavedGroups;
    __pmAccFreeSavedHosts;
    __pmAccFreeSavedLists;
    __pmAccFreeSavedUsers;
    __pmAccRestoreGroups;
    __pmAccRestoreHosts;
    __pmAccRestoreLists;
    __pmAccRestoreUsers;
    __pmAccSaveGroups;
    __pmAccSaveHosts;
    __pmAccSaveLists;
    __pmAccSaveUsers;
    __pmAddHostPorts;
    __pmAddPMNSNode;
    __pmAFblock;
    __pmAFisempty;
    __pmAFregister;
    __pmAFunblock;
    __pmAFunregister;
    __pmAPIConfig;
    __pmAttrKeyStr_r;
    __pmAttrStr_r;
    __pmAuxConnectPMCD;
    __pmAuxConnectPMCDPort;
    __pmAuxConnectPMCDUnixSocket;
    __pmBind;
    __pmCheckEventRecords;
    __pmCheckSum;
    __pmCloseSocket;
    __pmConfig;
    __pmConnect;
    __pmConnectGetPorts;
    __pmConnectLocal;
    __pmConnectLogger;
    __pmConnectPMCD;
    __pmConnectTo;
    __pmControlLog;
    __pmConvertTime;
    __pmCountPDUBuf;
    __pmCreateIPv6Socket;
    __pmCreateSocket;
    __pmCreateUnixSocket;
    __pmDataIPC;
    __pmDataIPCSize;
    __pmDecodeAuth;
    __pmDecodeChildReq;
    __pmDecodeCreds;
    __pmDecodeDesc;
    __pmDecodeDescReq;
    __pmDecodeError;
    __pmDecodeFetch;
    __pmDecodeIDList;
    __pmDecodeInstance;
    __pmDecodeInstanceReq;
    __pmDecodeLogControl;
    __pmDecodeLogRequest;
    __pmDecodeLogStatus;
    __pmDecodeNameList;
    __pmDecodeProfile;
    __pmDecodeResult;
    __pmDecodeText;
    __pmDecodeTextReq;
    __pmDecodeTraversePMNSReq;
    __pmDecodeXtendError;
    __pmDropHostPort;
    __pmDumpContext;
    __pmDumpErrTab;
    __pmDumpEventRecords;
    __pmDumpIDList;
    __pmDumpInResult;
    __pmDumpNameAndStatusList;
    __pmDumpNameList;
    __pmDumpNameSpace;
    __pmDumpProfile;
    __pmDumpResult;
    __pmDumpStatusList;
    __pmEncodeResult;
    __pmEventTrace;
    __pmEventTrace_r;
    __pmExportPMNS;
    __pmFaultInject;
    __pmFaultSummary;
    __pmFD;
    __pmFD_CLR;
    __pmFD_COPY;
    __pmFD_ISSET;
    __pmFD_SET;
    __pmFD_ZERO;
    __pmFindPDUBuf;
    __pmFindPMDA;
    __pmFindProfile;
    __pmFinishResult;
    __pmFixPMNSHashTab;
    __pmFreeAttrsSpec;
    __pmFreeHostAttrsSpec;
    __pmFreeHostSpec;
    __pmFreeInResult;
    __pmFreePMNS;
    __pmFreeProfile;
    __pmFreeResultValues;
    __pmGetAddrInfo;
    __pmGetAPIConfig;
    __pmGetArchiveEnd;
    __pmGetClientId;
    __pmGetInternalState;
    __pmGetNameInfo;
    __pmGetPDU;
    __pmGetPDUCeiling;
    __pmGetSockOpt;
    __pmGetUsername;
    __pmHandleToPtr;
    __pmHashAdd;
    __pmHashClear;
    __pmHashDel;
    __pmHashInit;
    __pmHashSearch;
    __pmHashWalk;
    __pmHashWalkCB;
    __pmHasPMNSFileChanged;
    __pmHostEntAlloc;
    __pmHostEntFree;
    __pmHostEntGetName;
    __pmHostEntGetSockAddr;
    __pmInitLocks;
    __pmInProfile;
    __pmIsLocalhost;
    __pmLastVersionIPC;
    __pmListen;
    __pmLocalPMDA;
    __pmLock;
    __pmLock_libpcp;
    __pmLogCacheClear;
    __pmLogChangeVol;
    __pmLogChkLabel;
    __pmLogClose;
    __pmLogCreate;
    __pmLogFetch;
    __pmLogFetchInterp;
    __pmLogFindLocalPorts;
    __pmLogFindPort;
    __pmLoggerTimeout;
    __pmLogGetInDom;
    __pmLogLoadIndex;
    __pmLogLoadLabel;
    __pmLogLoadMeta;
    __pmLogLookupDesc;
    __pmLogLookupInDom;
    __pmLogName;
    __pmLogNameInDom;
    __pmLogName_r;
    __pmLogNewFile;
    __pmLogOpen;
    __pmLogPutDesc;
    __pmLogPutIndex;
    __pmLogPutInDom;
    __pmLogPutResult;
    __pmLogRead;
    __pmLogReads;
    __pmLogResetInterp;
    __pmLogSetTime;
    __pmLogWriteLabel;
    __pmLookupAttrKey;
    __pmLookupDSO;
    __pmLoopBackAddress;
    __pmMapErrno;
    __pmMemoryMap;
    __pmMemoryUnmap;
    __pmMktime;
    __pmMultiThreaded;
    __pmNativeConfig;
    __pmNativePath;
    __pmNewPMNS;
    __pmNoMem;
    __pmNotifyErr;
    __pmOpenLog;
    __pmOptFetchAdd;
    __pmOptFetchDel;
    __pmOptFetchDump;
    __pmOptFetchGetParams;
    __pmOptFetchPutParams;
    __pmOptFetchRedo;
    __pmOverrideLastFd;
    __pmParseCtime;
    __pmParseDebug;
    __pmParseHostAttrsSpec;
    __pmParseHostSpec;
    __pmParseTime;
    __pmPathSeparator;
    __pmPDUCntIn;
    __pmPDUCntOut;
    __pmPDUTypeStr;
    __pmPDUTypeStr_r;
    __pmPinPDUBuf;
    __pmPrepareFetch;
    __pmPrintDesc;
    __pmPrintIPC;
    __pmPrintStamp;
    __pmPrintTimeval;
    __pmProcessCreate;
    __pmProcessDataSize;
    __pmProcessExists;
    __pmProcessRunTimes;
    __pmProcessTerminate;
    __pmRead;
    __pmRecv;
    __pmRegisterAnon;
    __pmResetIPC;
    __pmRotateLog;
    __pmSecureClientHandshake;
    __pmSecureServerHandshake;
    __pmSecureServerSetup;
    __pmSecureServerShutdown;
    __pmSelectRead;
    __pmSelectWrite;
    __pmSend;
    __pmSendAuth;
    __pmSendChildReq;
    __pmSendCreds;
    __pmSendDesc;
    __pmSendDescReq;
    __pmSendError;
    __pmSendFetch;
    __pmSendIDList;
    __pmSendInstance;
    __pmSendInstanceReq;
    __pmSendLogControl;
    __pmSendLogRequest;
    __pmSendLogStatus;
    __pmSendNameList;
    __pmSendProfile;
    __pmSendResult;
    __pmSendText;
    __pmSendTextReq;
    __pmSendTraversePMNSReq;
    __pmSendXtendError;
    __pmServerAddInterface;
    __pmServerAddNewClients;
    __pmServerAddPorts;
    __pmServerAdvertisePresence;
    __pmServerClearFeature;
    __pmServerCloseRequestPorts;
    __pmServerDumpRequestPorts;
    __pmServerHasFeature;
    __pmServerOpenRequestPorts;
    __pmServerRequestPortString;
    __pmServerSetFeature;
    __pmServerSetLocalCreds;
    __pmServerSetLocalSocket;
    __pmServerSetServiceSpec;
    __pmServerUnadvertisePresence;
    __pmSetClientId;
    __pmSetClientIdArgv;
    __pmSetDataIPC;
    __pmSetInternalState;
    __pmSetPDUCeiling;
    __pmSetPDUCntBuf;
    __pmSetProcessIdentity;
    __pmSetProgname;
    __pmSetSignalHandler;
    __pmSetSocketIPC;
    __pmSetSockOpt;
    __pmSetVersionIPC;
    __pmShutdown;
    __pmSockAddrAlloc;
    __pmSockAddrCompare;
    __pmSockAddrDup;
    __pmSockAddrFree;
    __pmSockAddrGetFamily;
    __pmSockAddrGetPort;
    __pmSockAddrInit;
    __pmSockAddrIsInet;
    __pmSockAddrIsIPv6;
    __pmSockAddrIsLoopBack;
    __pmSockAddrIsUnix;
    __pmSockAddrMask;
    __pmSockAddrSetFamily;
    __pmSockAddrSetPath;
    __pmSockAddrSetPort;
    __pmSockAddrSetScope;
    __pmSockAddrSize;
    __pmSockAddrToString;
    __pmSocketIPC;
    __pmSpecLocalPMDA;
    __pmStringToSockAddr;
    __pmStuffValue;
    __pmSyslog;
    __pmtimevalAdd;
    __pmtimevalFromReal;
    __pmtimevalNow;
    __pmtimevalPause;
    __pmtimevalSleep;
    __pmtimevalSub;
    __pmTimevalSub;
    __pmtimevalToReal;
    __pmTimezone;
    __pmTimezone_r;
    __pmUnlock;
    __pmUnparseHostAttrsSpec;
    __pmUnparseHostSpec;
    __pmUnpinPDUBuf;
    __pmUsePMNS;
    __pmVersionIPC;
    __pmWrite;
    __pmXmitPDU;

  local: *;
};

PCP_3.1 {
  global:
    pmDiscoverServices;
} PCP_3.0;

PCP_3.2 {
  global:
    pmGetContextHostName_r;
    pmGetContextOptions;
    pmGetOptions;
    pmFreeOptions;
    pmUsageMessage;

    __pmStartOptions;
    __pmAddOptArchive;
    __pmAddOptArchiveList;
    __pmAddOptHost;
    __pmAddOptHostList;
    __pmEndOptions;
} PCP_3.1;

PCP_3.3 {
  global:
    pmgetopt_r;

    __pmLogLocalSocketDefault;
    __pmLogLocalSocketUser;
    __pmMakePath;
} PCP_3.2;

PCP_3.4 {
  global:
    __pmConnectCheckError;
    __pmConnectRestoreFlags;
    __pmGetFileStatusFlags;
    __pmSetFileStatusFlags;
    __pmGetFileDescriptorFlags;
    __pmSetFileDescriptorFlags;
    __pmSocketClosed;
    __pmLogPutResult2;
} PCP_3.3;

PCP_3.5 {
  global:
    __pmDumpStack;
    __pmServerCreatePIDFile;
} PCP_3.4;

PCP_3.6 {
  global:
    __pmDiscoverServicesWithOptions;
    __pmDumpNameNode;
    __pmFreeInterpData;
    __pmAddOptArchiveFolio;
} PCP_3.5;

PCP_3.7 {
  global:
    pmFreeHighResResult;
    pmFreeHighResEventResult;
    pmUnpackHighResEventRecords;

    __pmCheckHighResEventRecords;
    __pmDumpHighResEventRecords;
    __pmDumpHighResResult;
    __pmPrintHighResStamp;
    __pmPrintTimespec;
    __pmGetTimespec;
} PCP_3.6;

PCP_3.8 {
  global:
    __pmtimevalInc;
    __pmtimevalDec;
} PCP_3.7;

PCP_3.9 {
  global:
    __pmSendAttr;
    __pmDecodeAttr;
    __pmIgnoreSignalPIPE;
    pmParseUnitsStr;
} PCP_3.8;

PCP_3.10 {
  global:
    __pmPrintMetricNames;
} PCP_3.9;

PCP_3.11 {
  global:
    pmGetVersion;
    pmGetOptionalConfig;
    __pmFetchLocal;
} PCP_3.10;

PCP_3.12 {
  global:
    __pmAFsetup;
} PCP_3.11;

PCP_3.13 {
  global:
    __pmConnectTimeout;
    __pmRequestTimeout;
    __pmSetConnectTimeout;
    __pmSetRequestTimeout;
    __pmStringValue;
} PCP_3.12;

PCP_3.14 {
    pmCreateFetchGroup;
    pmGetFetchGroupContext;
    pmExtendFetchGroup_item;
    pmExtendFetchGroup_indom;
    pmExtendFetchGroup_event;
    pmExtendFetchGroup_timestamp;
    pmFetchGroup;
    pmDestroyFetchGroup;
    pmRegisterDerivedMetric;
} PCP_3.13;

PCP_3.15 {
    __pmSecureServerCertificateSetup;
    __pmServerGetFeaturesFromPDU;
} PCP_3.14;

PCP_3.16 {
  global:
    pmSemStr;
    pmSemStr_r;
    __pmAddOptContainer;
    __pmSetLocalContextFlag;
    __pmSetLocalContextTable;
} PCP_3.15;

PCP_3.17 {
    __pmGetLongOptions;
} PCP_3.16;

PCP_3.18 {
    __pmLock_extcall;
    __pmFeaturesIPC;
    __pmSetFeaturesIPC;
    __pmCurrentContext;
} PCP_3.17;

PCP_3.19 {
  global:
<<<<<<< HEAD
    pmGetContextLabels;
    pmGetDomainLabels;
    pmGetInDomLabels;
    pmGetPMIDLabels;
    pmGetLabels;

    pmMergeLabels;
    pmMergeLabelSets;
    pmFreeLabelSets;

    __pmAddLabels;
    __pmMergeLabels;
    __pmParseLabels;
    __pmParseLabelSet;
    __pmGetContextLabels;
    __pmGetDomainLabels;
    __pmDumpLabelSet;
    __pmDumpLabelSets;

    __pmSendLabel;
    __pmSendLabelReq;
    __pmRecvLabel;
    __pmRecvLabelReq;
    __pmDecodeLabel;
    __pmDecodeLabelReq;
=======
    __pmLogRead_ctx;
>>>>>>> 708e4c52
} PCP_3.18;<|MERGE_RESOLUTION|>--- conflicted
+++ resolved
@@ -548,8 +548,11 @@
 } PCP_3.17;
 
 PCP_3.19 {
-  global:
-<<<<<<< HEAD
+    __pmLogRead_ctx;
+} PCP_3.18;
+
+PCP_3.20 {
+  global:
     pmGetContextLabels;
     pmGetDomainLabels;
     pmGetInDomLabels;
@@ -575,7 +578,4 @@
     __pmRecvLabelReq;
     __pmDecodeLabel;
     __pmDecodeLabelReq;
-=======
-    __pmLogRead_ctx;
->>>>>>> 708e4c52
-} PCP_3.18;+} PCP_3.19;