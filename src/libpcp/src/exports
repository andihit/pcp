PCP_3.0 {
  global:
    pmAddProfile;
    pmAtomStr;
    pmAtomStr_r;
    pmConvScale;
    pmCtime;
    pmDebug;
    pmDelProfile;
    pmDerivedErrStr;
    pmDestroyContext;
    pmDupContext;
    pmErrStr;
    pmErrStr_r;
    pmEventFlagsStr;
    pmEventFlagsStr_r;
    pmExtractValue;
    pmFetch;
    pmFetchArchive;
    pmflush;
    pmFreeEventResult;
    pmFreeMetricSpec;
    pmFreeResult;
    pmGetArchiveEnd;
    pmGetArchiveLabel;
    pmGetChildren;
    pmGetChildrenStatus;
    pmGetConfig;
    pmGetContextHostName;
    pmGetInDom;
    pmGetInDomArchive;
    pmGetPMNSLocation;
    pmIDStr;
    pmIDStr_r;
    pmInDomStr;
    pmInDomStr_r;
    pmLoadASCIINameSpace;
    pmLoadDerivedConfig;
    pmLoadNameSpace;
    pmLocaltime;
    pmLookupDesc;
    pmLookupInDom;
    pmLookupInDomArchive;
    pmLookupInDomText;
    pmLookupName;
    pmLookupText;
    pmNameAll;
    pmNameID;
    pmNameInDom;
    pmNameInDomArchive;
    pmNewContext;
    pmNewContextZone;
    pmNewZone;
    pmNumberStr;
    pmNumberStr_r;
    pmParseInterval;
    pmParseMetricSpec;
    pmParseTimeWindow;
    pmprintf;
    pmPrintValue;
    pmProgname;
    pmReconnectContext;
    pmRegisterDerived;
    pmSetMode;
    pmSortInstances;
    pmStore;
    pmTraversePMNS;
    pmTraversePMNS_r;
    pmTrimNameSpace;
    pmTypeStr;
    pmTypeStr_r;
    pmUnitsStr;
    pmUnitsStr_r;
    pmUnloadNameSpace;
    pmUnpackEventRecords;
    pmUseContext;
    pmUseZone;
    pmWhichContext;
    pmWhichZone;

    __pmAbsolutePath;
    __pmAccAddAccount;
    __pmAccAddClient;
    __pmAccAddGroup;
    __pmAccAddHost;
    __pmAccAddOp;
    __pmAccAddUser;
    __pmAccDelAccount;
    __pmAccDelClient;
    __pmAccDumpGroups;
    __pmAccDumpHosts;
    __pmAccDumpLists;
    __pmAccDumpUsers;
    __pmAccept;
    __pmAccFreeSavedGroups;
    __pmAccFreeSavedHosts;
    __pmAccFreeSavedLists;
    __pmAccFreeSavedUsers;
    __pmAccRestoreGroups;
    __pmAccRestoreHosts;
    __pmAccRestoreLists;
    __pmAccRestoreUsers;
    __pmAccSaveGroups;
    __pmAccSaveHosts;
    __pmAccSaveLists;
    __pmAccSaveUsers;
    __pmAddHostPorts;
    __pmAddPMNSNode;
    __pmAFblock;
    __pmAFisempty;
    __pmAFregister;
    __pmAFunblock;
    __pmAFunregister;
    __pmAPIConfig;
    __pmAttrKeyStr_r;
    __pmAttrStr_r;
    __pmAuxConnectPMCD;
    __pmAuxConnectPMCDPort;
    __pmAuxConnectPMCDUnixSocket;
    __pmBind;
    __pmCheckEventRecords;
    __pmCheckSum;
    __pmCloseSocket;
    __pmConfig;
    __pmConnect;
    __pmConnectGetPorts;
    __pmConnectLocal;
    __pmConnectLogger;
    __pmConnectPMCD;
    __pmConnectTo;
    __pmControlLog;
    __pmConvertTime;
    __pmCountPDUBuf;
    __pmCreateIPv6Socket;
    __pmCreateSocket;
    __pmCreateUnixSocket;
    __pmDataIPC;
    __pmDataIPCSize;
    __pmDecodeAuth;
    __pmDecodeChildReq;
    __pmDecodeCreds;
    __pmDecodeDesc;
    __pmDecodeDescReq;
    __pmDecodeError;
    __pmDecodeFetch;
    __pmDecodeIDList;
    __pmDecodeInstance;
    __pmDecodeInstanceReq;
    __pmDecodeLogControl;
    __pmDecodeLogRequest;
    __pmDecodeLogStatus;
    __pmDecodeNameList;
    __pmDecodeProfile;
    __pmDecodeResult;
    __pmDecodeText;
    __pmDecodeTextReq;
    __pmDecodeTraversePMNSReq;
    __pmDecodeXtendError;
    __pmDropHostPort;
    __pmDumpContext;
    __pmDumpErrTab;
    __pmDumpEventRecords;
    __pmDumpIDList;
    __pmDumpInResult;
    __pmDumpNameAndStatusList;
    __pmDumpNameList;
    __pmDumpNameSpace;
    __pmDumpProfile;
    __pmDumpResult;
    __pmDumpStatusList;
    __pmEncodeResult;
    __pmEventTrace;
    __pmEventTrace_r;
    __pmExportPMNS;
    __pmFaultInject;
    __pmFaultSummary;
    __pmFD;
    __pmFD_CLR;
    __pmFD_COPY;
    __pmFD_ISSET;
    __pmFD_SET;
    __pmFD_ZERO;
    __pmFindPDUBuf;
    __pmFindPMDA;
    __pmFindProfile;
    __pmFinishResult;
    __pmFixPMNSHashTab;
    __pmFreeAttrsSpec;
    __pmFreeHostAttrsSpec;
    __pmFreeHostSpec;
    __pmFreeInResult;
    __pmFreePMNS;
    __pmFreeProfile;
    __pmFreeResultValues;
    __pmGetAddrInfo;
    __pmGetAPIConfig;
    __pmGetArchiveEnd;
    __pmGetClientId;
    __pmGetInternalState;
    __pmGetNameInfo;
    __pmGetPDU;
    __pmGetPDUCeiling;
    __pmGetSockOpt;
    __pmGetUsername;
    __pmHandleToPtr;
    __pmHashAdd;
    __pmHashClear;
    __pmHashDel;
    __pmHashInit;
    __pmHashSearch;
    __pmHashWalk;
    __pmHashWalkCB;
    __pmHasPMNSFileChanged;
    __pmHostEntAlloc;
    __pmHostEntFree;
    __pmHostEntGetName;
    __pmHostEntGetSockAddr;
    __pmInitLocks;
    __pmInProfile;
    __pmIsLocalhost;
    __pmLastVersionIPC;
    __pmListen;
    __pmLocalPMDA;
    __pmLock;
    __pmLock_libpcp;
    __pmLogCacheClear;
    __pmLogChangeVol;
    __pmLogChkLabel;
    __pmLogClose;
    __pmLogCreate;
    __pmLogFetch;
    __pmLogFetchInterp;
    __pmLogFindLocalPorts;
    __pmLogFindPort;
    __pmLoggerTimeout;
    __pmLogGetInDom;
    __pmLogLoadIndex;
    __pmLogLoadLabel;
    __pmLogLoadMeta;
    __pmLogLookupDesc;
    __pmLogLookupInDom;
    __pmLogName;
    __pmLogNameInDom;
    __pmLogName_r;
    __pmLogNewFile;
    __pmLogOpen;
    __pmLogPutDesc;
    __pmLogPutIndex;
    __pmLogPutInDom;
    __pmLogPutResult;
    __pmLogRead;
    __pmLogReads;
    __pmLogResetInterp;
    __pmLogSetTime;
    __pmLogWriteLabel;
    __pmLookupAttrKey;
    __pmLookupDSO;
    __pmLoopBackAddress;
    __pmMapErrno;
    __pmMemoryMap;
    __pmMemoryUnmap;
    __pmMktime;
    __pmMultiThreaded;
    __pmNativeConfig;
    __pmNativePath;
    __pmNewPMNS;
    __pmNoMem;
    __pmNotifyErr;
    __pmOpenLog;
    __pmOptFetchAdd;
    __pmOptFetchDel;
    __pmOptFetchDump;
    __pmOptFetchGetParams;
    __pmOptFetchPutParams;
    __pmOptFetchRedo;
    __pmOverrideLastFd;
    __pmParseCtime;
    __pmParseDebug;
    __pmParseHostAttrsSpec;
    __pmParseHostSpec;
    __pmParseTime;
    __pmPathSeparator;
    __pmPDUCntIn;
    __pmPDUCntOut;
    __pmPDUTypeStr;
    __pmPDUTypeStr_r;
    __pmPinPDUBuf;
    __pmPrepareFetch;
    __pmPrintDesc;
    __pmPrintIPC;
    __pmPrintStamp;
    __pmPrintTimeval;
    __pmProcessCreate;
    __pmProcessDataSize;
    __pmProcessExists;
    __pmProcessRunTimes;
    __pmProcessTerminate;
    __pmRead;
    __pmRecv;
    __pmRegisterAnon;
    __pmResetIPC;
    __pmRotateLog;
    __pmSecureClientHandshake;
    __pmSecureServerHandshake;
    __pmSecureServerSetup;
    __pmSecureServerShutdown;
    __pmSelectRead;
    __pmSelectWrite;
    __pmSend;
    __pmSendAuth;
    __pmSendChildReq;
    __pmSendCreds;
    __pmSendDesc;
    __pmSendDescReq;
    __pmSendError;
    __pmSendFetch;
    __pmSendIDList;
    __pmSendInstance;
    __pmSendInstanceReq;
    __pmSendLogControl;
    __pmSendLogRequest;
    __pmSendLogStatus;
    __pmSendNameList;
    __pmSendProfile;
    __pmSendResult;
    __pmSendText;
    __pmSendTextReq;
    __pmSendTraversePMNSReq;
    __pmSendXtendError;
    __pmServerAddInterface;
    __pmServerAddNewClients;
    __pmServerAddPorts;
    __pmServerAdvertisePresence;
    __pmServerClearFeature;
    __pmServerCloseRequestPorts;
    __pmServerDumpRequestPorts;
    __pmServerHasFeature;
    __pmServerOpenRequestPorts;
    __pmServerRequestPortString;
    __pmServerSetFeature;
    __pmServerSetLocalCreds;
    __pmServerSetLocalSocket;
    __pmServerSetServiceSpec;
    __pmServerUnadvertisePresence;
    __pmSetClientId;
    __pmSetClientIdArgv;
    __pmSetDataIPC;
    __pmSetInternalState;
    __pmSetPDUCeiling;
    __pmSetPDUCntBuf;
    __pmSetProcessIdentity;
    __pmSetProgname;
    __pmSetSignalHandler;
    __pmSetSocketIPC;
    __pmSetSockOpt;
    __pmSetVersionIPC;
    __pmShutdown;
    __pmSockAddrAlloc;
    __pmSockAddrCompare;
    __pmSockAddrDup;
    __pmSockAddrFree;
    __pmSockAddrGetFamily;
    __pmSockAddrGetPort;
    __pmSockAddrInit;
    __pmSockAddrIsInet;
    __pmSockAddrIsIPv6;
    __pmSockAddrIsLoopBack;
    __pmSockAddrIsUnix;
    __pmSockAddrMask;
    __pmSockAddrSetFamily;
    __pmSockAddrSetPath;
    __pmSockAddrSetPort;
    __pmSockAddrSetScope;
    __pmSockAddrSize;
    __pmSockAddrToString;
    __pmSocketIPC;
    __pmSpecLocalPMDA;
    __pmStringToSockAddr;
    __pmStuffValue;
    __pmSyslog;
    __pmtimevalAdd;
    __pmtimevalFromReal;
    __pmtimevalNow;
    __pmtimevalPause;
    __pmtimevalSleep;
    __pmtimevalSub;
    __pmTimevalSub;
    __pmtimevalToReal;
    __pmTimezone;
    __pmTimezone_r;
    __pmUnlock;
    __pmUnparseHostAttrsSpec;
    __pmUnparseHostSpec;
    __pmUnpinPDUBuf;
    __pmUsePMNS;
    __pmVersionIPC;
    __pmWrite;
    __pmXmitPDU;

  local: *;
};

PCP_3.1 {
  global:
    pmDiscoverServices;
} PCP_3.0;

PCP_3.2 {
  global:
    pmGetContextHostName_r;
    pmGetContextOptions;
    pmGetOptions;
    pmFreeOptions;
    pmUsageMessage;

    __pmStartOptions;
    __pmAddOptArchive;
    __pmAddOptArchiveList;
    __pmAddOptHost;
    __pmAddOptHostList;
    __pmEndOptions;
} PCP_3.1;

PCP_3.3 {
  global:
    pmgetopt_r;

    __pmLogLocalSocketDefault;
    __pmLogLocalSocketUser;
    __pmMakePath;
} PCP_3.2;

PCP_3.4 {
  global:
    __pmConnectCheckError;
    __pmConnectRestoreFlags;
    __pmGetFileStatusFlags;
    __pmSetFileStatusFlags;
    __pmGetFileDescriptorFlags;
    __pmSetFileDescriptorFlags;
    __pmSocketClosed;
    __pmLogPutResult2;
} PCP_3.3;

PCP_3.5 {
  global:
    __pmDumpStack;
    __pmServerCreatePIDFile;
} PCP_3.4;

PCP_3.6 {
  global:
    __pmDiscoverServicesWithOptions;
    __pmDumpNameNode;
    __pmFreeInterpData;
    __pmAddOptArchiveFolio;
} PCP_3.5;

PCP_3.7 {
  global:
    pmFreeHighResResult;
    pmFreeHighResEventResult;
    pmUnpackHighResEventRecords;

    __pmCheckHighResEventRecords;
    __pmDumpHighResEventRecords;
    __pmDumpHighResResult;
    __pmPrintHighResStamp;
    __pmPrintTimespec;
    __pmGetTimespec;
} PCP_3.6;

PCP_3.8 {
  global:
    __pmtimevalInc;
    __pmtimevalDec;
} PCP_3.7;

PCP_3.9 {
  global:
    __pmSendAttr;
    __pmDecodeAttr;
    __pmIgnoreSignalPIPE;
    pmParseUnitsStr;
} PCP_3.8;

PCP_3.10 {
  global:
    __pmPrintMetricNames;
} PCP_3.9;

PCP_3.11 {
  global:
    pmGetVersion;
    pmGetOptionalConfig;
    __pmFetchLocal;
} PCP_3.10;

PCP_3.12 {
  global:
    __pmAFsetup;
} PCP_3.11;

PCP_3.13 {
  global:
    __pmConnectTimeout;
    __pmRequestTimeout;
    __pmSetConnectTimeout;
    __pmSetRequestTimeout;
    __pmStringValue;
} PCP_3.12;

PCP_3.14 {
    pmCreateFetchGroup;
    pmGetFetchGroupContext;
    pmExtendFetchGroup_item;
    pmExtendFetchGroup_indom;
    pmExtendFetchGroup_event;
    pmExtendFetchGroup_timestamp;
    pmFetchGroup;
    pmDestroyFetchGroup;
    pmRegisterDerivedMetric;
} PCP_3.13;

PCP_3.15 {
    __pmSecureServerCertificateSetup;
    __pmServerGetFeaturesFromPDU;
} PCP_3.14;

PCP_3.16 {
<<<<<<< HEAD
  global:
    __pmAddOptContainer;
=======
    pmSemStr;
    pmSemStr_r;
>>>>>>> 1b5e787b
} PCP_3.15;<|MERGE_RESOLUTION|>--- conflicted
+++ resolved
@@ -528,11 +528,8 @@
 } PCP_3.14;
 
 PCP_3.16 {
-<<<<<<< HEAD
-  global:
-    __pmAddOptContainer;
-=======
+  global:
     pmSemStr;
     pmSemStr_r;
->>>>>>> 1b5e787b
+    __pmAddOptContainer;
 } PCP_3.15;