--- conflicted
+++ resolved
@@ -576,7 +576,10 @@
   global:
     pmsprintf;
     __pmServerStart;
-<<<<<<< HEAD
+    pmDebugOptions;
+    pmSetDebug;
+    pmClearDebug;
+    __pmDumpDebug;
 } PCP_3.20;
 
 PCP_3.30 {
@@ -607,11 +610,4 @@
     __pmRecvLabelReq;
     __pmDecodeLabel;
     __pmDecodeLabelReq;
-} PCP_3.21;
-=======
-    pmDebugOptions;
-    pmSetDebug;
-    pmClearDebug;
-    __pmDumpDebug;
-} PCP_3.20;
->>>>>>> 9aa2a4ba
+} PCP_3.21;