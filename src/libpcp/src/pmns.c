--- conflicted
+++ resolved
@@ -20,29 +20,6 @@
 #include "impl.h"
 #include "pmda.h"
 
-<<<<<<< HEAD
-/*
- *  %s fields in CPP_FMT
- *
- *  cpp-cmd from cpp_path[]
- *  cpp_simple_args (assumed to apply for all, eg. -U... -U... -P -undef -...)
- *  /var/pcp or similar
- *  /usr/pcp or similar
- *  input pmns file name
- */
-#define CPP_FMT "%s %s -I. -I%s%cpmns -I%s%cpmns %s"
-
-static const char	*cpp_path[] = {
-    CPP_SIMPLE EXEC_SUFFIX,
-    "/lib/cpp" EXEC_SUFFIX,
-    "/usr/lib/cpp" EXEC_SUFFIX,
-    "/usr/bin/cpp" EXEC_SUFFIX,
-    NULL
-};
-
-
-=======
->>>>>>> d4231df2
 /* token types */
 #define NAME	1
 #define PATH	2
@@ -1798,14 +1775,10 @@
 	     * if we locate the name and it is a leaf in the PMNS
 	     * this is good
 	     */
-<<<<<<< HEAD
 	    PM_LOCK(__pmLock_libpcp);
 	    np = locate(namelist[i], curr_pmns->root);
 	    PM_UNLOCK(__pmLock_libpcp);
 	    if (np != NULL ) {
-=======
-	    if ((np = locate(namelist[i], curr_pmns->root)) != NULL) {
->>>>>>> d4231df2
 		if (np->first == NULL)
 		    pmidlist[i] = np->pmid;
 		else {
