--- conflicted
+++ resolved
@@ -181,13 +181,10 @@
 	"The units of a metric have changed in an archive" },
     { PM_ERR_NEEDCLIENTCERT,	"PM_ERR_NEEDCLIENTCERT",
 	"PMCD requires a client certificate" },
-<<<<<<< HEAD
+    { PM_ERR_BADDERIVE,		"PM_ERR_BADDERIVE",
+	"Derived metric definition failed" },
     { PM_ERR_NOLABELS,		"PM_ERR_NOLABELS",
 	"No support for metric label metadata" },
-=======
-    { PM_ERR_BADDERIVE,		"PM_ERR_BADDERIVE",
-	"Derived metric definition failed" },
->>>>>>> 46014109
     /* insert new libpcp error codes here */
     { PM_ERR_NYI,		"PM_ERR_NYI",
 	"Functionality not yet implemented" },
