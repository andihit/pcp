#!/usr/bin/python

#
# pmcollectl.py
#
# Copyright (C) 2012-2013 Red Hat Inc.
#
# This program is free software; you can redistribute it and/or modify it
# under the terms of the GNU General Public License as published by the
# Free Software Foundation; either version 2 of the License, or (at your
# option) any later version.
# 
# This program is distributed in the hope that it will be useful, but
# WITHOUT ANY WARRANTY; without even the implied warranty of MERCHANTABILITY
# or FITNESS FOR A PARTICULAR PURPOSE.  See the GNU General Public License
# for more details.
#

"""System status collector using the libpcp Wrapper module

Additional Information:

Performance Co-Pilot Web Site
http://oss.sgi.com/projects/pcp
"""

# ignore line too long, missing docstring, method could be a function,
#        too many public methods
# pylint: disable=C0301 
# pylint: disable=C0111 
# pylint: disable=R0201
# pylint: disable=R0904

##############################################################################
#
# imports
#

import os
import sys
import time
import cpmapi as c_api
import cpmgui as c_gui
from pcp import pmapi, pmgui
from pcp.pmsubsys import Subsystem

ME = "pmcollectl"

def usage ():
    print "\nUsage:", sys.argv[0], "\n\t[-h HOST] [-sSUBSYS] [-f|--filename FILE] [-p|--playback FILE]"
    print '''\t[-R|--runtime N] [-c|--count N] [-i|--interval N] [--verbose]
'''


# scale  -----------------------------------------------------------------


def scale (value, magnitude):
    return (value + (magnitude / 2)) / magnitude


# record ---------------------------------------------------------------

def record (context, config, interval, path, host):
    
    if os.path.exists(path):
        print ME + "archive %s already exists\n" % path
        sys.exit(1)
    status = context.pmRecordSetup (path, ME, 0) # pylint: disable=W0621
    (status, rhp) = context.pmRecordAddHost (host, 1, config) # just a filename
    status = context.pmRecordControl (0, c_gui.PM_REC_SETARG, "-T" + str(interval) + "sec")
    status = context.pmRecordControl (0, c_gui.PM_REC_ON, "")
    # sleep +1 to make sure pmlogger gets to the -T limit
    time.sleep(interval+1)
    # don't need to do anything else ... pmlogger will stop of it's own
    # once -T limit is reached, or pmcollectl exits, and in particular
    # calling
    # status = context.pmRecordControl (rhp, c_gui.PM_REC_OFF, "")
    # produces a popup dialog we don't want
    #

# record_add_creator ------------------------------------------------------

def record_add_creator (path):
    fdesc = open (path, "a+")
    args = ""
    for i in sys.argv:
        args = args + i + " "
    fdesc.write("# Created by " + args)
    fdesc.write("\n#\n")
    fdesc.close()

# _CollectPrint -------------------------------------------------------


class _CollectPrint(object):
    def __init__(self, ss):
        self.ss = ss
    def print_header1(self):
        if self.verbosity == "brief":
            self.print_header1_brief()
        elif self.verbosity == "detail":
            self.print_header1_detail()
        elif self.verbosity == "verbose":
            self.print_header1_verbose()
    def print_header2(self):
        if self.verbosity == "brief":
            self.print_header2_brief()
        elif self.verbosity == "detail":
            self.print_header2_detail()
        elif self.verbosity == "verbose":
            self.print_header2_verbose()
    def print_header1_brief(self):
        True                        # pylint: disable-msg=W0104
    def print_header2_brief(self):
        True                        # pylint: disable-msg=W0104
    def print_header1_detail(self):
        True                        # pylint: disable-msg=W0104
    def print_header2_detail(self):
        True                        # pylint: disable-msg=W0104
    def print_header1_verbose(self):
        True                        # pylint: disable-msg=W0104
    def print_header2_verbose(self):
        True                        # pylint: disable-msg=W0104
    def print_line(self):
        if self.verbosity == "brief":
            self.print_brief()
        elif self.verbosity == "detail":
            self.print_detail()
        elif self.verbosity == "verbose":
            self.print_verbose()
    def print_brief(self):
        True                        # pylint: disable-msg=W0104
    def print_verbose(self):
        True                        # pylint: disable-msg=W0104
    def print_detail(self):
        True                        # pylint: disable-msg=W0104
    def divide_check(self, dividend, divisor):
        if divisor == 0:
            return 0
        else:
            return dividend / divisor
    def set_verbosity(self, cpverbosity):
        self.verbosity = cpverbosity # pylint: disable-msg=W0201


# _cpuCollectPrint --------------------------------------------------


class _cpuCollectPrint(_CollectPrint):
    def print_header1_brief(self):
        print '#<--------CPU-------->',
    def print_header1_detail(self):
        print '# SINGLE CPU STATISTICS'
    def print_header1_verbose(self):
        print '# CPU SUMMARY (INTR, CTXSW & PROC /sec)'

    def print_header2_brief(self):
        print '#cpu sys inter  ctxsw',
    def print_header2_detail(self):
        print '#   Cpu  User Nice  Sys Wait IRQ  Soft Steal Idle'
    def print_header2_verbose(self):
        print '#User  Nice   Sys  Wait   IRQ  Soft Steal  Idle  CPUs  Intr  Ctxsw  Proc  RunQ   Run   Avg1  Avg5 Avg15 RunT BlkT'

    def print_brief(self):
        print "%4d" % (100 * (self.ss.get_metric_value('kernel.all.cpu.nice') +
                              self.ss.get_metric_value('kernel.all.cpu.user') +
                              self.ss.get_metric_value('kernel.all.cpu.intr') +
                              self.ss.get_metric_value('kernel.all.cpu.sys') +
                              self.ss.get_metric_value('kernel.all.cpu.steal') +
                              self.ss.get_metric_value('kernel.all.cpu.irq.hard') +
                              self.ss.get_metric_value('kernel.all.cpu.irq.soft')) /
                       ss.cpu_total),
        print "%3d" % (100 * (self.ss.get_metric_value('kernel.all.cpu.intr') +
                              self.ss.get_metric_value('kernel.all.cpu.sys') +
                              self.ss.get_metric_value('kernel.all.cpu.steal') +
                              self.ss.get_metric_value('kernel.all.cpu.irq.hard') +
                              self.ss.get_metric_value('kernel.all.cpu.irq.soft')) /
                       ss.cpu_total),
        print "%5d %6d" % (self.ss.get_metric_value('kernel.all.intr'),
                           self.ss.get_metric_value('kernel.all.pswitch')),
    def print_detail(self):
        for k in range(self.ss.get_len(self.ss.get_metric_value('kernel.percpu.cpu.user'))):
            print "    %3d  %4d %4d  %3d %4d %3d  %4d %5d %4d" % (
                k,
                (100 * (self.ss.get_scalar_value('kernel.percpu.cpu.nice',k) +
                        self.ss.get_scalar_value('kernel.percpu.cpu.user',k) +
                        self.ss.get_scalar_value('kernel.percpu.cpu.intr',k) +
                        self.ss.get_scalar_value('kernel.percpu.cpu.sys',k) +
                        self.ss.get_scalar_value('kernel.percpu.cpu.steal',k) +
                        self.ss.get_scalar_value('kernel.percpu.cpu.irq.hard',k) +
                        self.ss.get_scalar_value('kernel.percpu.cpu.irq.soft',k)) /
                ss.cpu_total),
            self.ss.get_scalar_value('kernel.percpu.cpu.nice',k),
            (100 * (self.ss.get_scalar_value('kernel.percpu.cpu.intr',k) +
                    self.ss.get_scalar_value('kernel.percpu.cpu.sys',k) +
                    self.ss.get_scalar_value('kernel.percpu.cpu.steal',k) +
                    self.ss.get_scalar_value('kernel.percpu.cpu.irq.hard',k) +
                    self.ss.get_scalar_value('kernel.percpu.cpu.irq.soft',k)) /
             ss.cpu_total),
            self.ss.get_scalar_value('kernel.percpu.cpu.wait.total',k),
            self.ss.get_scalar_value('kernel.percpu.cpu.irq.hard',k),
            self.ss.get_scalar_value('kernel.percpu.cpu.irq.soft',k),
            self.ss.get_scalar_value('kernel.percpu.cpu.steal',k),
            self.ss.get_scalar_value('kernel.percpu.cpu.idle',k) / 10)
    def print_verbose(self):
        ncpu = self.ss.get_metric_value('hinv.ncpu')
        print "%4d %6d %5d %4d %4d %5d " % (
            (100 * (self.ss.get_metric_value('kernel.all.cpu.nice') +
                    self.ss.get_metric_value('kernel.all.cpu.user') +
                    self.ss.get_metric_value('kernel.all.cpu.intr') +
                    self.ss.get_metric_value('kernel.all.cpu.sys') +
                    self.ss.get_metric_value('kernel.all.cpu.steal') +
                    self.ss.get_metric_value('kernel.all.cpu.irq.hard') +
                    self.ss.get_metric_value('kernel.all.cpu.irq.soft')) /
             ss.cpu_total),
            self.ss.get_metric_value('kernel.all.cpu.nice'),
            (100 * (self.ss.get_metric_value('kernel.all.cpu.intr') +
                    self.ss.get_metric_value('kernel.all.cpu.sys') +
                    self.ss.get_metric_value('kernel.all.cpu.steal') +
                    self.ss.get_metric_value('kernel.all.cpu.irq.hard') +
                    self.ss.get_metric_value('kernel.all.cpu.irq.soft')) /
             ss.cpu_total),
            self.ss.get_metric_value('kernel.all.cpu.wait.total'),
            self.ss.get_metric_value('kernel.all.cpu.irq.hard'),
            self.ss.get_metric_value('kernel.all.cpu.irq.soft')
            ),
        print "%6d %6d %5d %5d %6d" % (
            self.ss.get_metric_value('kernel.all.cpu.steal'),
            self.ss.get_metric_value('kernel.all.cpu.idle') / (10 * ncpu),
            ncpu,
            self.ss.get_metric_value('kernel.all.intr'),
            self.ss.get_metric_value('kernel.all.pswitch')
            ),
        print "%5d %5d %5d %5.2f %5.2f %5.2f %4d %4d" % (
            self.ss.get_metric_value('kernel.all.nprocs'),
            self.ss.get_metric_value('kernel.all.runnable'),
            self.ss.get_metric_value('proc.runq.runnable'),
            self.ss.get_metric_value('kernel.all.load')[0],
            self.ss.get_metric_value('kernel.all.load')[1],
            self.ss.get_metric_value('kernel.all.load')[2],
            self.ss.get_metric_value('kernel.all.runnable'),
            self.ss.get_metric_value('proc.runq.blocked'))


# _interruptCollectPrint ---------------------------------------------


class _interruptCollectPrint(_CollectPrint):
    def print_header1_brief(self):
        ndashes = (((self.ss.get_len(self.ss.get_metric_value('kernel.percpu.interrupts.THR'))) * 6) - 6) / 2
        hdr = "#<"
        for k in range(ndashes):
            hdr += "-"
        hdr += "Int"
        for k in range(ndashes):
            hdr += "-"
        hdr += ">"
        print hdr,
    def print_header1_detail(self):
        print '# INTERRUPT DETAILS'
        print '# Int    ',
        for k in range(self.ss.get_len(self.ss.get_metric_value('kernel.percpu.interrupts.THR'))):
            print 'Cpu%d ' % k,
        print 'Type            Device(s)'
    def print_header1_verbose(self):
        print '# INTERRUPT SUMMARY'
    def print_header2_brief(self):
        for k in range(self.ss.get_len(self.ss.get_metric_value('kernel.percpu.interrupts.THR'))):
            if k == 0:
                print '#Cpu%d ' % k,
            else:
                print 'Cpu%d ' % k,
    def print_header2_verbose(self):
        print '#    ',
        for k in range(self.ss.get_len(self.ss.get_metric_value('kernel.percpu.interrupts.THR'))):
            print 'Cpu%d ' % k,
        print
    def print_brief(self):
        int_count = []
        for k in range(self.ss.get_len(self.ss.get_metric_value('kernel.percpu.interrupts.THR'))):
            int_count.append(0)
            for j in ss.metrics:
                if j[0:24] == 'kernel.percpu.interrupts':
                    int_count[k] += self.ss.get_scalar_value(self.ss.metrics_dict[j], k)
                
        for k in range(self.ss.get_len(self.ss.get_metric_value('kernel.percpu.interrupts.THR'))):
            print "%4d " % (int_count[k]),
    def print_detail(self):
        for j in ss.metrics:
            if j[0:24] != 'kernel.percpu.interrupts':
                continue
            j_i = self.ss.metrics_dict[j]
            have_nonzero_value = False
            for k in range(self.ss.get_len(self.ss.get_metric_value('kernel.percpu.interrupts.THR'))):
                if self.ss.get_scalar_value(j_i, k) != 0:
                    have_nonzero_value = True
                if not have_nonzero_value:
                    continue
            if have_nonzero_value:
                # pcp does not give the interrupt # so print spaces
                print "%-8s" % self.ss.metrics[j_i].split(".")[3],
                for i in range(self.ss.get_len(self.ss.get_metric_value('kernel.percpu.interrupts.THR'))):
                    print "%4d " % (self.ss.get_scalar_value(j_i, i)),
                text = (pm.pmLookupText(self.ss.metric_pmids[j_i], c_api.PM_TEXT_ONELINE))
                print "%-18s %s" % (text[:(str.index(text," "))],
                                 text[(str.index(text," ")):])
    def print_verbose(self):
        print "     ",
        self.print_brief()
        print


# _diskCollectPrint --------------------------------------------------


class _diskCollectPrint(_CollectPrint):
    def print_header1_brief(self):
        print '<----------Disks----------->',
    def print_header1_detail(self):
        print '# DISK STATISTICS (/sec)'
    def print_header1_verbose(self):
        print '\n\n# DISK SUMMARY (/sec)'
    def print_header2_brief(self):
        print ' KBRead  Reads KBWrit Writes',
    def print_header2_detail(self):
        print '#          <---------reads---------><---------writes---------><--------averages--------> Pct'
        print '#Name       KBytes Merged  IOs Size  KBytes Merged  IOs Size  RWSize  QLen  Wait SvcTim Util'
    def print_header2_verbose(self):
        print '#KBRead RMerged  Reads SizeKB  KBWrite WMerged Writes SizeKB\n',
    def print_brief(self):
        print "%6d %6d %6d %6d" % (
            self.ss.get_metric_value('disk.all.read_bytes'),
            self.ss.get_metric_value('disk.all.read'),
            self.ss.get_metric_value('disk.all.write_bytes'),
            self.ss.get_metric_value('disk.all.write')),
    def print_detail(self):
        for j in xrange(len(self.ss.metric_pmids)):
            try:
                (inst, iname) = pm.pmGetInDom(self.ss.metric_descs[j])
                break
            except pmapi.pmErr, e:
                iname = "X"

        # metric values may be scalars or arrays depending on # of disks
        for j in xrange(self.ss.get_len(self.ss.get_metric_value('disk.dev.read_bytes'))):
            print "%-10s %6d %6d %4d %4d  %6d %6d %4d %4d  %6d %6d %4d %6d %4d" % (
                iname[j],
                self.ss.get_scalar_value ('disk.dev.read_bytes', j),
                self.ss.get_scalar_value ('disk.dev.read_merge', j),
                self.ss.get_scalar_value ('disk.dev.read', j),
                self.ss.get_scalar_value ('disk.dev.blkread', j),
                self.ss.get_scalar_value ('disk.dev.write_bytes', j),
                self.ss.get_scalar_value ('disk.dev.write_merge', j),
                self.ss.get_scalar_value ('disk.dev.write', j),
                self.ss.get_scalar_value ('disk.dev.blkwrite', j),
                0, 0, 0, 0, 0)
# ??? replace 0 with required fields

    def print_verbose(self):
        avgrdsz = avgwrsz = 0
        if self.ss.get_metric_value('disk.all.read') > 0:
            avgrdsz = self.ss.get_metric_value('disk.all.read_bytes')
            avgrdsz /= self.ss.get_metric_value('disk.all.read')
        if self.ss.get_metric_value('disk.all.write') > 0:
            avgwrsz = self.ss.get_metric_value('disk.all.write_bytes')
            avgwrsz /= self.ss.get_metric_value('disk.all.write')

        print '%6d %6d %6d %6d %7d %8d %6d %6d' % (
            avgrdsz,
            self.ss.get_metric_value('disk.all.read_merge'),
            self.ss.get_metric_value('disk.all.read'),
            0,
            avgwrsz,
            self.ss.get_metric_value('disk.all.write_merge'),
            self.ss.get_metric_value('disk.all.write'),
            0)


# _memoryCollectPrint ------------------------------------------------


class _memoryCollectPrint(_CollectPrint):
    def print_header1_brief(self):
        print '#<-----------Memory----------->'
    def print_header1_verbose(self):
        print '# MEMORY SUMMARY'
    def print_header2_brief(self):
        print '#Free Buff Cach Inac Slab  Map'
    def print_header2_verbose(self): 
        print '#<-------------------------------Physical Memory--------------------------------------><-----------Swap------------><-------Paging------>'
        print '#   Total    Used    Free    Buff  Cached    Slab  Mapped    Anon  Commit  Locked Inact Total  Used  Free   In  Out Fault MajFt   In  Out'
    def print_brief(self):
        print "%4dM %3dM %3dM %3dM %3dM %3dM " % (
            scale(self.ss.get_metric_value('mem.freemem'), 1000),
            scale(self.ss.get_metric_value('mem.util.bufmem'), 1000),
            scale(self.ss.get_metric_value('mem.util.cached'), 1000),
            scale(self.ss.get_metric_value('mem.util.inactive'), 1000),
            scale(self.ss.get_metric_value('mem.util.slab'), 1000),
            scale(self.ss.get_metric_value('mem.util.mapped'), 1000)),
    def print_verbose(self):
        print "%8dM %6dM %6dM %6dM %6dM %6dM %6dM %6dM %6dM %6dM %5dM %5dM %5dM %5dM %6d %6d %6d %6d %6d %6d " % (
            scale(self.ss.get_metric_value('mem.physmem'), 1000),
            scale(self.ss.get_metric_value('mem.util.used'), 1000),
            scale(self.ss.get_metric_value('mem.freemem'), 1000),
            scale(self.ss.get_metric_value('mem.util.bufmem'), 1000),
            scale(self.ss.get_metric_value('mem.util.cached'), 1000),
            scale(self.ss.get_metric_value('mem.util.slab'), 1000),
            scale(self.ss.get_metric_value('mem.util.mapped'), 1000),
            scale(self.ss.get_metric_value('mem.util.anonpages'), 1000),
            scale(self.ss.get_metric_value('mem.util.committed_AS'), 1000),
            scale(self.ss.get_metric_value('mem.util.mlocked'), 1000),
            scale(self.ss.get_metric_value('mem.util.inactive'), 1000),
            scale(self.ss.get_metric_value('mem.util.swapTotal'), 1000),
            scale(self.ss.get_metric_value('swap.used'), 1000),
            scale(self.ss.get_metric_value('swap.free'), 1000),
            scale(self.ss.get_metric_value('swap.pagesin'), 1000),
            scale(self.ss.get_metric_value('swap.pagesout'), 1000),
            scale(self.ss.get_metric_value('mem.vmstat.pgfault') -
                  self.ss.get_metric_value('mem.vmstat.pgmajfault'), 1000),
            scale(self.ss.get_metric_value('mem.vmstat.pgmajfault'), 1000),
            scale(self.ss.get_metric_value('mem.vmstat.pgpgin'), 1000),
            scale(self.ss.get_metric_value('mem.vmstat.pgpgout'), 1000))


# _netCollectPrint --------------------------------------------------


class _netCollectPrint(_CollectPrint):
    def print_header1_brief(self):
        print '<----------Network--------->',
    def print_header1_detail(self):
        print '# NETWORK STATISTICS (/sec)'
    def print_header1_verbose(self):
        print '\n\n# NETWORK SUMMARY (/sec)'
    def print_header2_brief(self):
        print ' KBIn  PktIn  KBOut  PktOut',
    def print_header2_detail(self):
        print '#Num    Name   KBIn  PktIn SizeIn  MultI   CmpI  ErrsI  KBOut PktOut  SizeO   CmpO ErrsO'
    def print_header2_verbose(self):
        print '# KBIn  PktIn SizeIn  MultI   CmpI  ErrsI  KBOut PktOut  SizeO   CmpO  ErrsO'
    def print_brief(self):
        print "%5d %6d %6d %6d" % (
            sum(self.ss.get_metric_value('network.interface.in.bytes')) / 1024,
            sum(self.ss.get_metric_value('network.interface.in.packets')),
            sum(self.ss.get_metric_value('network.interface.out.bytes')) / 1024,
            sum(self.ss.get_metric_value('network.interface.out.packets'))),
    def print_verbose(self):
        self.ss.get_metric_value('network.interface.in.bytes')[0] = 0 # don't include loopback
        self.ss.get_metric_value('network.interface.in.bytes')[1] = 0
        print '%6d %5d %6d %6d %6d %6d %6d %6d %6d %6d %7d' % (
            sum(self.ss.get_metric_value('network.interface.in.bytes')) / 1024,
            sum(self.ss.get_metric_value('network.interface.in.packets')),
            sum(self.ss.get_metric_value('network.interface.in.bytes')) /
            sum(self.ss.get_metric_value('network.interface.in.packets')),
            sum(self.ss.get_metric_value('network.interface.in.mcasts')),
            sum(self.ss.get_metric_value('network.interface.in.compressed')),
            sum(self.ss.get_metric_value('network.interface.in.errors')),
            sum(self.ss.get_metric_value('network.interface.out.bytes')) / 1024,
            sum(self.ss.get_metric_value('network.interface.out.packets')),
            sum(self.ss.get_metric_value('network.interface.out.bytes')) /
            sum(self.ss.get_metric_value('network.interface.out.packets')),
            sum(self.ss.get_metric_value('network.interface.total.mcasts')),
            sum(self.ss.get_metric_value('network.interface.out.errors')))
    def print_detail(self):
        for j in xrange(len(self.ss.metric_pmids)):
            try:
                (inst, iname) = pm.pmGetInDom(self.ss.metric_descs[j])
                break
            except pmapi.pmErr, e: # pylint: disable-msg=C0103
                iname = "X"

        for j in xrange(len(self.ss.get_metric_value('network.interface.in.bytes'))):
            print '%4d %-7s %6d %5d %6d %6d %6d %6d %6d %6d %6d %6d %7d' % (
                j, iname[j],
                self.ss.get_metric_value('network.interface.in.bytes')[j] / 1024,
                self.ss.get_metric_value('network.interface.in.packets')[j],
                self.divide_check (self.ss.get_metric_value('network.interface.in.bytes')[j],
                                   self.ss.get_metric_value('network.interface.in.packets')[j]),
                self.ss.get_metric_value('network.interface.in.mcasts')[j],
                self.ss.get_metric_value('network.interface.in.compressed')[j],
                self.ss.get_metric_value('network.interface.in.errors')[j],
                self.ss.get_metric_value('network.interface.in.packets')[j],
                self.ss.get_metric_value('network.interface.out.packets')[j],
                self.divide_check (self.ss.get_metric_value('network.interface.in.packets')[j],
                self.ss.get_metric_value('network.interface.out.packets')[j]) / 1024,
                    self.ss.get_metric_value('network.interface.total.mcasts')[j],
                    self.ss.get_metric_value(
                    'network.interface.out.compressed')[j])


# main -----------------------------------------------------------------


# ignore These are actually global names; ignore invalid name warning for now
# TODO move main into a def and enable
# pylint: disable-msg=C0103


if __name__ == '__main__':
    n_samples = 0
    subsys = list()
    verbosity = "brief"
    output_file = ""
    input_file = ""
    duration = 0
    interval_arg = 1
    duration_arg = 0
    create_archive = False
    replay_archive = False
    host = ""

    ss = Subsystem()
    ss.init_processor_metrics()
    ss.init_interrupt_metrics()
    ss.init_disk_metrics()
    ss.init_memory_metrics()
    ss.init_network_metrics()

    cpu = _cpuCollectPrint(ss)
    interrupt = _interruptCollectPrint(ss)
    disk = _diskCollectPrint(ss)
    memory = _memoryCollectPrint(ss)
    net = _netCollectPrint(ss)

    s_options = {"d":[disk, "brief"], "D":[disk, "detail"],
                 "c":[cpu, "brief"], "C":[cpu, "detail"],
                 "n":[net, "brief"], "N":[net, "detail"],
                 "j":[interrupt, "brief"], "J":[interrupt, "detail"],
#                 "b":[ss, "brief"], # "B":[ss, "detail"],
                 "m":[memory, "brief"], # "M":[ss, "detail"],
#                 "f":[ss, "brief"], "F":[ss, "detail"],
#                 "y":[ss, "brief"], "Y":[ss, "detail"],
#                 "z":[ss, "detail"], "Z":[ss, "detail"]
                 }

    argx = 1
    while argx < len(sys.argv):
        if (sys.argv[argx] == "-c" or sys.argv[argx] == "--count"):
            argx += 1
            n_samples = int(sys.argv[argx])
        elif (sys.argv[argx][:2] == "-c"):
            n_samples = int(sys.argv[argx][2:])
        elif (sys.argv[argx] == "-f" or sys.argv[argx] == "--filename"):
            argx += 1
            output_file = sys.argv[argx]
            create_archive = True
        elif (sys.argv[argx] == "-p" or sys.argv[argx] == "--playback"):
            argx += 1
            input_file = sys.argv[argx]
            replay_archive = True
        elif (sys.argv[argx] == "-R" or sys.argv[argx] == "--runtime"):
            argx += 1
            duration_arg = sys.argv[argx]
        elif (sys.argv[argx] == "-i" or sys.argv[argx] == "--interval"):
            argx += 1
            interval_arg = sys.argv[argx]
	# TODO: --subsys XYZ
        elif (sys.argv[argx][:2] == "-s"):
            for ssx in xrange(len(sys.argv[argx][2:])):
                subsys_arg = sys.argv[argx][ssx+2:ssx+3]
                try:
                    subsys.append(s_options[subsys_arg][0])
                except KeyError:
                    print sys.argv[0] + \
                    ": Unimplemented subsystem -s" + subsys_arg
                    sys.exit(1)
                if subsys_arg.isupper():
                    verbosity =  s_options[subsys_arg][1]
        elif (sys.argv[argx] == "--verbose"):
            if verbosity != "detail":
                verbosity = "verbose"
        elif (sys.argv[argx] == "--help"):
            usage()
            sys.exit(1)
        elif (sys.argv[argx] == "-h"):
            argx += 1
            host = sys.argv[argx]
        elif (sys.argv[argx][:1] == "-"):
            print sys.argv[0] + ": Unknown option ", sys.argv[argx]
            print "Try `" + sys.argv[0] + " --help' for more information."
            sys.exit(1)
        argx += 1

    if len(subsys) == 0:
        if create_archive:
            map( subsys.append, (cpu, disk, net, interrupt, memory))
        else:
            map( subsys.append, (cpu, disk, net) )

    if replay_archive:
        archive = input_file
        if not os.path.exists(input_file):
            print input_file, "does not exist"
            sys.exit(1)
        for line in open(input_file):
            if (line[:8] == "Archive:"):
                tokens = line[:-1].split()
                archive = os.path.join(os.path.dirname(input_file), tokens[2])
        try:
            pm = pmapi.pmContext(c_api.PM_CONTEXT_ARCHIVE, archive)
        except pmapi.pmErr, e:
            print "Cannot open PCP archive: %s" % archive
            sys.exit(1)
    else:
        if host == "":
            host = "local:"
        try:
            pm = pmapi.pmContext(target=host)
        except pmapi.pmErr, e:
            print "Cannot connect to pmcd on " + host
            sys.exit(1)

    # Find server-side pmcd host-name
    host = pm.pmGetContextHostName()
    if host == "localhost":  # (should not happen)
        host = os.uname()[1]

    if duration_arg != 0:
        (code, timeval, errmsg) = pm.pmParseInterval(duration_arg)
        if code < 0:
            print errmsg
            sys.exit(1)
        duration = timeval.tv_sec

    (delta, errmsg) = pm.pmParseInterval(str(interval_arg) + " seconds")

    if create_archive:
        configuration = "log mandatory on every " + \
            str(interval_arg) + " seconds { "
        configuration += ss.dump_metrics()
        configuration += "}"
        if duration == 0:
            if n_samples != 0:
                duration = n_samples * interval_arg
            else:
                duration = 10 * interval_arg
        record (pmgui.GuiClient(), configuration, duration, output_file, host)
        record_add_creator (output_file)
        sys.exit(0)

    try:
        ss.setup_metrics(pm)
        ss.get_stats(pm)
    except pmapi.pmErr, e:
        if replay_archive:
            import textwrap
            print str(cpu.metrics)
            print "One of the following metrics is required " + \
                "but absent in " + input_file + "\n" + \
                textwrap.fill(str(metrics))
        else:
            print "unable to setup metrics"
            sys.exit(1)

    for ssx in subsys:
        ssx.set_verbosity(verbosity)

    # brief headings for different subsystems are concatenated together
    if verbosity == "brief":
        for ssx in subsys:
            if ssx == 0:
                continue
            ssx.print_header1()
        print
        for ssx in subsys:
            if ssx == 0:
                continue
            ssx.print_header2()
        print

<<<<<<< HEAD
    host = pm.pmGetContextHostName()

=======
>>>>>>> 5ecb31cc
    try:
        i_samples = 0
        while (i_samples < n_samples) or (n_samples == 0):
            pm.pmtimevalSleep(delta)
            if verbosity != "brief" and len(subsys) > 1:
                print "\n### RECORD %d >>> %s <<< %s ###" % \
                (i_samples+1,  host, time.strftime("%a %b %d %H:%M:%S %Y"))

            try:
                ss.get_stats(pm)
                ss.get_total()
            except pmapi.pmErr, e:
                if str(e).find("PM_ERR_EOL") != -1:
                    print str(e)
                    sys.exit(1)
            for ssx in subsys:
                if ssx == 0:
                    continue
                if verbosity != "brief" and (len(subsys) > 1 or i_samples == 0):
                    print
                    ssx.print_header1()
                    ssx.print_header2()
                ssx.print_line()
            if verbosity == "brief":
                print

            i_samples += 1
    except KeyboardInterrupt:
        True                        # pylint: disable-msg=W0104<|MERGE_RESOLUTION|>--- conflicted
+++ resolved
@@ -613,8 +613,6 @@
 
     # Find server-side pmcd host-name
     host = pm.pmGetContextHostName()
-    if host == "localhost":  # (should not happen)
-        host = os.uname()[1]
 
     if duration_arg != 0:
         (code, timeval, errmsg) = pm.pmParseInterval(duration_arg)
@@ -669,11 +667,6 @@
             ssx.print_header2()
         print
 
-<<<<<<< HEAD
-    host = pm.pmGetContextHostName()
-
-=======
->>>>>>> 5ecb31cc
     try:
         i_samples = 0
         while (i_samples < n_samples) or (n_samples == 0):
