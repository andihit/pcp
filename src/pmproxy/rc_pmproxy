#! /bin/sh
#
# Copyright (c) 2005 Silicon Graphics, Inc.  All Rights Reserved.
# 
# This program is free software; you can redistribute it and/or modify it
# under the terms of the GNU General Public License as published by the
# Free Software Foundation; either version 2 of the License, or (at your
# option) any later version.
# 
# This program is distributed in the hope that it will be useful, but
# WITHOUT ANY WARRANTY; without even the implied warranty of MERCHANTABILITY
# or FITNESS FOR A PARTICULAR PURPOSE.  See the GNU General Public License
# for more details.
# 
# You should have received a copy of the GNU General Public License along
# with this program; if not, write to the Free Software Foundation, Inc.,
# 59 Temple Place, Suite 330, Boston, MA  02111-1307 USA
# 
# Start or Stop the Performance Co-Pilot (PCP) proxy daemon for pmcd
#
# The following is for chkconfig on RedHat based systems
# chkconfig: - 95 05
# description: Control pmproxy for PCP
#
# The following is for insserv(1) based systems,
# e.g. SuSE, where chkconfig is a perl script.
### BEGIN INIT INFO
# Provides:       pmproxy
<<<<<<< HEAD
# Required-Start: $network $local_fs
# Required-Stop:
# Default-Start:
# Default-Stop:
=======
# Required-Start: $network $remote_fs $syslog
# Required-Stop:  $remote_fs $syslog
# Default-Start:  2 3 4 5
# Default-Stop:   0 1 6
>>>>>>> 11549aca
# Short-Description:   Control the pmproxy daemon
# Description:    Control the Performance Co-Pilot protocol proxy daemon
### END INIT INFO

. $PCP_DIR/etc/pcp.env
. $PCP_SHARE_DIR/lib/rc-proc.sh

PMPROXY=$PCP_BINADM_DIR/pmproxy
PMPROXYOPTS=$PCP_PMPROXYOPTIONS_PATH
RUNDIR=$PCP_LOG_DIR/pmproxy
pmprog=$PCP_RC_DIR/pmproxy
prog=$PCP_RC_DIR/`basename $0`

tmp=/var/tmp/$$
status=1
trap "rm -f $tmp.* ; exit \$status" 0 1 2 3 15

if [ $pmprog = $prog ]
then
    VERBOSE_CTL=on
else
    VERBOSE_CTL=off
fi

case "$PCP_PLATFORM"
in
    mingw)
	# nothing we can usefully do here, skip the test
	#
	;;

    *)
	# standard Unix/Linux style test
	#
	ID=id
	test -f /usr/xpg4/bin/id && ID=/usr/xpg4/bin/id

	IAM=`$ID -u 2>/dev/null`
	if [ -z "$IAM" ]
	then
	    # do it the hardway
	    #
	    IAM=`$ID | sed -e 's/.*uid=//' -e 's/(.*//'`
	fi
	;;
esac

_shutdown()
{
    # Is pmproxy running?
    #
    _get_pids_by_name pmproxy >$tmp.tmp
    if [ ! -s $tmp.tmp ]
    then
	[ "$1" = verbose ] && echo "$pmprog: PMPROXY not running"
	return 0
    fi

    # Send pmproxy a SIGTERM, which is noted as a pending shutdown.
    # When finished the currently active request, pmproxy will close any
    # connections and then exit.
    # Wait for pmproxy to terminate.
    #
    pmsignal -a -s TERM pmproxy > /dev/null 2>&1
    $ECHO $PCP_ECHO_N "Waiting for PMPROXY to terminate ...""$PCP_ECHO_C"
    gone=0
    for i in 1 2 3 4 5 6
    do
	sleep 3
	_get_pids_by_name pmproxy >$tmp.tmp
	if [ ! -s $tmp.tmp ]
	then
	    gone=1
	    break
	fi

	# If pmproxy doesn't go in 15 seconds, SIGKILL and sleep 1 more time
	# to allow any clients reading from PMPROXY sockets to fail so that
	# socket doesn't end up in TIME_WAIT or somesuch.
	#
	if [ $i = 5 ]
	then
	    $ECHO
	    echo "Process ..."
	    $PCP_PS_PROG $PCP_PS_ALL_FLAGS >$tmp.ps
	    sed 1q $tmp.ps
	    for pid in `cat $tmp.tmp`
	    do
		$PCP_AWK_PROG <$tmp.ps "\$2 == $pid { print }"
	    done
	    echo "$prog: Warning: Forcing PMPROXY to terminate!"
	    pmsignal -a -s KILL pmproxy > /dev/null 2>&1
	else
	    $ECHO $PCP_ECHO_N ".""$PCP_ECHO_C"
	fi
    done
    if [ $gone != 1 ]	# It just WON'T DIE, give up.
    then
	echo "Process ..."
	cat $tmp.tmp
	echo "$prog: Warning: PMPROXY won't die!"
	exit
    fi
    $RC_STATUS -v 
    pmpost "stop pmproxy from $pmprog"
}

_usage()
{
    echo "Usage: $pmprog [-v] {start|restart|stop|status|reload|force-reload}"
}

while getopts v c
do
    case $c
    in
	v)  # force verbose
	    VERBOSE_CTL=on
	    ;;
	
	*)
	    _usage
	    exit 1
	    ;;
    esac
done
shift `expr $OPTIND - 1`

if [ $VERBOSE_CTL = on ]
then				# For a verbose startup and shutdown
    ECHO=$PCP_ECHO_PROG
else				# For a quiet startup and shutdown
    ECHO=:
fi

if [ "$IAM" != 0 -a "$1" != "status" ]
then
    echo "$prog:"'
Error: You must be root (uid 0) to start or stop the PCP PMPROXY daemon.'
    exit
fi

# First reset status of this service
$RC_RESET
 
# Return values acc. to LSB for all commands but status:
# 0 - success
# 1 - misc error
# 2 - invalid or excess args
# 3 - unimplemented feature (e.g. reload)
# 4 - insufficient privilege
# 5 - program not installed
# 6 - program not configured
#
# Note that starting an already running service, stopping
# or restarting a not-running service as well as the restart
# with force-reload (in case signalling is not supported) are
# considered a success.
case "$1" in

  'start'|'restart'|'reload'|'force-reload')
	_shutdown quietly

	# PMPROXY messages should go to stderr, not the GUI notifiers
	#
	unset PCP_STDERR

	if [ -x $PMPROXY ]
	then
	    if [ ! -f $PCP_PMPROXYCONF_PATH ]
	    then
		echo "$prog:"'
Error: PMPROXY control file "$PCP_PMPROXYCONF_PATH" is missing, cannot start PMPROXY.'
		exit
	    fi
	    [ ! -d $RUNDIR ] && mkdir -p $RUNDIR
	    cd $RUNDIR

	    # salvage the previous versions of any PMPROXY
	    #
	    if [ -f pmproxy.log ]
	    then
		rm -f pmproxylog.log.prev
		mv pmproxy.log pmproxy.log.prev
	    fi

	    $ECHO $PCP_ECHO_N "Performance Co-Pilot starting PMPROXY (logfile is $RUNDIR/pmproxy.log) ..." "$PCP_ECHO_C"

	    # options file processing ...
	    # only consider lines which start with a hyphen
	    # get rid of the -f option
	    # ensure multiple lines concat onto 1 line
	    OPTS=`sed <$PMPROXYOPTS 2>/dev/null \
			    -e '/^[^-]/d' \
			    -e 's/^/ /' \
			    -e 's/$/ /' \
			    -e 's/ -f / /g' \
			    -e 's/^ //' \
			    -e 's/ $//' \
		    | tr '\012' ' ' `

	    # environment stuff
	    #
	    eval `sed -e 's/"/\\"/g' $PMPROXYOPTS \
	    | awk -F= '
BEGIN			{ exports="" }
/^[A-Z]/ && NF == 2	{ exports=exports" "$1
			  printf "%s=${%s:-\"%s\"}\n", $1, $1, $2
			}
END			{ if (exports != "") print "export", exports }'`

	    $PMPROXY $OPTS
	    $RC_STATUS -v

	    pmpost "start pmproxy from $pmprog"

	fi
	status=0
        ;;

  'stop')
	_shutdown
	status=0
        ;;

  'status')
	# NOTE: $RC_CHECKPROC returns LSB compliant status values.
	$ECHO $PCP_ECHO_N "Checking for PMPROXY:" "$PCP_ECHO_C"
        if [ -r /etc/rc.status ]
        then
            # SuSE
            $RC_CHECKPROC $PMPROXY
            $RC_STATUS -v
            status=$?
        else
            # not SuSE
            $RC_CHECKPROC $PMPROXY
            status=$?
            if [ $status -eq 0 ]
            then
                $ECHO running
            else
                $ECHO stopped
            fi
        fi
	;;

  *)
	_usage
        ;;
esac
<|MERGE_RESOLUTION|>--- conflicted
+++ resolved
@@ -19,24 +19,17 @@
 # Start or Stop the Performance Co-Pilot (PCP) proxy daemon for pmcd
 #
 # The following is for chkconfig on RedHat based systems
-# chkconfig: - 95 05
+# chkconfig: 2345 95 05
 # description: Control pmproxy for PCP
 #
 # The following is for insserv(1) based systems,
 # e.g. SuSE, where chkconfig is a perl script.
 ### BEGIN INIT INFO
 # Provides:       pmproxy
-<<<<<<< HEAD
-# Required-Start: $network $local_fs
-# Required-Stop:
-# Default-Start:
-# Default-Stop:
-=======
 # Required-Start: $network $remote_fs $syslog
 # Required-Stop:  $remote_fs $syslog
 # Default-Start:  2 3 4 5
 # Default-Stop:   0 1 6
->>>>>>> 11549aca
 # Short-Description:   Control the pmproxy daemon
 # Description:    Control the Performance Co-Pilot protocol proxy daemon
 ### END INIT INFO
