--- conflicted
+++ resolved
@@ -12,10 +12,7 @@
  * License for more details.
  */
 #include "server.h"
-<<<<<<< HEAD
-=======
 #include "uv_callback.h"
->>>>>>> 2034546f
 #include <assert.h>
 
 void
@@ -217,8 +214,6 @@
     if (pmDebugOptions.af)
 	fprintf(stderr, "%s: %s\n", "on_client_write", uv_strerror(status));
     client_close(client);
-<<<<<<< HEAD
-=======
 }
 
 void *
@@ -230,17 +225,13 @@
 		&request->buffer[0], request->nbuffers, request->callback);
     (void)handle;
     return 0;
->>>>>>> 2034546f
 }
 
 void
 client_write(struct client *client, sds buffer, sds suffix)
 {
     stream_write_baton	*request;
-<<<<<<< HEAD
-=======
     struct proxy	*proxy = client->proxy;
->>>>>>> 2034546f
     unsigned int	nbuffers = 0;
 
     if (client_is_closed(client))
