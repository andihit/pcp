== INSTALL ==

A.1 Linux Installation (rpm, deb)
 .2 Mac OS X Installation
 .3 AIX Installation
 .4 Solaris Installation
 .5 Windows Installation
B. Building from source
C. Post-install steps
D. Non-default build, install and run

This document describes how to configure and build the open source PCP
("pcp") package from source, and how to install and finally run it.

== A.1 Linux Installation

If you are using Debian, or a Debian-based distribution like Ubuntu,
PCP is included in the distribution (as of late 2008).  Run:
	# apt-get install pcp
If you are using a RPM based distribution and have the binary rpm:
	# rpm -Uvh pcp-*.rpm
... and skip to the final section (below) - "Post-install steps".

Special note for Ubuntu 8.04, 8.10, 9.04, 9.10 and 10.04

I've had to make the changes below to /usr/bin/dpkg-buildpackage.
Without these two changes, my pcp builds produce bad binaries with a
bizarre array of failure modes!

#kenj# my $default_flags = defined $build_opts->{noopt} ? "-g -O0" : "-g
-O2";
my $default_flags = defined $build_opts->{noopt} ? "-g -O0" : "-g -O0";
my %flags = ( CPPFLAGS => '',
              CFLAGS   => $default_flags,
              CXXFLAGS => $default_flags,
              FFLAGS   => $default_flags,
              #kenj# LDFLAGS  => '-Wl,-Bsymbolic-functions',
              LDFLAGS  => '',
    );

Without these changes, we see QA failures for 039, 061, 072, 091, 135,
147 and 151 ... and the QA 166 goes into a loop until it fills up the
root filesystem.

-- Ken

== A.2 Mac OS X Installation

The only unusual step in installing PCP on Mac OS X is the additional
dependency on the developer tools (XCode package).  The specific need
PCP has is to have a C preprocessor available for managing the metric
namespace, which on Mac OS X is a frontend to gcc and not installed by
default.

Once this is installed, installing PCP from the DMG file is as simple
as clicking on the icon in a Finder window, and following the prompts
from the installer.

== A.3 AIX Installation

At this stage, noone is making available pre-built AIX packages.
A port to AIX has been done, and merged, however - building from
the source is currently the only option.  The packaging work is also
begun on this platform (see the build/aix/ directory in the sources).

== A.4 Solaris Installation

Prebuild Solaris packages are available from PCP download section.

At this stage the package are distributed as SVR4 package datastream
and are build on Open Solaris 5.11.

You can install the package using 'pkgadd' command, e.g.:

	# pkgadd -d pcp-X.Y.Z

During the installation the following three services are registered
with the Solaris' service management facility:

	# svccfg list \*/pcp/\*
	application/pcp/pmcd
	application/pcp/pmlogger
	application/pcp/pmie
	application/pcp/pmproxy

On the new installation all services are disabled, during the upgrade
from the previous version of PCP the state of the services is
preserved.

Use of 'svcadm' command to enable or disable is preferred over explicit
invocation of the pmcd start script.

Use 'svcs' command to check the state of the services, e.g.:

	# svcs -l application/pcp/pcp
	fmri         svc:/application/pcp/pcp:default
	name         Performance Co-Pilot Collector Daemon
	enabled      false
	state        disabled
	next_state   none
	state_time   20 March 2012 11:33:27 AM EST
	restarter    svc:/system/svc/restarter:default
	dependency   require_all/none svc:/system/filesystem/local:default (online) svc:/milestone/network:default (online)

== A.5 Windows Installation

Download the native Windows version of PCP from the PCP download
section.  There are two variants: .zip and .exe.  The latter is
a self-installing executable, the former a simple compressed PCP
image.  Run the executable, follow the prompts, and a Startup
Menu item with several PCP options will be available - standard
DOS shell or POSIX shell (with suitable environment setup), the
Perl CPAN configuration tool, links to documentation and online
PCP internet resources, and the pmchart utility.

== B. Building from source

1. Configure, build and install the package

   The pcp package uses autoconf/configure and expects a GNU build
   environment (your platform must at least have gmake).

   If you just want to spin a .RPM, .DEB, .DMG, .EXE and/or tar
   file, use the Makepkgs script in the top level directory.
   This will configure and build the package for your platform and
   leave binary and src packages in the build/<pkg-type> directory.
   It will also leave binary and source tar file in the build/tar
   directory.

       $ ./Makepkgs --verbose

2. If you want to build the package and install it manually you will
   first need to ensure the "user" pcp is created so that key parts
   of the PCP installation can run as a user other than root.
   For Debian this means the following (equivalent commands are
   available on all distributions):

<<<<<<< HEAD
       # create pcp & pcpqa users
       $ ./configure --prefix=/usr --sysconfdir=/etc --localstatedir=/var
=======
       $ su root
       # groupadd -r pcp
       # useradd -c "Performance Co-Pilot" -g pcp -d /var/lib/pcp -M -r -s /usr/sbin/nologin pcp
   	
   Then use the following steps (use configure options to suit your
   preferences, refer to the qa/admin/myconfigure script for some
   guidance and see also section D below for additional details):

       $ ./configure --prefix=/usr --libexecdir=/usr/lib --sysconfdir=/etc \
		     --localstatedir=/var --with-rcdir=/etc/init.d
>>>>>>> 4d7b85b8
       $ make
       $ su root
       # make install

   Note 0: PCP services run as non-root by default.  Create unprivileged
   users "pcp" with home directory /var/lib/pcp, and "pcpqa" with home
   directory such as /var/lib/pcp/testsuite, or as appropriate, or
   designate other userids in the pcp.conf file.
   Note 1: that there are so many "install" variants out there that we
   wrote our own script (see "install-sh" in the top level directory),
   which works on every platform supported by PCP.
   Note 2: the Windows build is particularly involved to setup, this
   is primarily due to build tools not being available by default on
   that platform.  See the PCP Glider scripts and notes in the pcpweb
   tree to configure your environment before attempting to build from
   source under Win32.

== C. Post-install steps

   You will need to start the PCP Collection Daemon (PMCD), as root:

   Linux, AIX:
   # service pmcd start  (or...)
   # /etc/init.d/pmcd start  (or...)
   # /etc/rc.d/init.d/pmcd start
   Mac OS X:
   # /Library/StartupItems/pcp/pmcd start
   Windows:
   $PCP_DIR/etc/pmcd start
   Solaris:
   # svcadm enable application/pcp/pmcd

   Once you have started the PMCD daemon, you can list all performance
   metrics using the pminfo(1) command, E.g.

   # pminfo -fmdt   (you don't have to be root for this, but you may need to
		     type rehash so your shell finds the pminfo command).

   If you are writing scripts, you may find the output from pmprobe(1)
   easier to parse than that for pminfo(1). There are numerous other
   PCP client tools included.

   PCP can be configured to automatically log certain performance metrics
   for one or more hosts. The scripts to do this are documented in
   pmlogger_check(1). By default this facility is not enabled. If you want
   to use it, you need to

   # determine which metrics to log and how often you need them
   # edit $PCP_SYSCONF_DIR/pmlogger/control
   # edit $PCP_SYSCONF_DIR/pmlogger/config.default
   # (and any others in same dir)
   # as root, "crontab -e" and add something like:

   # -- typical PCP log management crontab entries
   # daily processing of pmlogger archives and pmie logs
   10      0       *       *       *       $PCP_BINADM_DIR/pmlogger_daily
   15      0       *       *       *       $PCP_BINADM_DIR/pmie_daily
   #
   # every 30 minutes, check pmlogger and pmie instances are running
   25,40   *       *       *       *       $PCP_BINADM_DIR/pmlogger_check
   5,55    *       *       *       *       $PCP_BINADM_DIR/pmie_check

   The pmie (Performance Metrics Inference Engine) daemon is _not_
   configured to start by default. To enable it, you may want to (on
   Linux platforms with chkconfig).

   # su root
   # chkconfig pmie on
   # edit the pmie control file (usually below $PCP_SYSCONF_DIR/pmie)
   # edit the config file (usually $PCP_SYSCONF_DIR/pmie/config.default)
   # set up cron scripts similar to those for pmlogger (see above)


   Configure some optional Performance Metrics Domain Agents (PMDAs)

   The default installation gives you the metrics for cpu, per-process,
   file system, swap, network, disk, memory, interrupts, nfs/rpc and
   others. These metrics are handled using the platform PMDA - namely
   pmda_linux.so (Linux), pmda_darwin.dylib (Mac), or pmda_windows.dll
   (Windows). It also gives you the PMCD PMDA, which contains metrics
   that monitor PCP itself.

   There are many other optional PMDAs that you can configure, depending
   on which performance metrics you need to monitor, as follows:
   Note: $PCP_PMDAS_DIR is normally /var/pcp/pmdas, see pcp.conf(4).

   Web Server metrics

   # su root
   # cd $PCP_PMDAS_DIR/apache  (i.e. cd /var/pcp/pmdas/apache)
   # ./Install
   # Check everything is working OK
   # pminfo -fmdt apache

   Other PMDAs in the pcp package include:

     apache - monitor apache web server stats
     cisco - monitor Cisco router stats
     dbping - query any database, extract response times
     elasticsearch - monitor an elasticsearch cluster
     kvm - monitor kernel-based virtual machine stats
     mailq - monitor the mail queue
     memcache - monitor memcache server stats
     mmv - export memory-mapped value stats from an application
     mounts - keep track of mounted file systems
     mysql - monitor MySQL relational databases
     postgres - monitor PostGreSQL relational databases
     process - keep an eye on critical processes/daemons
     roomtemp - monitor room temp (needs suitable probe)
     rsyslog - monitor the reliable system log daemon
     sendmail - monitor sendmail statistics
     shping - ping critical system services, extract response times
     trace - for instrumenting arbitrary applications, see pmtrace(1)
     txmon - transaction and QOS monitoring

     sample - for testing
     simple - example src code if you want to write a new PMDA
     trivial - even easier src code for a new PMDA.

   The procedure for configuring all of these is to change to the
   directory for the PMDA (usually below /var/lib/pcp/pmdas), and then
   run the ./Install script found therein. None of these PMDAs are
   configured by default - you choose the PMDAs you need and run the
   Install script.  Installation can be automated (defaults chosen) by
   touching .NeedInstall in the appropriate pmdas directory and then
   restarting the pmcd service via its startup script.

== D. Non-default build, install and run

   To run build and run a version of PCP that is installed in a private
   location (and does not require root privileges), first create the
   pcp "user" as described in section B.2 above), then

   $ ./configure --prefix=/some/path

   This will populate /some/path with a full PCP installation.  To use this 
   ensure the following are set in the environment:

   $ export PCP_DIR=/some/path

   Amend your shell's $PATH to include the PCP directories, found as
   follows:

   $ cd /some/path
   $ xtra=`grep '^PCP_BIN' etc/pcp.conf | sed -e 's/.*=//' | paste -s -d :`
   $ PATH=$xtra:$PATH

   Ensure the new libraries can be found:

   $ export LD_LIBRARY_PATH=`grep '^PCP_LIB' etc/pcp.conf \
     | sed -e 's/.*=//' | uniq | paste -s -d :`

   Tell Perl where to find loadable modules:

   $ export PERL5LIB=$PCP_DIR/usr/lib/perl5:$PCP_DIR/usr/share/perl5

   Allow man(1) to find the PCP manual pages:

   $ export MANPATH=`manpath`:$PCP_DIR/usr/share/man

   If your version is co-exiting with a running PCP in a default
   install, then alternative port numbers in your environment for pmcd
   ($PMCD_PORT), pmlogger ($PMLOGGER_PORT) and pmproxy ($PMPROXY_PORT)<|MERGE_RESOLUTION|>--- conflicted
+++ resolved
@@ -135,10 +135,6 @@
    For Debian this means the following (equivalent commands are
    available on all distributions):
 
-<<<<<<< HEAD
-       # create pcp & pcpqa users
-       $ ./configure --prefix=/usr --sysconfdir=/etc --localstatedir=/var
-=======
        $ su root
        # groupadd -r pcp
        # useradd -c "Performance Co-Pilot" -g pcp -d /var/lib/pcp -M -r -s /usr/sbin/nologin pcp
@@ -149,7 +145,6 @@
 
        $ ./configure --prefix=/usr --libexecdir=/usr/lib --sysconfdir=/etc \
 		     --localstatedir=/var --with-rcdir=/etc/init.d
->>>>>>> 4d7b85b8
        $ make
        $ su root
        # make install
