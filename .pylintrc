--- conflicted
+++ resolved
@@ -133,13 +133,9 @@
         attribute-defined-outside-init,
         unused-argument,
         no-self-use,
-<<<<<<< HEAD
         no-else-return,
-        too-many-instance-attributes
-=======
         too-many-instance-attributes,
         too-many-locals
->>>>>>> cdf3ac1e
 
 # Enable the message, report, category or checker with the given id(s). You can
 # either give multiple identifier separated by comma (,) or put this option
