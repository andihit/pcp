<<<<<<< HEAD
pcp-3.0.0 (4 Sep 2009)
    - packaging split into pcp, pcp-libs and pcp-libs-devel
      pcp-libs is common - it's required by pcp and by pcp-libs-devel but
      pcp and pcp-devel can be installed with or without each other.
    - added separate specific licenses for the new subpackages,
      particularly pcp-libs, which is LGPL.
    - added ldconfig %post and %postun scriptlets for -libs
    - Don't explicitly require IB libs, since they're libs and RPM figures it out
    - No need to explicitly BuildRequire gcc-c++ libstdc++-devel
    - Add BuildRequires on perl-ExtUtils-MakeMaker
    - Remove explicit ia64 Requires: libunwind
    - preserve generated gram.tab.c in several places since debuginfo needs it
    - Create %{_localstatedir}/run/pcp and ship it (so it'll be removed)
    - Use %doc in RPM spec for CHANGELOG COPYING INSTALL README VERSION.pcp pcp.lsm
    - tweak configure to move PCP_BINADM_DIR out of /usr/share, into /usr/lib.
      Arch dependent binaries should not be installed below /usr/share.
    - delete unneeded "explicit script interpreter" in several places
      to keep rpmlint happy
    - remove setuid from pmpost, not needed (and not in debian either)
    - nuke the migrate_pcp_var_dir, script and it's %post scriptlet
    - default "chkconfig off" for all PCP services (retain settings on upgrade)
    - clean-up and simplify the %post scriptlets (rather dramatically)
    - don't install static libraries, we have the debug package for that
    - install .NeedRebuild, add to %files and remove crud from %post scriptlets
    - added %changelog in RPM spec and moved %files to end just before %changelog
    - move demos, examples and demo PMDAS to the libs-devel package since they
      are not used for production (but are useful for devel and needed for QA).
    - dont install trace demo binaries since src is installed anyway
    - reconciled build/rpm/pcp.spec.in with build/rpm/pcp_fedora.spec
    - git merged the final 2.9.1 source tree
    - numerous other minor changes, mostly for inclusion in Fedora
=======
pcp-2.9.1 (2 September 2009)
    - Fix a long-standing pmval sample count miscalculation.
    - Add missing runlevels and dependencies in start scripts.
    - Fix a segv observed in the Windows PMDA accessing SQL Server metrics.
    - Fix logic error causing wrong Windows version to be reported sometimes.
    - Add kernel.all.uptime to the Windows kernel agent.
    - Initial version of the (perl-based) Samba PMDA.
    - Fixes to pmdasimple.pl so it functions correctly on all platforms.
    - Add PCP::PMDA helper routines for determining native long sizes.
    - Extend MMV to allow teardown of MMV file, and set errno on failure.
    - Initial stable (1.00) version of MMV Perl interface.
    - Correct the metric units for several Windows per-process memory metrics.
    - Add network metrics to Solaris PMDA
    - Report ZFS statistics from Solaris PMDA
    - Export zpool stats from Solaris PMDA
    - Generate packages for Solaris
    - Allow user to choose her compiler (proper use of AC_PROG_CC)
>>>>>>> 92eb7b89

pcp-2.9.0 (27 July 2009)
    - Fix Linux PMDA issue with -fstack-protector gcc option.
    - Get socket daemon PMDAs working with Win32 pmcd.
    - Bind 9.4 PMDA.
    - PowerDNS PMDA.
    - Fix atexit handling in the Perl PMDA module.
    - Fix a duplicate PMID in the MySQL PMDA.
    - Infiniband PMDA improvements and man page.
    - Minor packaging tweaks for rpm and deb formats.

pcp-2.8.12 (8 July 2009)
    - Bug fixes in Zimbra and MySQL PMDAs.
    - Fix memory leaks in the Perl PMDA interface.
    - Fix the Mac OS X pmdadarwin metric table direct mapping.

pcp-2.8.11 (6 July 2009)
    - Rework namespace file generation for Perl PMDAs.

pcp-2.8.10 (1 July 2009)
    - RPM packaging fixes for Perl modules.

pcp-2.8.9 (1 July 2009)
    - Remove Cygwin support, we're now committed to native Win32
      port - first production install yesterday, hooray!
    - Further Win32 work - wrapper batch files for shell scripts
      run as commands, moved daemon configs into $PCP_DIR/etc,
      bug fixes to process creation code.
    - Significant work on the MMV PMDA, including revamped API,
      Perl API, updated on-disk support with string values and
      help text support, amongst other changes.
    - Fix build of Perl PMDA module when PCP not installed.
    - Fix Zimbra PMDA status metrics.

pcp-2.8.8 (9 June 2009)
    - Added a Zimbra Collaboration Suite PMDA.
    - Build fixes for OpenSolaris.
    - Perl PMDA fixes in tail mode.
    - Correct physical memory reporting in Windows PMDA on 32 bit
      machines.
    - Other small tweaks and improvements to Windows PMDA also.

pcp-2.8.7 (29 May 2009)
    - Windows PMDA major rework to improve memory footprint.
    - Yet another Mac OS X build issue resolution.

pcp-2.8.6 (26 May 2009)
    - Fix build on Mac OS X after lex warning cleanups.
    - Fix pmdate build when PCP headers not in the root.
    - A single PMNS domain number file now used in-tree.
    - Added tmpfs filesystem metrics to Linux PMDA.

pcp-2.8.5 (21 May 2009)
    - Packaging tweaks for Debian (builddefs/rules moved).
    - Make timezone manipulation in Windows work (mimic MSYS).
    - Numerous warnings fixed.
    - Several changes to tempfile handling for Vista.
    - Make setting pcp_rc_dir in configure.in more robust.
    - Further pathname separator auditing for Windows.
    - Fixed a libpcp_gui linker issue on Mac OS X.

pcp-2.8.4 (12 May 2009)
    - Descend into src/bashrc.  D'oh!

pcp-2.8.3 (11 May 2009)
    - Bash auto-completion of metric names.
    - Fix a memory leak in xfs project quotas metrics.
    - Several Win32 fixes for Windows Server 2008.
    - Add Linux per-CPU and aggregate "guest" CPU utilisation metrics.
    - Add a pmlogsummary option to report a "header" line (-H).
    - Add optional pmstat support for time control via pmtime.
    - Add pmcd.client.* metrics for identifying connected clients.

pcp-2.8.2 (24 April 2009)
    - Fix pmie bug in the handling of && and || operators.
    - Improve daily pmie/pmlogger script behaviour.

pcp-2.8.1 (19 April 2009)
    - Fix build issue with libpcp_mmv - would not build-from-source
      if <pcp/pmapi.h> was not in the root filesystem.
    - Finer control of pmie2col(1) reporting precision.

pcp-2.8.0 (9 April 2009)
    - Linux netfilter (IP connection tracking) PMDA included
    - Memory Mapped Value (MMV) PMDA and client library included
    - Linux bonding (bonded network interface) PMDA included
    - Lustre PMDA included
    - Added pcp_gui library as pcpmon replacement, supporting the
      new (open source) version of pmtime for console tools.
    - Perl PCP::LogSummary module included.
    - KVM (Linux Kernel Virtualisation layer) PMDA
    - Infiniband PMDA included
    - VMware PMDA included
    - Perl PCP::PMDA module completed, stabilised and incorporated.
    - Default pmcd and pmproxy ports changed to IANA registered ones.
      ( The old behaviour - i.e. both original and IANA ports - is
      still available using PMCD_PORTS and PMPROXY_PORTS variables ).

pcp-2.7.7 (5 September 2008)
    - Infiniband metric enhancements
    - Handle missing "which" binary during rpm installation
    - Added new quota metrics (XFS project quota)
    - Aggregate and per-CPU hypervisor "steal" time metrics added
    - NFS v4 metrics
    - commitLimit meminfo metric added
    - Namespace locking fix in pmdaproc.sh
    - Additional Windows memory metrics
    - Several pmie fixes from Ken
    - Kens pmlogreduce archive corruption fix
    - Kens pmproxy PDU size fix
    - Nathan's pmlogsummary sum calulation fix
    - Added a (cheap) runnable processes metric.

pcp-2.7.4 (7 September 2007)
    - MaxOSX and Debian/Ubuntu build/package fixes
    - Add sqlserver active_transactions metrics to the Windows PMDA.
    - Fix a pmie_check typo causing mis-identification of pmie processes.
    - Allow pmie and/or operators to function with some data missing.
    - Resolve path naming issues with more recent versions of autoconf.
    - pmlogsummary report sum option
    - pmval kmtime support
    - Additional Linux SNMP metrics
    - Fix Linux vmstat nr_slab metrics
    - Make pcp status command report build version
    - Windows split_io metrics
    - Fix pmdapmcd empty pmie instance
    - pmdamailq filename regex
    - Windows TCP metrics
    - pmie log file rotation
    - Changed the default compression program to be bzip2(1)

pcp-2.7.3 (July 2007)
    - add network.ib.control to timeout infiniband stats workthread
    - add mem.util.anonpages 

pcp-2.7.2 (8 Jun 2007)
    - pcp doc updates
    - pmdalinux death from open file descriptors: pclose needed in network.ib
    - network.ib stats updated to cope with OFED 1.2 changes
    - some numa.link fixes for shub2 & NL4
    - Improve start/stop times of pmcd,pmlogger,pmie
    - create portable pmsleep (subsecond sleep) exe

pcp-2.7.0 (7 Feb 2007)
    This log has been allowed to lapse for some time. Blanket catch-up..
    the following PVs describe changes made in that time:
    - 947510 - UNIX95 patches break pcp tools
    - 948548 - [SUSE#182852] Buffer overflow in linux proc_pmda
    - 948551 - Update pcp configure and build infrastructure
    - 948799 - Move telnet-probe to oss part of pcp
    - 948958 - *nodeid conversions have inconsistent naming
    - 952623 - possible use-after-free of pmProfile objects used by pmda
    - 952932 - pcp-open RPM requires libpcp.so.2 but doesn't provide it
    - 953015 - Promote libpcp_pmc to DSO
    - 953301 - Update irix pcp bits
    - 953876 - Use swap.pagesin/pagesout instead of swap.in/.out in pmstat
    - 954035 - Update macosx build infrastructure
    - 954165 - pmdumptext reports wrong time with sub-second intervals
    - 954173 - pmReceiveNamesOfChildren returns bogus value
    - 954203 - pmnscomp generates bogus binary pmns files
    - 954342 - Add support for FreeBSD
    - 954343 - Update windows pmda
    - 954432 - Use a pidfile to stop pcp
    - 954652 - telnet-probe ate my arguments
    - 954842 - Update qa on sles10 for pcp 2.5 and 2.6
    - 956190 - add IB traffic stats to linux PMDA
    - 956199 - pmlogsummary double free causes graph failures
    - 957598 - add debuginfo to pcp-open build in mangrove
    - 957758 - valgrind finds "invalid read of size 8" etc in __pmStuffValue
    - 957884 - need network.ib.status for per-port IB status and description
    - 958273 - If OFED is installed but no ports are found, return PM_ERR_VALUE from refresh_ib
    - 958379 - IB PMDA broken (port num appearing twice in perfquery calls)
    - 958476 - path to pmie_check binary incorrect in pmie crontab config file

pcp-2.5.0-2 (15 Jan 2006)
    - 947602 - pmdas/aix/common.h is missing from the tarball

pcp-2.5.0-1 (ProPack4/SP3)
    - 942325 - bump to version 2.5.0-1
    - 936279 - pminfo -f hinv.machine gives 'linux'. Now scans for the
      SGI hardware IP number from /proc/sgi_prominfo/node0/version
      and exports that if found.
    - 936795 - tool to aid PMDA development, see genpmda(1)
    - 941663 - pmdaInstance broken for name == NULL and inst != PM_IN_NUL
    - 939448 - pcp rc script needs better handling of .NeedInstall
    - 857601 - pmview-args uses long lines in value/instance caches
    - 942030 - Improve efficiency of instance cache in libpcp_pmda

pcp-2.4.1-2 (ProPack4/SP2)
    - bug:928986 support slabinfo v2.1 and earlier for recent 2.6.11 kernels
    - bug:930708 fix linkstats bandwidth measurements (in pcp-sgi package)
    - rfe:924904 add fixed format support for numbers reported by pmval
    - bug:928021 correct handling of -S and -T options when resultant time
      window is empty
    - bug:929411 tighten integrity checking in libpcp routine
      pmGetArchiveEnd() to avoid possible segv
    - bug:930467 fix fd leak on error path in __pmLogFindLocalPorts()
      within libpcp
    - rfe:932180 document pmval -i option syntax
    - bug:925858 add disk.{dev,all}.{read_merges,write_merges}
    - bug:931699 added mem.util.other back in, see help text for details
    - bug:931698 added mem.util.cache_clean, see help text for details
    - bug:933668 support netif names longer than 6 characters 
    - bug:935490 fix pmcd exposure to attack from malformed PDUs
    - bug:924909 excise all usage of file(1) and reliance on its "magic"
      control file ... the old way cannot be made reliable in on all
      platforms
    - bug:929411 tighten tests for valid but truncated archives so
      pmGetArchiveEnd() no longer dumps core
    - add pmdumptext (and the metric class library libpcp_pmc) to
      the open source release
    - bug:935071 fix metrics broken by bug:925858, deprecate support
      for disk stats collected from /proc/stat (linux 2.2 kernels).
    - bug:934913 pmdumptext and libpcp_pmc migrated to open source
    - bug:934332 change save/free profile logic in __pmdaMainPDU() to
      avoid memory leaks
    - bug:934333 fix memory leak in __pmdaMainPDU() associated with
      instance names
    - bug:936975 merge pmcd.conf with pmcd.conf.rpm{new,old,save} so that
      foreign (non-pcp) PMDAs will continue to be configured correctly.
    - bug:937241 update toplevel GNUmakefile to work with modern autoconf.
    - bug:937243: tg3 pmda doesn't see unconfigured interfaces on sles9
    - bug:936506: added new cache functions to libpcp_pmda to make it
      much easier to implement persistent instance domains. Rolled from
      libpcp_pmda.so.2 to libpcp_pmda.so.3, retained symlink for v2.
      Converted proc_net_dev and proc_partitions in the linux PMDA to
      use the new pmdaCache functionality, see pmdacache(3).
    - refine pmcd's handling of SIGINT and SIGTERM to use sigaction() and
      try to report the details of the process terminating pmcd
    - added the summary PMDA to the open source distribution, to provide
      high-level summary of system activity for large machines or large
      clusters of machines.
    - bug:939275 pmstat output format does not scale for large systems
    - bug:939284 correct man page source and packaging to ensure all of
      the man pages are in the correct package, and will be correctly
      indexed once installed
    - bug:861705 add pmproxy to support pmcd protocol proxying for
      clusters with head nodes and for monitoring through a firewall
    - rfe:919678 added new tool (pmie2col) to convert pmie -v output
      into pretty multi-column format
    - bug:939467 pcp needs to explicitly provide libpcp_pmda.so.2
    - 940865 - network security probe crashes pmcd

pcp-2.4.0-7 (with ProPack4/SP0)
    - bug:919901 cisco PMDA confused by Description: line containing '>'
    - bug:920140 inapppropriate glob expansion of "disallow * : all;"
      in pmcd.conf after PCP upgrade from pcp-2.3.2 to version 2.4.0
    - bug:913157 "proc.runq.swapped shows 0 in this state" - updated help
      text for linux PMDA to indicate that kernel threads are not
      counted in the "swapped" tally.
    - bug:918205 fix build issues in SuSE, disallow install-sh ambiguity
    - bug:921103 correct build issues for SuSE
    - bug:923770 ProPack 4 pmieconf on Oct 22 image wont start
    - bug:923777 reconcile changes made to PCP in SLES9 by SuSE
    - bug:924714 remove disk.xvm metrics. Now handled by xvm PMDA.
    - bug:923732 added new mem.util metrics from /proc/meminfo for 2.6 kernels
    - bug:925627 instance domain for proc metrics now includes PNTL threads
    - bug:924909 excise all references to file(1) and the "magic" file
    - bug:925865 cleanup makefiles for more consistent modes and remove
      replicated or questionable directory creations
    - assorted rework to support SLES9 and RH Fedora Core 2 Linux
      distributions
    - clean up of Mac OS X port, including additional O/S metrics
    - bug:923773: new metrics mem.vmstat from /proc/vmstat for 2.6 kernels
      This also fixes swap.{pagesin,pagesout,in,out}, which have been
      deleted from /proc/stat
    - rfe:926192 add -u option for pmlogger(1) to force unbuffered writes
      (useful when applications monitoring a growing archive)
    - rfe:912895 Add pmlogreduce(1) to perform statistical reduction
      of PCP archives over the temporal domain by increasing the sample
      interval and greatly reducing the size of long-term archives

pcp-2.4.0-1 (5 Aug 2004)
    - Installation layout changed to conform to FHS on platforms
      where this is appropriate:
	    Old		New
	    /var/pcp	/var/lib/pcp
	    /usr/doc	/usr/share/doc/pcp
    - bug:916484: %post script to migrate /var/pcp to /var/lib/pcp
      and bump to PCP 2.4.0.
    - bug:916657 mem.util.* metrics were incorrectly exported when zero
    - add demo program procmemstat to report per-process memory usage
    - Add Mac OS X support - port libraries, collection and logging
      infrastructure, provide Mac OS X PMDA.  Target is Mac OS X 10.3.
    - Add Windows support - port libraries, collection and logging
      infrastructure, provide Windows PMDA using the PDH (Performance
      Data Helper) APIs.  Target is Windows 98 or later, but must have
      either Cygwin or SFU (aka Interix) run-time installation.
    - Enhance Solaris support - provide Solaris PMDA using the kstat()
      APIs. Target is SunOS 5.8.
    - Add AIX support - port libraries, collection and logging
      infrastructure, provide AIX PMDA using ther perfstat() APIs.
      Target is AIX 5.2.
    - rfe:916189 Improvements to archive interpolation diagnostics
      under -Dinterp
    - bug:916189 use snprintf in preference to sprintf to harden defences
      against possible buffer overrun issues
    - bug:918878 avoid using file(1) in pmafm and mkaf due to problems
      with "magic" extensions for PCP file typing on some platforms
    - Linux "rc" scripts enhanced to support both the SuSE and RedHat
      regimes
    - bug:916354 set SO_KEEPALIVE on the pmcd connection socket to stop fd
      leaks with noisy networks
    - bug:916189 Fix up handling of tty name (from command line) for
      roomtemp PMDA

pcp-2.3.2-13 (SGI Internal release)
    - fix bug 902034 for pcp-sgi proprietary package. Added topdisk,
      topsys and man pages. Fixed shubstats and enhanced pmshub.
    - support for 2.6 style /proc/diskstats
    - support 2.6 /proc/stat cpu stats, new metrics:
      kernel.percpu.cpu.{intr,wait.total}
    - bug #905010 some minor man page tweaking
    - bug 907846: pcp cpu.idle metrics wrap prematurely on 2.6 kernels
    - bug 907673: linux swap.{pagesin,pagesout} metrics are wrong
    - bug 909111 hinv.machine was wrong for Altix. Also, changed several
      hinv metrics from instant to discrete.  
    - bug 909141: /etc/init.d/pcp now supports "restart"
    - bug 911201: PCP network.udp statistics are incorrect
    - bug:912971: install rc script to /etc/init.d, works on both RH and SuSE
    - bug:912972: promote network.interface metrics to 64bit unsigned,
      detect and handle 32bit wraps
    - bug:914790 parameterize /var/pcp paths, use /var/lib/pcp by default
    - bug:914555: not all mem.util.* metrics available on all kernels
    - bug:904478: pcp slabinfo metrics broken for 2.6.x kernels

pcp-2.3.2-4 (6th October 2003)
    - fix - on SGI Altix systems, scan topology from /hw rather than /dev/hw
    - fix - bug #896808 kernel.{all,percpu}.cpu.idle is unsigned long and is
      hence exported as a 64bit ascii number in /proc/stat on 64bit kernels.
      Same fix for the per-process cpu metrics in /proc/*/stat affecting
      proc.psinfo.{utime,stime,cutime,cstime}
    - (proprietary) pcp-pro now obsoletes pcp-snia for the Altix platform
    - deprecate the PCP_LIB_COMPAT_DIR variable in /etc/pcp.conf
    - add Linux memory metric (mem.util.other) and memory metrics help text
    - add lockstat PMDA identifier into stdpmid list
    - add Linux vfs metrics (files, inodes, dentries)
    - fix - bug #900363 in linux PMDA to handle > 128 CPUs in /proc/stat
    - minor cleanup in libpcp, bug #901776

pcp-2.3.1-4 (16 July 2003)
    - fix - repair Linux fallout from TRIX changes
    - Makepkgs now extracts src tarball from srpm and includes build version
      in the tar filename
    - fix - make pmtrace and libpcp_trace endian safe, bug 893884
    - fix - don't sum non-disk entries from /proc/partitions in disk.all
      metrics, and add new SGI XVM metrics below disk.xvm, bug 895611
    - minor help text changes in the linux PMDA

pcp-2.3.0-17 (for dev testing)
    - fix - compilation warnings in the mount PMDA.
    - fix - pmie builds with recent versions of bison.
    - fix - several XFS metrics to work with the current/previous XFS versions.
    - fix - build on Redhat 9 wrt errno.h changes.
    - added several new XFS metrics.
    - remove inclusion of some kernel headers from the Linux PMDA code.
    - fix - sginap() macro platform_defs.h overflows causing pmie, pmval and
      assorted qa tests to hang, bug 891861
    - fix - repair fallout from autoconf-2.57 changes in Redhat 9 (broke
      "echo without newline" detection for pcp.conf), bug 892029
    - fix - under rare conditions, pmFetchArchive() may return with
      a bogus return value, bug 892037
    - fix - make pmlogger_check tolerant of hostname(1) returning the fully
      qualified domain name, bug 892079
    - fix race in pmTimeConnect (for pcp-pro only), bug 892827

pcp-2.3.0-15 (21 May 2003)
    - fix - pmdampi name space issue issue, bug 891599

pcp-2.3.0-14 (27 Feb 2003)
    - Fix for 882525: Linux pmda fails with openafs module at Fermilab
      problem in symbol table management, correction also involved
      removing the regexp() use and cleanup resulting in a 60% speed-up.
      Thanks to Troy Dawson <dawson@fnal.gov> for helping to track this down.

pcp-2.3.0-13 (21 Feb 2003)
    - portablility changes to enable building the PCP infrastructure on
      Solaris, based on contributions from Alan Hoyt <ahoyt@moser-inc.com>

pcp-2.3.0-12 (17 Feb 2003)
    - fix segfault for kernels which do not have CONFIG_MODULES
      reported by David Douthitt <DDouthitt@cuna.coop>

pcp-2.3.0-11 (12 Feb 2003)
    - patch from Anas Nashif <nashif@planux.com> to work with glibc 2.3.1
    - fix - pmlogger_check failure messages are too verbose
    - fix - pmclient sometimes reports bad Busy CPU (#) on MP systems
    - fix - Piggy-back PDU and endian conversion error
    - fix - Minor problem with error-handling in pmlc-pmlogger
      connection protocol
    - fix - cleanup handling of children's exit status for pmie
    - fix - need better diagnostics to debug trace PMDA
    - fix - Minor cleanup of PCP man pages
    - fix - command buffer too small in pmnsdel
    - Solaris portability changes from Alan Hoyt <ahoyt@moser-inc.com>
      (qa only so far)
    - fix - minor warnings and build cleanup
    - fix - serialize the pcp build

pcp-2.3.0-10 (16 December 2002)
    - Changes to pmlogconf to improve usability
    - pmie_check fails when log files relocated via symlink
      reported by Micah Altman <Micah_Altman@harvard.edu>
    - fix linux pcp upgrade saves pmns but doesn't save pmcd.conf
    - fix pmlc logic error in handling descriptor fetch failures
    - pmdumplog reports incorrect sizes for PDUs on ia64
    - fix /proc scanning for newer 2.4.x kernels and for 2.5.x
    - pmproxy support in libpcp
    - change the units of kernel.all.uptime from hours to seconds
      contributed by Mike Mason <mmlnx@us.ibm.com>
    - fix pmafm remove does not list all files
    - Units wrong for proc.psinfo.rss_rlim, Mike Mason <mmlnx@us.ibm.com>
    - in build/rpm/GNUmakefile, remove '=' from --target since rpm v4
      doesn't seem to like it Todd Davis <todd.c.davis@intel.com>
    - fix rpm upgrade post install processing for pmieconf rules
    - large number of new metrics and bug fixes from Mike Mason
      <mmlnx@us.ibm.com> to support metrics required by libgtop. These
      include the following:

      (new) Total idle time since boot
            kernel.all.idletime
      
      (new) current # of user sessions
            kernel.all.nusers
      
      (new) Last pid used
            kernel.all.lastpid
      
      (new) Filesystem blocksize from statfs()
            filesys.blocksize
      
      (new) Filesystem free space available to non-superusers from statfs()
            filesys.avail
      
      (modified) Per process command name
            proc.psinfo.cmd
      
      (new) Per process command line from /proc/<pid>/cmdline
            proc.psinfo.psargs
      
      (new) Per process CPU number from /proc/<pid>/stat
            proc.psinfo.processor
      
      (new) Per process wait channel symbol name
            proc.psinfo.wchan_s
      
      (new) Per process signal info from /proc/<pid>/status
            proc.psinfo.signal_s
            proc.psinfo.blocked_s
            proc.psinfo.sigignore_s
            proc.psinfo.sigcatch_s
      
      (new) Per process map info from /proc/<pid>/maps
            proc.memory.maps
      
      (new) Per process memory info from /proc/<pid>/status
            proc.memory.vmsize
            proc.memory.vmlock
            proc.memory.vmrss
            proc.memory.vmdata
            proc.memory.vmstack
            proc.memory.vmexe
            proc.memory.vmlib
      
      (new) Per process user and group ids from /proc/<pid>/status
            proc.id.uid
            proc.id.euid
            proc.id.suid
            proc.id.fsuid
            proc.id.gid
            proc.id.egid
            proc.id.sgid
            proc.id.fsgid
      
      (new) Per process user and group ids converted to names
            proc.id.uid_nm
            proc.id.euid_nm
            proc.id.suid_nm
            proc.id.fsuid_nm
            proc.id.gid_nm
            proc.id.egid_nm
            proc.id.sgid_nm
            proc.id.fsgid_nm
      
      (new) Semaphore limits from semctl()(needed by libgtop)
            ipc.sem.max_semmap
            ipc.sem.max_semid
            ipc.sem.max_sem
            ipc.sem.num_undo
            ipc.sem.max_perid
            ipc.sem.max_ops
            ipc.sem.max_undoent
            ipc.sem.sz_semundo
            ipc.sem.max_semval
            ipc.sem.max_exit
      
      (new) Message queue limits from msgctl()(needed by libgtop)
            ipc.msg.sz_pool
            ipc.msg.mapent
            ipc.msg.max_msgsz
            ipc.msg.max_defmsgq
            ipc.msg.max_msgqid
            ipc.msg.max_msgseg
            ipc.msg.num_smsghdr
            ipc.msg.max_seg
      
      (new) Shared memory limits from shmctl() (needed by libgtop)
            ipc.shm.max_segsz
            ipc.shm.min_segsz
            ipc.shm.max_seg
            ipc.shm.max_segproc
            ipc.shm.max_shmsys

    - fix libpcp_trace stub library does not build on ia64
    - fix make clean doesn't remove all that it should
    - fix pmlogger gram.y syntax error for newer bison
    - fix pmstore value "too big" test does not work on 64bit platforms
    - fix memory leak in pmlogger on 64bit platforms
    - fix update-magic to recompile the magic file after install
    - fix pmie alarm actions, suggested by Todd Davis <todd.c.davis@intel.com>
    - fix man pages to be compatible with khelpcenter and man2html
    - use rpmbuild rather than rpm --rebuild for RH8, contributed by
      Todd Davis <todd.c.davis@intel.com>
    - use rpm instead of rpmbuild if rpmbuild isn't available, contributed
      my Mike Mason <mmlnx@us.ibm.com>
    - in pmdas/linux/ksyms.c, use __psint and %p format for for address
      scanning, contributed my Mike Mason <mmlnx@us.ibm.com>
    - use "make" by default in Makepkgs rather than explicitly gmake
    - Add top level GNUmakefile check for gmake (stolen from glibc)
    - Correctly check status in rule for pcp.src in build/GNUmakefile
    - correctly check rpmbuild exit status in Installpkgs.
    - fix NULL ptr deref in src/pmdas/linuyx/proc_pid.c for the
      case where a process exits while we're reading /proc/<pid>/status

pcp-2.2.2-9 (11 December 2001)
    - fixed mangle-src to catch all copyrights in the open source package
    - fixes from gilly@exanet.com for /proc/cpuinfo on alpha platform.
    - change configure.in to work with autoconf version 2.50
    - fix configure.in to work when ps gives warnings on stderr;
      (eg. System.map doesn't match running kernel)
    - added lmsensors PMDA, contributed by Troy Dawson <dawson@fnal.gov>
    - added kernel.all.uptime, contributed by Gilly <gilly@exanet.com>
    - fixed int overflow with kernel.*.cpu.* metrics. Fix contributed
      by Gilly <gilly@exanet.com>
    - use sysconf(_SC_CLK_TCK) to determine HZ
    - fix sapic scanning for sn-ia64 in proc_cpuinfo.c
    - fix from gilly@exanet.com for scanning 2.4.x /proc/stat disk stats
    - bug 826904 Ensure atomicity of PMNS updates as seen by PMNS readers,
      and add transactional-level locking to ensure mutual exclusion
      between PMNS updaters
    - bug 817376 pmlogger makes too many round trips to pmcd
    - bug 828416 - pmlogger access control will not accept hostnames
      containing hyphens
    - bug 820891 More robust mapping of system error codes to strings to
      accommodate the growing range of errno values in IRIX and differences
      between IRIX and Linux
    - bug 826681 - Having $MAGIC set screws up Linux file(1) with consequent
      havoc for PCP scripts. Fixes to mkaf and pmie_check.
    - fix from Brian Harvell <harvell@aol.net> to allow pcp.conf.in to be
      configured with the following cmdline options to the configure script:
      --datadir --sbindir --localstatedir --libdir --mandir --bindir
      --includedir and --prefix
    - fixes from Brian Harvell <harvell@aol.net> for incorrectly
      configured paths in src/pmie/src/pmie.c src/pmns/pmnsdel.c 
      and src/pmns/pmnsmerge.c
    - from Thomas Graichen <tgr@spoiled.org>, support for bzip2 compressed
      man pages (such as used in Mandrake 8.x)
    - from Martin Knoblauch <Martin.Knoblauch@TeraPort.de>, fix for a problem
      where if LANG is not "C", the is_chkconfig_on() shell function in
      rc-proc.sh does not work, causing problems with the rc scripts.
      src/libpcp/src/pdu.c - 1.3
    - bug 836236 in libpcp: better handling of piggy-back PDU in the boundary
      case where the second PDU is so short that it does not contain even a
      full PDU header.
    - fix src RPM build on Turbo Linux. If /usr/lib/rpm/brp-compress
      exists then always use gzipped man pages.
    - fix buglet where file-3.35 in RH7.2 uses a compiled magic file
    - fix buglet where gawk complained about "\{" on Mandrake linux
    - on SGI SNIA systems, map node number from sapic to cnode in /dev/hw/nodenum
    - bug 843215, fix pmie's sprintf looking for it's config file
    - bug 842905, when /var/log/pcp is a symbolic link, pmie_check fails

pcp-2.2.1-3 (21 June 2001)
    - remove unwanted *.rpmorig files after upgrade 
    - fixed bug #827972, pcp root exploit with pmpost
    - fixed assorted other security issues.

pcp-2.2.0-15 (23 May 2001)
    - don't include linux/kernel_stat.h and avoid __sparc__ conditional code 
    - from Michal Kara: rc will rebuild PMNS if root_* files newer than root
    - add the roomtemp PMDA for measuring temperatures using the 1-Wire
      serial network ans sensor technology from Dallas Semiconductor
    - zero network.tcpconn values before counting them in /proc/net/tcp
      (Michal Kara's original code was correct - markgw busted it!)
    - add new LGPL library libpcp_http. Used by permission of the author,
      Laurent Demailly <L@Demailly.com>
    - minor surgery on apache PMDA to link with -lpcp_http
    - minor fix diagnostic from __pmLogRead
    - as reported by Alexander L. Belikoff <abel@vallinor4.com>, it was
      not possible to disable the primary logger via changes to the
      /var/pcp/config/pmlogger/control file ... this has been fixed
    - as reported by Alan Bailey <bailey@mcs.anl.gov>, the assumption
      that /var/pcp/config/pmlogger/control was version 1.1 was implicit 
      ... this is now documented and the pmlogger_* scripts will warn
      if the deprecated version 1.0 format is used accidently
    - from Michal Kara: fix mem leak in apache PMDA
    - from Michal Kara: install /var/pcp/config/pmlogger/Makefile
      (src is in src/pmlogctl/Makefile.install). This provides pre-processing
      of pmlogger config files with cpp.
    - reintroduction of "impl.h" header, deprecate "pmapi_dev.h" and major
      makefile surgery to reintegrate the IRIX and Linux PCP source trees
    - add ia64 support infrastructure.
    - use -fno-strict-aliasing for correct ia64 compilation
    - use -fpic to avoid gprel errors linking shlibs on ia64
    - don't use -P with cpp, thus preserve line numbers
    - post-process help text to reformat long lines
    - pv:789819 fixes to mailq and sendmail PMDAs
    - fix endian-sensitive IP addr construction in cisco PMDA
    - fix sscanf unaligned access warnings on ia64 for cisco PMDA
    - support v1 help text again, conditional on HAVE_NDBM
    - fix pmval's qsort compare routine for instances
    - surgery on almost all man pages, merge with IRIX PCP man pages
    - promote shping to open-source status
    - fix bug #814989 where disk.all.* not summed correctly (if the sard
      patch has been applied to running kernel)
    - with the sard patch applied to the kernel, disk.all metrics were
      being summed as the total of disk.partitions and disk.dev metrics,
      resulting in approximately twice the rate of disk I/O for the
      disk.all metrics
    - added more disk metrics and update help text
    - the "cpu" instance domain is now dynamic and supports any number of CPUs
    - fixed pmie rc and pmie_{check,daily} scripts
    - a bunch of places were using $PCP_VAR_DIR/config/pmcd/pmcd.conf
      as the path to pmcd.conf (which is correct). Others were using
      /etc/pmcd.conf (which is only correct on IRIX).
    - merged IRIX/Linux versions of pmsocks
    - mimic the IRIX xconfirm behaviour more closely, pv 817289
    - pv:817367 Handle SIGCHLD from xconfirm problem on Linux
    - minor changes in error messages to make them less IRIX-centric
      and hence more sensible for Linux
    - fix weblog link in doc dir logic and old netscape should be
      detected as CERN not NS_PROXY.
    - fix weblog so regex in the configuration file is recognized
      correctly on all platforms
    - only run weblogconv.sh on linux
    - conversion to more simple copyright in numerous places
    - avoid grep -q usage: not supported on early IRIX
    - pv:803341 Change Creator: for mkaf from mkaf to pmchart to assist
      with pmafm replay when pcp also installed.
    - updated man page text for platform-agnostic descriptions.
    - fix 817880 pmafm remove does not list all files
    - src/pmie/GNUmakefile Fix busted sed translation of the control
      file so the logfiles (and hence directories) are ...pmie/<hostname>
      rather than pmie<hostname>
    - renamed all Makefiles to GNUmakefile
    - makefile surgery to allow multiple RPMs to be built from one src tree
    - fixes to src/pmcd/pmdaproc.sh to not use test -e
    - pv:815326 fix pcp linux /usr/share/magic doesn't detect pmie config
    - pv:818381 fix pmie_check fails esp integration
    - man page for pmlogsummary was in both pcp and pcp-pro
    - fix to src/pmie/pmie_check.sh, improve pattern to match No such
      file or directory for linux
    - fix all linux specs to install root,root rather than root,bin
      (needed to avoid warnings when installing on redhat7.1)
    - add GNUmakefile.install for all PMDAs, installed in each PMDA dir
    - fix src/pmdas/weblog/server.sh to use quotes on -d that was breaking
      when parameter empty.
    - pv:807561 change pmprobe -i and -I semantics to call pmGetInDom
      rather than using the returned indom from pmFetch
    - add hinv.machine for oview to use
    - change the cpu instance domain to use the numa names if they are
      present on the machine, else revert to cpuX syntax
    - numerous fixes so the src RPM builds on all platforms
    - pv:824382 - xfs block metrics were scaled incorrectly
    - add support for /proc/slabinfo metrics (mem.slabinfo.*)
    - add new "process" and "mounts" PMDAs, contributed by Alan Baily
    - added GPL copyrights to process and mounts src, fixed makefiles
      to extract domain number from stdpmid and added install targets,
      and small change to ignore comments in conf files.
    - added hinv.pagesize (uses the getpagesize(2) system call)
    - fixed bug #825229 where rpm upgrade would clobber root pmns for PMDAs

pcp-2.1.10-8 (released circa Oct 18 2000, with SGI ACE1.4)
    - guard against DOS attack by restring incoming PDU size to 64K.
    - add hinv.map.cpu and hinv.cpu metrics exported by /proc/cpuinfo
    - fix small error in INSTALL_MAN rule in src/include/builddefs.in
    - fix for bug #793427 - correct symlinks for man pages with multiple
      entries in the .SH NAME section.
    - add network.tcpconn metrics to export counts of tcp connections in each
      state. Code contributed by Michal Kara (lemming@arthur.plbohnice.cz)
    - few minor fixes for build on ia64

pcp-2.1.9-12 (released circa Sept 13 2000, with SGI Propack1.4)
    - for 2.4 without sard, correctly match disk numbers in /proc/stat
      with major,minor numbers in /proc/partitions.

pcp-2.1.9-11 (unreleased)
    - add pagebuf metrics (Daniel and Nathan)
    - fixes so the build works if pcp is not already installed
    - minor security fix to pcp.spec.in (force mode 644 for .NeedRebuild)
    - make sure the src RPM builds correctly (LSRCFILE issues from LinuxWorld)
    - fix for bug #797756, upgrade from pcp2.1.6 to any newer version leaves
      pcp chkconfig off and the name space does not get rebuilt.
    - extended the weblogs PCP agent so it can report proxy/squid
      http servers, and added assorted http cache statistics.
    - fixed the Cisco router PCP agent (it was broken in pp1.3).
    - add support for disk stats in 2.4.x kernels with "disk_io" field
      in /proc/stat (only used when sard patch is not installed)
    - if the pcp-pro package (SGI proprietary) is installed, all libpcp
      clients on linux are now "authorized" to monitor IRIX systems that
      do not have a pmcd collector license.

pcp-2.1.9-6 (released 2 Aug 2000 for propack1.4 - alpha, not final)
    - install /usr/share/pcp/lib/rc-proc.sh containing common
      shell functions for use by rc scripts - these functions
      are tolerant of the chkconfig command missing (as in SUSE).
    - update all rc scripts and {pmlogger,pmie}_{check,daily} scripts
      to use the new rc-proc.sh functions. Remove the /etc/sysconfig
      stuff entirely (it was not being used anyway).
    - fix for #795934 : after rpm -U, pcp is chkconfig off. It turned
      out that an upgrade executes the %post _and_ the %preun scripts,
      which resulted in pcp being chkconfig'd on then off again.
    - fix pmie rc scripts so they work, are chkconfig friendly,
      and cope with _and_ without pmieconf (which is in pcp-pro).
      Also install /var/pcp/config/pmie/config.default as a simple example
      to monitor the load average and report to syslog. The pmie
      daemon is chkconfig off by default.
    - default run levels for pmcd and pmie (daemon) are now 2345, for SUSE
    - reconcile troff and groff differences in man page sources
    - fix for bug #797049 use strftime(%z) to determine timezone offsets
      w.r.t. daylight savings
    - portability surgery on src/libpcp_trace, and add new pmtracecounter()
      function, see pmtracebegin(3) for details.
    - reconcile pcp.env and pmcd.options from IRIX
    - fix for bug #797048 update-magic does not fully remove old entries
      before adding new, hence the magic file would grow after each upgrade
    - other minor reconciliation work with IRIX
    - fix build environment to allow proper handling of compressed man pages
    - add support for RPM version 4.
    - add support for add kernel.{all,percpu}.syscall metrics
      (requires kernel patch)
    - fixed for bug #797164: potential SEGV due to calling realloc on a 
      misused pointer - src/pmdas/weblog/weblog.c
    - use realpath(3) to resolve devices in /proc/mounts for filesys.* metrics


pcp-2.1.8-2 (released 30 June 2000)
    - fix for bug #793871 pmlogger_check fails after redhat upgrade
      (because PCP entries in /usr/share/magic were clobbered)
    - also install /var/pcp/pmdas/linux/pmdalinux (as a non-DSO
      agent for debugging and profiling purposes).
    - added pmda.uname (uname -a) and pmda.version (linux pmda version)
      metrics. The pmda.uname metric is needed by the "pcp" command.
    - fix for #789025 fix to ensure rpm --verify succeeds immediately
      after an install, and other errors in pmlogger_check
    - released with ACE 1.3 (MR 19 Jul 2000)

pcp-2.1.7 (internal release for testing)
    - merged changes from IRIX for multiple namespace support in
      pmdaproc.sh
    - parameterized path to pmcd.conf and pmcd.options to avoid
      having to move these files in IRIX. Use PCP_PMCDCONF_PATH and
      PCP_PMCDOPTIONS_PATH respectfully.
    - add new error define PM_ERR_LOGFILE (reconciled from IRIX)
    - conditional pragma for pmGetConfig (not used in linux)
    - use if defined(HAVE_OBJECT_STYLE) to guard __pmCheckObjectStyle
      since it's not used in linux (reconciled with irix code)
    - correct logic used to scan for pmlogger pid in pmlogger_check
      in case where pmlogger exits prematurely, part of #789025
    - added -Wall to default CFLAGS and LDFLAGS
    - added xfs metrics (needs kernel support else no values available)
      extracted from /proc/fs/xfs/stat
    - added nfs (version 3) metrics, same names as on irix, bug #789669
    - fix instance domain for kernel.percpu.interrupts, bug #790372

pcp-2.1.6 (released 3 May 2000)
    - released with ISE 1.2 (MR 25 May 2000)
    - released with ISEMAIL 1.0 (MR 24 May 2000)
    - this is the version shipped with SGI ProPack1.3
    - change use of __clone to pthread_create for portability
    - add support for raid disk stats (previously ignored)
    - fix for bug #789425 pmie suspect behaviour with "delta" keyword
    - add support for devfs style scsi disk names
    - fixed a problem where nfs stats were always showing NFSv3 stats
      rather than NFSv2 stats. We are not (yet) supporting NFSv3 stats.

pcp-2.1.5 (released 12 April 2000)
    - released with SGI ACE 1.2 (MR 19 Apr 200)
    - fix bug #786743 filesys metrics are wrong
    - fix potential segfault bug in timezone handling
    - tolerate SUSE's location of magic file different to Redhat's
    - tolerate no chkconfig on SUSE (use %postinstall create rc symlinks)

pcp-2.1.4 (released 15 Feb 2000)
    - fix for segfault src/pmdas/linux/pmda.c on linuxppc, found by
      Dale F. Brantly <dale.brantly@sgi.com>
    - fix build error in src/pmclient, was trying to use pmgenmap
      without /etc/pcp.env, also found by Dale.
    - setlinebuf(stdout) for all clients that loop
      (fixes a buffering problem on alpha-linux).
    - fixed some missing "{" in conditional variable assignments
      in src/pmie/etc_init.d_pmie (found by lstep@free.fr)
    - changed use of pmgenmap in build for pmclient and
      pmkstat to be consistent (found by lstep@free.fr)
    - don't assume clock tick rate is 100/second. Use the CLK_TCK macro
      instead. Rearrange arithmetic in src/pmdas/linux/pmda.c where we
      divide by CLK_TCK to avoid truncation in conversions from jiffies
      to milliseconds.
    - return "no values available" rather than PM_ERR_APPVERSION for
      the metrics disk.{all,dev}.{read,write,total}_bytes since these
      are not available on systems without the "sard disk patch".  This
      is now consistent with requests for disk.partitions.* metrics.

pcp-2.1.3 (released with 2.1.4)
    - released with ISE 1.0 (MR 1 Mar 2000)
    - added hinv.map.scsi metric as a map of SCSI devices (if any)
    - added disk.dev.{read,write,total}_bytes
    - filter devpts from filesys.* metrics to avoid FPE errors
    - added support for new style Apache configuration file and
      "silent" install to weblog scripts

pcp-2.1.2 (released with 2.1.4)
    - released with SGI ACE 1.0
    - fixed date field in LSM
    - install pmiestats.h for pmieconf
    - renamed /var/pcp/config/pmafm/pcp-col to
      /var/pcp/config/pmafm/pcp
    - added network.{ip,icmp,tcp,udp} metrics
      extracted from /proc/net/snmp
    - fixed shell syntax error in pmlogger_daily(1)
      (changed test -l to test -f)
    - fixed problem with definition of __psint_t on 64bit machines
    - fixed timezone problem with daylight saving

pcp-2.1.1 (released 7 Dec 1999)
    - initial pcp-2.1.1 open source release<|MERGE_RESOLUTION|>--- conflicted
+++ resolved
@@ -1,5 +1,4 @@
-<<<<<<< HEAD
-pcp-3.0.0 (4 Sep 2009)
+pcp-3.0.0 (7 September 2009)
     - packaging split into pcp, pcp-libs and pcp-libs-devel
       pcp-libs is common - it's required by pcp and by pcp-libs-devel but
       pcp and pcp-devel can be installed with or without each other.
@@ -30,7 +29,7 @@
     - reconciled build/rpm/pcp.spec.in with build/rpm/pcp_fedora.spec
     - git merged the final 2.9.1 source tree
     - numerous other minor changes, mostly for inclusion in Fedora
-=======
+
 pcp-2.9.1 (2 September 2009)
     - Fix a long-standing pmval sample count miscalculation.
     - Add missing runlevels and dependencies in start scripts.
@@ -48,7 +47,6 @@
     - Export zpool stats from Solaris PMDA
     - Generate packages for Solaris
     - Allow user to choose her compiler (proper use of AC_PROG_CC)
->>>>>>> 92eb7b89
 
 pcp-2.9.0 (27 July 2009)
     - Fix Linux PMDA issue with -fstack-protector gcc option.
